--- conflicted
+++ resolved
@@ -76,16 +76,6 @@
 ### Credit card fraud detection using synthetic transactional data
 This example shows how to train a federated model for credit card fraud detection using synthetically generated dataset [Credit Card Transactions Fraud Detection Dataset](https://www.kaggle.com/datasets/kartik2112/fraud-detection). The techniques used include **Dense DNN**, **LSTM**, **LSTM based VAE**. See [here](./real-world-examples/ccfraud.md) for detailed instructions on how to run this example.
 
-<<<<<<< HEAD
-## FL Frameworks
-
-If you are already using a specific FL framework, you can port your code to work with AzureML. The following table shows the supported frameworks and the corresponding code samples.
-
-| Framework | Status |
-| :-- | :-- |
-| [**NVFlare**](./frameworks/nvflare.md) | Experimental, works only with in-cloud FL. |
-
-=======
 ### FL Frameworks
 
 If you are already using a specific FL framework, you can port your code to work with AzureML. The following table shows the tested frameworks and the corresponding code samples.
@@ -93,7 +83,7 @@
 | Framework | Status |
 | :-- | :-- |
 | [**Flower**](./frameworks/flower.md) | Experimental, works only with in-cloud FL. |
->>>>>>> f4d02a28
+| [**NVFlare**](./frameworks/nvflare.md) | Experimental, works only with in-cloud FL. |
 
 ## Targeted tutorials
 Besides the full end-to-end real-world examples, we also provide targeted tutorials for specific scenarios.
