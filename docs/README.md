# Federated Learning in Azure ML

:warning: Running a full federated learning pipeline raises **security questions that you need to address** before using this repository for production purposes. Please consider this repository as a sample only.


## Table of contents

- [Motivation](#motivation)
- [Getting Started](#getting-started)
- [Why Federated Learning?](#why-should-you-consider-federated-learning)
- [What this repo as to offer?](#what-this-repo-as-to-offer)
- [Tutorial on how to adapt the "literal" and the "factory" code](#tutorial-on-how-to-adapt-the-literal-and-the-factory-code)
- [Real-world examples](#real-world-examples)
- [Glossary](#glossary)

## Motivation

Local privacy regulations impose constraints on the movement of data out of a given region, or out of government agencies. Also, institutions or companies working together to leverage their respective data might require or desire to limit circulation of this data, and impose trust boundaries.

In those contexts, the data cannot be gathered in a central location, as is usual practice for training Machine Learning (ML) models. A technique called Federated Learning (FL) allows for training models in this highly constrained environment. It enables companies and institutions to comply with regulations related to data location and data access while allowing for innovation and achieving better quality models.

## Getting Started

No time to read? Get directly to the [**quickstart**](./quickstart.md) to provision a demo within minutes in your own subscription.

To know more about the resource provisioning alternatives, please go to the provisioning [**cookbook**](./provisioning/README.md). 

A step-by-step guide for performing a Federated Learning experiment can be found [**here**](./guide.md).

## Why should you consider Federated Learning?

Let's take the example of a data scientist working in a hospital to classify medical images to detect a specific patient condition. The team at the hospital _already_ has a deep learning model trained in a centralized fashion with their own patient data. The model achieved reasonable performance. Now the hospital wants to further improve the model's performance by partnering with other hospitals. Federated Learning will enable them to collaborate on the model training while keeping control of the hospital's own data, complying with their local regulations and privacy obligations, while enabling better quality models for the benefit of their patients.

Federated Learning (FL) is a framework where one trains a single ML model on distinct datasets that cannot be gathered in a single central location. The basic idea of FL is to train a model by aggregating the results of N isolated training jobs, each running on separated computes with restricted access to given data storages.

The training is orchestrated between a central server (_a.k.a._ orchestrator) and multiple clients (_a.k.a._ silos or embassies). The actual model training happens locally inside the silos/clients on their respective data, without the data ever leaving their respective trust boundaries. Only the local models are sent back to the central server/orchestrator for aggregation.

When the computes and data are in the cloud, we say they live in silos, and cross-silo federated learning consists in orchestrating the training and aggregation jobs against the cloud provider. The following figure illustrates what a federated learning solution looks like.

<br/><br/>
<img src="./pics/fl_fig.png" alt="Federated Learning Solution Figure" width="300">

Creating such a graph of jobs can be complex. This repository provides a recipe to help.

## What this repo as to offer?

This repo provides some code samples for running a federated learning pipeline in the Azure Machine Learning platform.

| Folder | Description |
| :--- | :--- |
| [examples](../examples) | Scripts and pipelines to run FL sample experiments. |
| [mlops](../mlops) | Provisioning scripts. See instructions [here](./provisioning/README.md). |


## Tutorial on how to adapt the "literal" and the "factory" code

The complete tutorial can be found [**here**](./literal-factory-tutorial.md)

## Real-world examples

In addition to the [literal](../examples/pipelines/fl_cross_silo_literal/) and [factory](../examples/pipelines/fl_cross_silo_factory/) sample experiments, we also provide examples based on real-world applications.

<<<<<<< HEAD
### Read local data in an on-premises Kubernetes silo
This example will show you how to access, within an Azure ML job running on an on-premises Kubernetes (k8s) cluster, some data in the local file system. It will guide you through the entire process: k8s cluster creation and configuration, attachment to Azure ML as an external silo, and finally test job. See [here](./real-world-examples/read-local-data-in-k8s-silo.md) for detailed instructions.

### Pneumonia detection from chest radiographs
In this example, we train a model to detect pneumonia from chest radiographs. The model is trained on a dataset from the [NIH Chest X-ray dataset](https://www.kaggle.com/nih-chest-xrays/data). This example is adapted from [that solution](https://github.com/Azure/medical-imaging/tree/main/federated-learning) by Harmke Alkemade _et al._ See [here](./real-world-examples/pneumonia.md) for detailed instructions on how to run this example.
=======
> Note: The `upload-data` scripts are only included in the examples for the convenience of executing the FL examples. Please ignore this section if you are performing an actual FL experiment for your scenario.

| Medical Imaging | Named Entity Recognition | Fraud Detection |
| :-: | :-: | :-: |
| [![](./pics/industry-medical-imaging.png)](./real-world-examples/pneumonia.md) | [![](./pics/industry-ner.png)](./real-world-examples/ner.md) | [![](./pics/industry-fraud-detection.png)](./real-world-examples/ccfraud.md) |
| [pneumonia.md](./real-world-examples/pneumonia.md) | [ner.md](./real-world-examples/ner.md) | [ccfraud.md](./real-world-examples/ccfraud.md) |

### Pneumonia detection from chest radiographs
In this example, we train a model to detect pneumonia from chest radiographs. The model is trained on the [Chest X-ray dataset](https://www.kaggle.com/datasets/paultimothymooney/chest-xray-pneumonia)from Kaggle. This example is adapted from [that solution](https://github.com/Azure/medical-imaging/tree/main/federated-learning) by Harmke Alkemade _et al._ See [here](./real-world-examples/pneumonia.md) for detailed instructions on how to run this example.

### Named Entity Recognition using MultiNERD dataset
This example shows how to train a federated model for the Named Entity Recognition task. This tutorial uses the [MultiNERD](https://github.com/Babelscape/multinerd/blob/master/README.md) dataset. See [here](./real-world-examples/ner.md) for detailed instructions on how to run this example.

### Credit card fraud detection using synthetic transactional data
This example shows how to train a federated model for credit card fraud detection using synthetically generated dataset [Credit Card Transactions Fraud Detection Dataset](https://www.kaggle.com/datasets/kartik2112/fraud-detection). The techniques used include **Dense DNN**, **LSTM**, **LSTM based VAE**. See [here](./real-world-examples/ccfraud.md) for detailed instructions on how to run this example.


## Troubleshooting guide

If you experience an issue using this repository, please check the [**troubleshooting guide**](./tsg.md) for possible solutions. If you are unable to find a solution, please open an issue in this repository.
>>>>>>> a02355ea

## Glossary

The complete glossary list can be seen [**here**](./glossary.md).<|MERGE_RESOLUTION|>--- conflicted
+++ resolved
@@ -60,13 +60,6 @@
 
 In addition to the [literal](../examples/pipelines/fl_cross_silo_literal/) and [factory](../examples/pipelines/fl_cross_silo_factory/) sample experiments, we also provide examples based on real-world applications.
 
-<<<<<<< HEAD
-### Read local data in an on-premises Kubernetes silo
-This example will show you how to access, within an Azure ML job running on an on-premises Kubernetes (k8s) cluster, some data in the local file system. It will guide you through the entire process: k8s cluster creation and configuration, attachment to Azure ML as an external silo, and finally test job. See [here](./real-world-examples/read-local-data-in-k8s-silo.md) for detailed instructions.
-
-### Pneumonia detection from chest radiographs
-In this example, we train a model to detect pneumonia from chest radiographs. The model is trained on a dataset from the [NIH Chest X-ray dataset](https://www.kaggle.com/nih-chest-xrays/data). This example is adapted from [that solution](https://github.com/Azure/medical-imaging/tree/main/federated-learning) by Harmke Alkemade _et al._ See [here](./real-world-examples/pneumonia.md) for detailed instructions on how to run this example.
-=======
 > Note: The `upload-data` scripts are only included in the examples for the convenience of executing the FL examples. Please ignore this section if you are performing an actual FL experiment for your scenario.
 
 | Medical Imaging | Named Entity Recognition | Fraud Detection |
@@ -83,11 +76,17 @@
 ### Credit card fraud detection using synthetic transactional data
 This example shows how to train a federated model for credit card fraud detection using synthetically generated dataset [Credit Card Transactions Fraud Detection Dataset](https://www.kaggle.com/datasets/kartik2112/fraud-detection). The techniques used include **Dense DNN**, **LSTM**, **LSTM based VAE**. See [here](./real-world-examples/ccfraud.md) for detailed instructions on how to run this example.
 
+## Targeted tutorials
+Besides the full end-to-end real-world examples, we also provide targeted tutorials for specific scenarios.
+
+### Read local data in an on-premises Kubernetes silo
+This tutorial will show you how to access, within an Azure ML job running on an on-premises Kubernetes (k8s) cluster, some data in the local file system. It will guide you through the entire process: k8s cluster creation and configuration, attachment to Azure ML as an external silo, and finally test job. See [here](./real-world-examples/read-local-data-in-k8s-silo.md) for detailed instructions.
+<!-- TO-DO: move the document and adjust the link above. -->
+
 
 ## Troubleshooting guide
 
 If you experience an issue using this repository, please check the [**troubleshooting guide**](./tsg.md) for possible solutions. If you are unable to find a solution, please open an issue in this repository.
->>>>>>> a02355ea
 
 ## Glossary
 
