# Run a Federated Learning Demo in 5 mins

In this tutorial, you will:

* Provision a fully functional environment in your own Azure subscription
* Run a sample federated learning pipeline in Azure ML

## Prerequisites

To enjoy this quickstart, you will need to:

* have an active [Azure subscription](https://azure.microsoft.com) that you can use for development purposes,
* have permissions to create resources, set permissions, and create identities in this subscription (or at least in one resource group),
  * Note that to set permissions, you typically need _Owner_ role in the subscription or resource group - _Contributor_ role is not enough. This is key for being able to _secure_ the setup.
* [install the Azure CLI](https://learn.microsoft.com/en-us/cli/azure/install-azure-cli).

## Deploy demo resources in Azure

### Option 1: One click ARM deployment

Click on the buttons below depending on your goal. It will open in Azure Portal a page to deploy the resources in your subscription.

| Button | Description |
| :-- | :-- |
| [![Deploy to Azure](https://aka.ms/deploytoazurebutton)](https://portal.azure.com/#create/Microsoft.Template/uri/https%3A%2F%2Fraw.githubusercontent.com%2FAzure-Samples%2Fazure-ml-federated-learning%2Fmain%2Fmlops%2Farm%2Fopen_sandbox_setup.json) | Deploy a completely open sandbox to allow you to try things out in an eyes-on environment. This setup is intended only for demo purposes. The data is still accessible by the users of your subscription when opening the storage accounts, and data exfiltration is possible. |
| [![Deploy to Azure](https://aka.ms/deploytoazurebutton)](https://portal.azure.com/#create/Microsoft.Template/uri/https%3A%2F%2Fraw.githubusercontent.com%2FAzure-Samples%2Fazure-ml-federated-learning%2Fmain%2Fmlops%2Farm%2Fvnet_publicip_sandbox_setup.json) | Deploy a sandbox where the silos storages are kept eyes-off by a private service endpoint, accessible only by the silo compute through a vnet. |

> Notes:
>
> * If someone already provisioned a demo with the same name in your subscription, change **Demo Base Name** parameter to a unique value.
> * If you need to provision GPU's instead of CPU's, you can just use a GPU SKU value for the "Compute SKU" parameter, `Standard_NC12s_v3` for instance. An overview of the GPU SKU's available in Azure can be found [here](https://learn.microsoft.com/en-us/azure/virtual-machines/sizes-gpu). Beware though, SKU availability may vary depending on the region you choose, so you may have to use different Azure regions instead of the default ones.

### Option 2: Step by step tutorial

In this section, we will use [bicep](https://learn.microsoft.com/en-us/azure/azure-resource-manager/bicep/overview) scripts to automatically provision a minimal set of resources for an FL sandbox demo.

This will help you provision a Federated Learning setup with [_internal silos_](./concepts/glossary.md), _i.e._ silos that are in the same Azure tenant as the orchestrator. You will be able to use this setup to run the examples in the `./examples/pipelines` directory.

In this setup, the communications between the silos and the orchestrator are secure, and the silos will not have any access to the other silos' data.

We will provision:

* 1 Azure ML workspace
* 1 CPU cluster and 1 blob storage account for the [orchestrator](./concepts/glossary.md)
* 3 [internal silos](./concepts/glossary.md) in 3 different regions (`westus`, `francecentral`, `brazilsouth`) with their respective compute cluster and storage account
* 4 user assigned identifies (1 for orchestration, 1 for each silo) to restrict access to the silo's storage accounts.

1. Using the [`az` cli](https://learn.microsoft.com/en-us/cli/azure/install-azure-cli), log into your Azure subscription:

    ```bash
    az login
    az account set --name <subscription name>
    ```

2. Optional: Create a new resource group for the demo resources. Having a new group would make it easier to delete the resources afterwards (deleting this RG will delete all resources within).

    ```bash
    # create a resource group for the resources
    az group create --name <resource group name> --location <region>
    ```

    > Notes:
    >
    > * If you have _Owner_ role only in a given resource group (as opposed to in the whole subscription), just use that resource group instead of creating a new one.

3. Run the bicep deployment script in a resource group you own:

    ```bash
    # deploy the demo resources in your resource group
    az deployment group create --template-file ./mlops/bicep/open_sandbox_setup.bicep --resource-group <resource group name> --parameters demoBaseName="fldemo"
    ```

    > Notes:
      > * If someone already provisioned a demo with the same name in your subscription, change `demoBaseName` parameter to a unique value.
      > * :warning: **IMPORTANT** :warning: This setup is intended only for demo purposes. The data is still accessible by the users of your subscription when opening the storage accounts, and data exfiltration is possible.
      > * Alternatively, you can try provisioning a sandbox where the silos storages are kept eyes-off by a private service endpoint, accessible only by the silo compute through a vnet. To try it out, use `--template-file ./mlops/bicep/vnet_publicip_sandbox_setup.bicep` instead. Please check the header of that bicep file to understand its capabilities and limitations. To enable VNet Peering, set the `applyVNetPeering` parameter to `true`.
      > * By default, only one CPU compute is created for each silo. Please set the `compute2` parameter to `true` if you wish to create both CPU & GPU computes for each silo.
      > * Some regions don't have enough quota to provision GPU computes. Please look at the headers of the `bicep` script to change the `region`/`computeSKU`.

## Launch the demo experiment

In this section, we'll use a sample python script to submit a federated learning experiment to Azure ML. The script will need to connect to your newly created Azure ML workspace first.

1. Create a conda environment with all the python dependencies, then activate it.

    ```bash
    conda env create --file ./examples/pipelines/environment.yml
    conda activate fl_experiment_conda_env
    ```

    Alternatively, you can install the dependencies directly:

    ```bash
    python -m pip install -r ./examples/pipelines/requirements.txt
    ```

2. To connect to your newly created Azure ML workspace, you'll need to provide the following info in the sample python script as CLI arguments.

    ```bash
    python ./examples/pipelines/fl_cross_silo_literal/submit.py --subscription_id <subscription_id> --resource_group <resource_group> --workspace_name <workspace_name> --example MNIST
    ```
<<<<<<< HEAD
    > Note: You can use --offline flag when running the job to just build and validate pipeline without submitting it.
=======
    > Notes: 
        > * You can use --offline flag when running the job to just build and validate pipeline without submitting it.
        > * Differential privacy is disabled by default, but you can quickly turn it on by setting the `config.yaml` file's `dp` parameter to `true`.
>>>>>>> 7437028c
    
    Note: you can also create a `config.json` file at the root of this repo to provide the above information. Follow the instructions on how to get this from the [Azure ML documentation](https://learn.microsoft.com/en-us/azure/machine-learning/how-to-configure-environment#workspace).

    ```json
    {
        "subscription_id": "<subscription-id>",
        "resource_group": "<resource-group>",
        "workspace_name": "<workspace-name>"
    }
    ```

    >Note: The `config.json` is in our `.gitignore` to avoid pushing it to git.

The script will submit the experiment to Azure ML. **It should open a direct link to the experiment** in the Azure ML UI.

If not, the script will print the URL to use in clear:

```log
Submitting the pipeline job to your AzureML workspace...
Uploading preprocessing (0.01 MBs): 100%|#######################################| 7282/7282 [00:00<00:00, 23820.31it/s]
Uploading traininsilo (0.01 MBs): 100%|#########################################| 9953/9953 [00:00<00:00, 32014.81it/s]
Uploading aggregatemodelweights (0.01 MBs): 100%|###############################| 5514/5514 [00:00<00:00, 14065.83it/s]

The url to see your live job running is returned by the sdk:
https://ml.azure.com/runs/.....
```

### Look at the pipeline in the AML UI

Go to the above URL and your pipeline would look similar to this:

<br/><br/>
<img src="./pics/pipeline-aml.PNG" alt="Federated Learning AML pipeline Figure" width="400">

If you want to look at the pipeline metrics, go to the "Job overview" (top-right corner) and then click on the "Metrics(preview)". The following screenshot shows what that would look like.

<br/><br/>
<img src="./pics/metrics.PNG" alt="Federated Learning AML pipeline Figure" width="400">

You can also create your own custom graph by clicking on the "Create custom chart" icon. Here is a sample custom chart showing the "Training Loss" of multiple silos in one graph.

<br/><br/>
<img src="./pics/combined-losses-silos.PNG" alt="Federated Learning muliple silos Training Loss Figure" width="400"><|MERGE_RESOLUTION|>--- conflicted
+++ resolved
@@ -99,13 +99,9 @@
     ```bash
     python ./examples/pipelines/fl_cross_silo_literal/submit.py --subscription_id <subscription_id> --resource_group <resource_group> --workspace_name <workspace_name> --example MNIST
     ```
-<<<<<<< HEAD
-    > Note: You can use --offline flag when running the job to just build and validate pipeline without submitting it.
-=======
     > Notes: 
         > * You can use --offline flag when running the job to just build and validate pipeline without submitting it.
         > * Differential privacy is disabled by default, but you can quickly turn it on by setting the `config.yaml` file's `dp` parameter to `true`.
->>>>>>> 7437028c
     
     Note: you can also create a `config.json` file at the root of this repo to provide the above information. Follow the instructions on how to get this from the [Azure ML documentation](https://learn.microsoft.com/en-us/azure/machine-learning/how-to-configure-environment#workspace).
 
