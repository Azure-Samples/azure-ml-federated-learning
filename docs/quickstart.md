--- conflicted
+++ resolved
@@ -71,17 +71,10 @@
     ```
 
     > Notes:
-<<<<<<< HEAD
-      > - If someone already provisioned a demo with the same name in your subscription, change `demoBaseName` parameter to a unique value.
-      > - :warning: **IMPORTANT** :warning: This setup is intended only for demo purposes. The data is still accessible by the users of your subscription when opening the storage accounts, and data exfiltration is possible.
-      > - :warning: EXPERIMENTAL :warning: alternatively, you can try provisioning a sandbox where the silos storages are kept eyes-off by a private service endpoint, accessible only by the silo compute through a vnet. To try it out, use template file `mlops/bicep/vnet_publicip_sandbox_setup.bicep` instead. All the code samples below remains the same. Please check the header of that bicep file to understand its capabilities and limitations.
-      > - By default, two computes are created for each silo to demonstrate how preprocessing, training, etc would work on various computes. Please set the `compute2` parameter to `false` if you wish to keep just one compute/silo.
-=======
-      >
       > * If someone already provisioned a demo with the same name in your subscription, change `demoBaseName` parameter to a unique value.
       > * :warning: **IMPORTANT** :warning: This setup is intended only for demo purposes. The data is still accessible by the users of your subscription when opening the storage accounts, and data exfiltration is possible.
       > * :warning: EXPERIMENTAL :warning: alternatively, you can try provisioning a sandbox where the silos storages are kept eyes-off by a private service endpoint, accessible only by the silo compute through a vnet. To try it out, use template file `mlops/bicep/vnet_publicip_sandbox_setup.bicep` instead. All the code samples below remains the same. Please check the header of that bicep file to understand its capabilities and limitations.
->>>>>>> 0bad773b
+      > * By default, two computes are created for each silo to demonstrate how preprocessing, training, etc would work on various computes. Please set the `compute2` parameter to `false` if you wish to keep just one compute/silo.
 
 ## Launch the demo experiment
 
@@ -105,16 +98,10 @@
     ```bash
     python ./examples/pipelines/fl_cross_silo_literal/submit.py --subscription_id <subscription_id> --resource_group <resource_group> --workspace_name <workspace_name> --example MNIST
     ```
-<<<<<<< HEAD
     > Notes: 
-        > - You can use --offline flag when running the job to just build and validate pipeline without submitting it.
-        > - Differential privacy is enabled by default, but you can quickly turn it off by setting the `config.yaml` file's `dp` parameter to `false`.
+        > * You can use --offline flag when running the job to just build and validate pipeline without submitting it.
+        > * Differential privacy is enabled by default, but you can quickly turn it off by setting the `config.yaml` file's `dp` parameter to `false`.
     
-=======
-
-    > Note: You can use --offline flag when running the job to just build and validate pipeline without submitting it.
-
->>>>>>> 0bad773b
     Note: you can also create a `config.json` file at the root of this repo to provide the above information. Follow the instructions on how to get this from the [Azure ML documentation](https://learn.microsoft.com/en-us/azure/machine-learning/how-to-configure-environment#workspace).
 
     ```json
