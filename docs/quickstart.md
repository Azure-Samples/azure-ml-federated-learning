# Run a Federated Learning Demo in 5 mins

In this tutorial, you will:

* Provision a fully functional environment in your own Azure subscription
* Run a sample federated learning pipeline in Azure ML

## Prerequisites

To enjoy this quickstart, you will need to:

* have an active [Azure subscription](https://azure.microsoft.com) that you can use for development purposes,
* have permissions to create resources, set permissions, and create identities in this subscription (or at least in one resource group),
  * Note that to set permissions, you typically need _Owner_ role in the subscription or resource group - _Contributor_ role is not enough. This is key for being able to _secure_ the setup.
* [install the Azure CLI](https://learn.microsoft.com/en-us/cli/azure/install-azure-cli).

## Deploy demo resources in Azure

### Option 1: One click ARM deployment

Click on the buttons below depending on your goal. It will open in Azure Portal a page to deploy the resources in your subscription.

| Button | Description |
| :-- | :-- |
| [![Deploy to Azure](https://aka.ms/deploytoazurebutton)](https://portal.azure.com/#create/Microsoft.Template/uri/https%3A%2F%2Fraw.githubusercontent.com%2FAzure-Samples%2Fazure-ml-federated-learning%2Fmain%2Fmlops%2Farm%2Fopen_sandbox_setup.json) | Deploy a completely open sandbox to allow you to try things out in an eyes-on environment. This setup is intended only for demo purposes. The data is still accessible by the users of your subscription when opening the storage accounts, and data exfiltration is possible. |
| [![Deploy to Azure](https://aka.ms/deploytoazurebutton)](https://portal.azure.com/#create/Microsoft.Template/uri/https%3A%2F%2Fraw.githubusercontent.com%2FAzure-Samples%2Fazure-ml-federated-learning%2Fmain%2Fmlops%2Farm%2Fvnet_publicip_sandbox_setup.json) | Deploy a sandbox where the silos storages are kept eyes-off by a private service endpoint, accessible only by the silo compute through a vnet. |

> Notes:
>
> * If someone already provisioned a demo with the same name in your subscription, change **Demo Base Name** parameter to a unique value.
> * If you need to provision GPU's instead of CPU's, you can just use a GPU SKU value for the "Compute SKU" parameter, `Standard_NC12s_v3` for instance. An overview of the GPU SKU's available in Azure can be found [here](https://learn.microsoft.com/en-us/azure/virtual-machines/sizes-gpu). Beware though, SKU availability may vary depending on the region you choose, so you may have to use different Azure regions instead of the default ones.

### Option 2: Step by step tutorial

In this section, we will use [bicep](https://learn.microsoft.com/en-us/azure/azure-resource-manager/bicep/overview) scripts to automatically provision a minimal set of resources for an FL sandbox demo.

This will help you provision a Federated Learning setup with [_internal silos_](./concepts/glossary.md), _i.e._ silos that are in the same Azure tenant as the orchestrator. You will be able to use this setup to run the examples in the `./examples/pipelines` directory.

In this setup, the communications between the silos and the orchestrator are secure, and the silos will not have any access to the other silos' data.

We will provision:

* 1 Azure ML workspace
* 1 CPU cluster and 1 blob storage account for the [orchestrator](./concepts/glossary.md)
* 3 [internal silos](./concepts/glossary.md) in 3 different regions (`westus`, `francecentral`, `brazilsouth`) with their respective compute cluster and storage account
* 4 user assigned identifies (1 for orchestration, 1 for each silo) to restrict access to the silo's storage accounts.

1. Using the [`az` cli](https://learn.microsoft.com/en-us/cli/azure/install-azure-cli), log into your Azure subscription:

    ```bash
    az login
    az account set --name <subscription name>
    ```

2. Optional: Create a new resource group for the demo resources. Having a new group would make it easier to delete the resources afterwards (deleting this RG will delete all resources within).

    ```bash
    # create a resource group for the resources
    az group create --name <resource group name> --location <region>
    ```

    > Notes:
    >
    > * If you have _Owner_ role only in a given resource group (as opposed to in the whole subscription), just use that resource group instead of creating a new one.

3. Run the bicep deployment script in a resource group you own:

    ```bash
    # deploy the demo resources in your resource group
    az deployment group create --template-file ./mlops/bicep/open_sandbox_setup.bicep --resource-group <resource group name> --parameters demoBaseName="fldemo"
    ```

    > Notes:
      > * If someone already provisioned a demo with the same name in your subscription, change `demoBaseName` parameter to a unique value.
      > * :warning: **IMPORTANT** :warning: This setup is intended only for demo purposes. The data is still accessible by the users of your subscription when opening the storage accounts, and data exfiltration is possible.
      > * Alternatively, you can try provisioning a sandbox where the silos storages are kept eyes-off by a private service endpoint, accessible only by the silo compute through a vnet. To try it out, use `--template-file ./mlops/bicep/vnet_publicip_sandbox_setup.bicep` instead. Please check the header of that bicep file to understand its capabilities and limitations. To enable VNet Peering, set the `applyVNetPeering` parameter to `true`.
<<<<<<< HEAD
      > * By default, two computes are created for each silo to demonstrate how preprocessing, training, etc would work on various computes. Please set the `compute2` parameter to `false` if you wish to keep just one compute/silo.
=======
      > * By default, only one CPU compute is created for each silo. Please set the `compute2` parameter to `true` if you wish to create both CPU & GPU computes for each silo.
>>>>>>> e7e3b2a1
      > * Some regions don't have enough quota to provision GPU computes. Please look at the headers of the `bicep` script to change the `region`/`computeSKU`.

## Launch the demo experiment

In this section, we'll use a sample python script to submit a federated learning experiment to Azure ML. The script will need to connect to your newly created Azure ML workspace first.

1. Create a conda environment with all the python dependencies, then activate it.

    ```bash
    conda env create --file ./examples/pipelines/environment.yml
    conda activate fl_experiment_conda_env
    ```

    Alternatively, you can install the dependencies directly:

    ```bash
    python -m pip install -r ./examples/pipelines/requirements.txt
    ```

2. To connect to your newly created Azure ML workspace, you'll need to provide the following info in the sample python script as CLI arguments.

    ```bash
    python ./examples/pipelines/fl_cross_silo_literal/submit.py --subscription_id <subscription_id> --resource_group <resource_group> --workspace_name <workspace_name> --example MNIST
    ```
    > Notes: 
        > * You can use --offline flag when running the job to just build and validate pipeline without submitting it.
<<<<<<< HEAD
        > * Differential privacy is enabled by default, but you can quickly turn it off by setting the `config.yaml` file's `dp` parameter to `false`.
=======
        > * Differential privacy is disabled by default, but you can quickly turn it on by setting the `config.yaml` file's `dp` parameter to `true`.
>>>>>>> e7e3b2a1
    
    Note: you can also create a `config.json` file at the root of this repo to provide the above information. Follow the instructions on how to get this from the [Azure ML documentation](https://learn.microsoft.com/en-us/azure/machine-learning/how-to-configure-environment#workspace).

    ```json
    {
        "subscription_id": "<subscription-id>",
        "resource_group": "<resource-group>",
        "workspace_name": "<workspace-name>"
    }
    ```

    >Note: The `config.json` is in our `.gitignore` to avoid pushing it to git.

The script will submit the experiment to Azure ML. **It should open a direct link to the experiment** in the Azure ML UI.

If not, the script will print the URL to use in clear:

```log
Submitting the pipeline job to your AzureML workspace...
Uploading preprocessing (0.01 MBs): 100%|#######################################| 7282/7282 [00:00<00:00, 23820.31it/s]
Uploading traininsilo (0.01 MBs): 100%|#########################################| 9953/9953 [00:00<00:00, 32014.81it/s]
Uploading aggregatemodelweights (0.01 MBs): 100%|###############################| 5514/5514 [00:00<00:00, 14065.83it/s]

The url to see your live job running is returned by the sdk:
https://ml.azure.com/runs/.....
```

### Look at the pipeline in the AML UI

Go to the above URL and your pipeline would look similar to this:

<br/><br/>
<img src="./pics/pipeline-aml.PNG" alt="Federated Learning AML pipeline Figure" width="400">

If you want to look at the pipeline metrics, go to the "Job overview" (top-right corner) and then click on the "Metrics(preview)". The following screenshot shows what that would look like.

<br/><br/>
<img src="./pics/metrics.PNG" alt="Federated Learning AML pipeline Figure" width="400">

You can also create your own custom graph by clicking on the "Create custom chart" icon. Here is a sample custom chart showing the "Training Loss" of multiple silos in one graph.

<br/><br/>
<img src="./pics/combined-losses-silos.PNG" alt="Federated Learning muliple silos Training Loss Figure" width="400"><|MERGE_RESOLUTION|>--- conflicted
+++ resolved
@@ -74,11 +74,7 @@
       > * If someone already provisioned a demo with the same name in your subscription, change `demoBaseName` parameter to a unique value.
       > * :warning: **IMPORTANT** :warning: This setup is intended only for demo purposes. The data is still accessible by the users of your subscription when opening the storage accounts, and data exfiltration is possible.
       > * Alternatively, you can try provisioning a sandbox where the silos storages are kept eyes-off by a private service endpoint, accessible only by the silo compute through a vnet. To try it out, use `--template-file ./mlops/bicep/vnet_publicip_sandbox_setup.bicep` instead. Please check the header of that bicep file to understand its capabilities and limitations. To enable VNet Peering, set the `applyVNetPeering` parameter to `true`.
-<<<<<<< HEAD
-      > * By default, two computes are created for each silo to demonstrate how preprocessing, training, etc would work on various computes. Please set the `compute2` parameter to `false` if you wish to keep just one compute/silo.
-=======
       > * By default, only one CPU compute is created for each silo. Please set the `compute2` parameter to `true` if you wish to create both CPU & GPU computes for each silo.
->>>>>>> e7e3b2a1
       > * Some regions don't have enough quota to provision GPU computes. Please look at the headers of the `bicep` script to change the `region`/`computeSKU`.
 
 ## Launch the demo experiment
@@ -105,11 +101,7 @@
     ```
     > Notes: 
         > * You can use --offline flag when running the job to just build and validate pipeline without submitting it.
-<<<<<<< HEAD
-        > * Differential privacy is enabled by default, but you can quickly turn it off by setting the `config.yaml` file's `dp` parameter to `false`.
-=======
         > * Differential privacy is disabled by default, but you can quickly turn it on by setting the `config.yaml` file's `dp` parameter to `true`.
->>>>>>> e7e3b2a1
     
     Note: you can also create a `config.json` file at the root of this repo to provide the above information. Follow the instructions on how to get this from the [Azure ML documentation](https://learn.microsoft.com/en-us/azure/machine-learning/how-to-configure-environment#workspace).
 
