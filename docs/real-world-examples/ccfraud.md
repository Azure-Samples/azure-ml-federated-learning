--- conflicted
+++ resolved
@@ -127,10 +127,6 @@
 ## Distributed training
 
 This sample can be ran in distributed fashion, using [PyTorch Data Distributed Parallel (DDP) with NCCL backend](https://pytorch.org/tutorials/intermediate/ddp_tutorial.html). However, this requires us to provision new cluster with >1 CUDA enabled GPUs and allow them to access datastorages in corresponding regions. In order to do so follow these steps for every region you want to run distributed training in:
-<<<<<<< HEAD
-=======
-
->>>>>>> 7437028c
 - Provision GPU cluster with 1+ NVIDIA GPU alongside with storage according to tutorial [here](../provisioning/README.md)
 - Adjust the config file  `config.yaml` in `examples/pipelines/ccfraud/` to use the newly created compute
 - The pipeline automatically detects number of GPUs on a given compute and scales the job accordingly
