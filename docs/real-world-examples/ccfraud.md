# Federated cross-geo credit card fraud detection

**Scenario** - This is a short example where we showcase possibilities of using Azure Machine Learning(AML) for training a model for credit card fraud detection in federating learning fashion. The example utilizes multitude of model architectures to demonstrate versatility of the proposed solution on a typical use case for the finance indutry. We have simulated a FL scenario by splitting the data into **distinct geo-location**. The sample provides a simple implementation  for **preprocessing** on **tabular data**.

**Dataset** - This example is trained using the Kaggle dataset [**Credit Card Transactions Fraud Detection Dataset**](https://www.kaggle.com/datasets/kartik2112/fraud-detection?datasetId=817870&sortBy=voteCount&types=competitions). This dataset is generated using a simulation that contains both genuine and fraudulent transactions.

## Install the required dependencies

You'll need python to submit experiments to AzureML. You can install the required dependencies by running:

```bash
conda env create --file ./examples/pipelines/environment.yml
conda activate fl_experiment_conda_env
```

Alternatively, you can just install the required dependencies:

```bash
python -m pip install -r ./examples/pipelines/requirements.txt
```

## Provision an FL sandbox workspace

To run this example, you will need to provision an AzureML workspace ready for Federated Learning. We strongly recommend you use the setup provided in the repository [quickstart](../quickstart.md). We will use the same names for the computes and datastores created by default during this quickstart.

:notebook: take note of your workspace name, resource group and subscription id. You will need them to submit the experiment.

## Add your Kaggle credentials to the workspace key vault

In the next section, we will run a job in the AzureML workspace that will unpack the demo dataset from Kaggle into each of your silos.

Kaggle requires a username and an [API key](https://github.com/Kaggle/kaggle-api#api-credentials), so we will first store safely those credentials in the workspace key vault.

### Option 1: using Azure CLI

1. Let's first obtain your AAD identifier (object id) by running the following command. We'll use it in the next step.

    ```bash
<<<<<<< HEAD
    az ad signed-in-user show | jq ".id"
=======
    az ad signed-in-user show --query id
>>>>>>> e76e0d94
    ```

2. Create a new key vault policy for yourself, and grant permissions to list, set & delete secrets.

    ```bash
    az keyvault set-policy -n <key-vault-name> --secret-permissions list set delete --object-id <object-id>
    ```

    > Note: The AML workspace you created with the aforementioned script contains the name of the key vault. Default is `kv-fldemo`.

3. With your newly created permissions, you can now create a secret to store the `kaggleusername`.

    ```bash
    az keyvault secret set --name kaggleusername --vault-name <key-vault-name> --value <kaggle-username>
    ```

    > Make sure to provide your *Kaggle Username*.

4. Create a secret to store the `kagglekey`.

    ```bash
    az keyvault secret set --name kagglekey --vault-name <key-vault-name> --value <kaggle-api-token>
    ```

    > Make sure to provide the *[Kaggle API Token]((<https://github.com/Kaggle/kaggle-api#api-credentials>))*.

### Option 2: using Azure UI

1. In your resource group (provisioned in the previous step), open "Access Policies" tab in the newly created key vault and click "Create".

2. Select *List, Set & Delete* right under "Secret Management Operations" and press "Next".

3. Lookup currently logged in user (using user id or an email), select it and press "Next".

4. Press "Next" and "Create" in the next screens.

    We are now able to create a secret in the key vault.

5. Open the "Secrets" tab. Create two plain text secrets:

    - **kaggleusername** - specifies your Kaggle user name
    - **kagglekey** - this is the API key that can be obtained from your account page on the Kaggle website.

## Run a job to download and store the dataset in each silo

This can all be performed with ease using a data provisioning pipeline. To run it follow these steps:

1. If you are not using the quickstart setup, adjust the config file  `config.yaml` in `examples/pipelines/utils/upload_data/` to match your setup.

2. Submit the experiment by running:

   ```bash
   python ./examples/pipelines/utils/upload_data/submit.py --example CCFRAUD --workspace_name "<workspace-name>" --resource_group "<resource-group-name>" --subscription_id "<subscription-id>"
   ```

   > Note: You can use --offline flag when running the job to just build and validate pipeline without submitting it.

    :star: you can simplify this command by entering your workspace details in the file `config.yaml` in this same directory.

:warning: Proceed to the next step only once the pipeline completes. This pipeline will create data in 3 distinct locations.

## Run the demo experiment

1. If you are not using the quickstart setup, adjust the config file  `config.yaml` in `examples/pipelines/ccfraud/` to match your setup.

2. Submit the FL experiment by running:

   ```bash
   python ./examples/pipelines/ccfraud/submit.py --workspace_name "<workspace-name>" --resource_group "<resource-group-name>" --subscription_id "<subscription-id>"
   ```

   > Note: You can use --offline flag when running the job to just build and validate pipeline without submitting it.

    :star: you can simplify this command by entering your workspace details in the file `config.yaml` in this same directory.

## Beyond the experiment

This sample experiment provides multiple models you can try:

- **SimpleLinear** : a model fully composed of `torch.Linear` layers with `ReLU` activations, takes data as-is sample-by-sample
- **SimpleLSTM** : a model composed by 4 LSTM layers connected to linear head with architecture similar to **SimpleLinear**, takes data ordered by time in sequences that overlap each other
- **SimpleVAE** : a model composed of 2 encoder LSTM layers and 2 decoder LSTM layers that tries to recreate consumed sequence of transactions, the latent space created by encoder is consumed by a linear layer to perform prediction, takes data ordered by time in sequences that overlap each other

To switch between models, please update the `config.yaml` file in `examples/pipelines/ccfraud/`. Look for the field `model_name` in the `training_parameters` section (use `SimpleLinear`, `SimpleLSTM`, or `SimpleVAE`).

## Distributed training

This sample can be ran in distributed fashion, using [PyTorch Data Distributed Parallel (DDP) with NCCL backend](https://pytorch.org/tutorials/intermediate/ddp_tutorial.html). However, this requires us to provision new cluster with >1 CUDA enabled GPUs and allow them to access datastorages in corresponding regions. In order to do so follow these steps for every region you want to run distributed training in:

- Provision GPU cluster with 1+ NVIDIA GPU alongside with storage according to tutorial [here](../provisioning/README.md)
- Adjust the config file  `config.yaml` in `examples/pipelines/ccfraud/` to use the newly created compute
- The pipeline automatically detects number of GPUs on a given compute and scales the job accordingly
- If your cluster can be scaled to more than 1 machine, you can modify `config.yaml` in `examples/pipelines/ccfraud/` by adding `instance_count` to your silo config with number of nodes you would like to run the training on

After performing all these steps you can rerun the experiment and it will run using DDP.<|MERGE_RESOLUTION|>--- conflicted
+++ resolved
@@ -36,11 +36,7 @@
 1. Let's first obtain your AAD identifier (object id) by running the following command. We'll use it in the next step.
 
     ```bash
-<<<<<<< HEAD
-    az ad signed-in-user show | jq ".id"
-=======
     az ad signed-in-user show --query id
->>>>>>> e76e0d94
     ```
 
 2. Create a new key vault policy for yourself, and grant permissions to list, set & delete secrets.
