--- conflicted
+++ resolved
@@ -24,11 +24,7 @@
 
 - **Some Kubernetes (k8s) cluster** (at least one) with version <= 1.24.6, either on-premises, or in Azure (in a different tenant from that of the orchestrator). The cluster should have a minimum of 4 vCPU cores and 8-GB memory.
   - For creating a k8s cluster on-premises one can use [Kind](https://kind.sigs.k8s.io/), for instance.
-<<<<<<< HEAD
-    - If you want your k8s cluster to have access to _local_ data that reside on the same machine, you can create your cluster following [this tutorial](../targeted-tutorials/read-local-data-in-k8s-silo.md).
-=======
     - If you want your k8s cluster to have access to _local_ data that reside on the same machine, you can create your cluster following [this tutorial](../tutorials/read-local-data-in-k8s-silo.md).
->>>>>>> 7437028c
   - For creating a k8s cluster in Azure (in a different tenant otherwise we'd be dealing with _internal_ silos), one can use [Azure Kubernetes Service (AKS)](https://portal.azure.com/#create/microsoft.aks).
 - **FL Admin** needs to have **Owner** role in the subscription, or at least in the resource group where the Azure ML workspace will be created. This is because some Role Assignments will have to be created.
 - **Silo Admin** must be given (temporary) Contributor role to the subscription, or at least the [Azure Arc Onboarding](https://learn.microsoft.com/en-us/azure/role-based-access-control/built-in-roles#kubernetes-cluster---azure-arc-onboarding) built-in role. This is because one step will require access to both the orchestrator subscription, and to the k8s cluster. It assumed that _the FL Admin shouldn't have direct access to the k8s cluster_.
@@ -192,8 +188,4 @@
 ```bash
 python ./examples/pipelines/fl_cross_silo_literal/submit.py --example HELLOWORLD
 ```
-<<<<<<< HEAD
-=======
-
->>>>>>> 7437028c
 > Note: You can use --offline flag when running the job to just build and validate pipeline without submitting it.