--- conflicted
+++ resolved
@@ -22,15 +22,12 @@
 To understand the journey to achieve production-ready Federated Learning, please check our guide to [**Plan Your FL Project**](./docs/concepts/plan-your-fl-project.md).
 
 To know more about the resource provisioning alternatives, please go to the provisioning [**cookbook**](./docs/provisioning/README.md).
-<<<<<<< HEAD
-=======
 
 ### :star: Success stories
 
 Here are some links showing applications of FL on Azure ML in production:
 
 - [Microsoft Health & Life Sciences, Text Analytics for Health](https://customers.microsoft.com/en-us/story/1587521717158304168-microsoft-partner-professional-services-azure)
->>>>>>> e76e0d94
 
 ### Real world examples
 
