--- conflicted
+++ resolved
@@ -8,14 +8,9 @@
 
 ## Table of contents
 
-<<<<<<< HEAD
-- [Getting started](#zap-getting-started)
-- [Real world examples](#real-world-examples)
-=======
 - [:zap: Getting Started](#zap-getting-started)
 - [Real world examples](#real-world-examples)
 - [FL Frameworks](#fl-frameworks)
->>>>>>> 3a7bb454
 - [Documentation](#documentation)
 - [Need Support?](#need-support)
 - [Contributing](#contributing)
@@ -24,13 +19,9 @@
 
 No time to read? Go directly to the [**quickstart**](./docs/quickstart.md) to provision a demo within minutes in your own subscription.
 
-<<<<<<< HEAD
-For an overview of the onboarding process, please check our [**ramp-up plan**](./docs/ramp-up-plan.md).
-=======
 To understand the journey to achieve production-ready Federated Learning, please check our guide to [**Plan Your FL Project**](./docs/concepts/plan-your-fl-project.md).
 
 To know more about the resource provisioning alternatives, please go to the provisioning [**cookbook**](./docs/provisioning/README.md).
->>>>>>> 3a7bb454
 
 ### Real world examples
 
