import argparse
import logging
import sys
import os

from transformers import (
    DataCollatorForTokenClassification,
    AutoModelForTokenClassification,
    AutoTokenizer,
    get_scheduler,
    PreTrainedTokenizer,
)
import torch.distributed as dist
import torch.multiprocessing as mp
from torch.nn.parallel import DistributedDataParallel as DDP
from torch.utils.data import DataLoader
from torch.utils.data.distributed import DistributedSampler
from datasets import load_from_disk
from torch.optim import AdamW
from tqdm.auto import tqdm
import pandas as pd
import numpy as np
import evaluate
import mlflow
import torch
from distutils.util import strtobool

# DP
from opacus import PrivacyEngine
from opacus.validators import ModuleValidator
from typing import List, Dict, Union


# Custom data collator for differential privacy
class DataCollatorForPrivateTokenClassification(DataCollatorForTokenClassification):
    def __init__(self, tokenizer: PreTrainedTokenizer):
        super().__init__(tokenizer=tokenizer)

    def __call__(
        self, examples: List[Union[List[int], torch.Tensor, Dict[str, torch.Tensor]]]
    ) -> Dict[str, torch.Tensor]:
        batch = super().__call__(examples)

        # Huggingface's default way of constructing position_ids is not compatible with Opacus
        # since Opacus is not able to deduce the batch size from the input. Here we manually
        # generate a position_ids tensor which has the same values as Huggingface's default tensor
        # but it is constructed in a way that is compatile with Opacus by using expand_as.
        if "position_ids" not in batch:
            input_ids = batch["input_ids"]
            batch["position_ids"] = torch.arange(
                input_ids.shape[1], dtype=torch.long, device=input_ids.device
            ).repeat(input_ids.shape[0], 1)
        return batch


class NERTrainer:
    def __init__(
        self,
        tokenizer_name,
        model_name,
        train_data_dir="./",
        test_data_dir="./",
        model_path=None,
        lr=0.01,
        epochs=1,
        batch_size=64,
        dp=False,
        dp_target_epsilon=50.0,
        dp_target_delta=1e-5,
        dp_max_grad_norm=1.0,
        total_num_of_iterations=1,
        experiment_name="default-experiment",
        iteration_num=1,
        device_id=None,
        distributed=False,
    ):
        """NER Trainer trains BERT-base model (default) on the MultiNERD dataset.

        Args:
            tokenizer_name(str): Tokenizer name.
            model_name(str): Model name.
            train_data_dir(str, optional): Training data directory path.
            test_data_dir(str, optional): Testing data directory path.
            model_path (str, optional): Model path. Defaults to None.
            lr (float, optional): Learning rate. Defaults to 0.01.
            epochs (int, optional): number of epochs. Defaults to 1.
            batch_size (int, optional): DataLoader batch size. Defaults to 64.
            dp (bool, optional): Differential Privacy. Default is False (Note: dp, dp_target_epsilon, dp_target_delta, dp_max_grad_norm, and total_num_of_iterations are defined for the only purpose of DP and can be ignored when users don't want to use Differential Privacy)
            dp_target_epsilon (float, optional): DP target epsilon. Default is 50.0
            dp_target_delta (float, optional): DP target delta. Default is 1e-5
            dp_max_grad_norm (float, optional): DP max gradient norm. Default is 1.0
            total_num_of_iterations (int, optional): Total number of iterations. Defaults to 1
            experiment_name (str, optional): Experiment name. Default is default-experiment.
            iteration_num (int, optional): Iteration number. Defaults to 1.
            device_id (int, optional): Device id to run training on. Default to None.
            distributed (bool, optional): Whether to run distributed training. Default to False.

        Attributes:
            model_: Huggingface bert-base (default) pretrained model
            optimizer_: Stochastic gradient descent
            train_loader_: Training DataLoader
            test_loader_: Testing DataLoader
            labelToId_: label to ID mapping
            idToLabel_: ID to label mapping
            metric_: Evaluation metrics
            device_: Either cpu or gpu
        """

        # training params
        self._lr = lr
        self._epochs = epochs
        self._batch_size = batch_size
        self._experiment_name = experiment_name
        self._iteration_num = iteration_num
        self._model_path = model_path
        self._distributed = distributed

        # device
        self.device_ = (
            torch.device(
                torch.device("cuda", device_id) if torch.cuda.is_available() else "cpu"
            )
            if device_id is not None
            else torch.device("cuda:0" if torch.cuda.is_available() else "cpu")
        )
        logger.info(f"Using device: {self.device_}")

        if self._distributed:
            self._rank = device_id
            logger.info(f"Rank: {self._rank}")
        else:
            self._rank = None

        # tokenizer
        tokenizer = AutoTokenizer.from_pretrained(tokenizer_name)

        # dataset and data loader
        data_collator = DataCollatorForPrivateTokenClassification(tokenizer=tokenizer)
        train_dataset, test_dataset = self.load_dataset(train_data_dir, test_data_dir)

        if self._distributed:
            logger.info("Setting up distributed samplers.")
<<<<<<< HEAD
            self.train_sampler_ = DistributedSampler(self.train_dataset_)
            self.test_sampler_ = DistributedSampler(self.test_dataset_)
=======
            self.train_sampler_ = DistributedSampler(train_dataset)
            self.test_sampler_ = DistributedSampler(test_dataset)
>>>>>>> e7e3b2a1
        else:
            self.train_sampler_ = None
            self.test_sampler_ = None

        self.train_loader_ = DataLoader(
            train_dataset,
            shuffle=(not self._distributed),
            collate_fn=data_collator,
            batch_size=self._batch_size,
            sampler=self.train_sampler_,
        )
        self.test_loader_ = DataLoader(
            test_dataset,
            collate_fn=data_collator,
            batch_size=self._batch_size,
<<<<<<< HEAD
            sampler=self.train_sampler_,
=======
            sampler=self.test_sampler_,
>>>>>>> e7e3b2a1
        )

        logger.info(f"Train loader steps: {len(self.train_loader_)}")
        logger.info(f"Test loader steps: {len(self.test_loader_)}")

        # training params
        self.labelToId_ = pd.read_json("./labels.json", typ="series").to_dict()
        self.idToLabel_ = {val: key for key, val in self.labelToId_.items()}
        self.model_ = AutoModelForTokenClassification.from_pretrained(
            model_name,
            id2label=self.idToLabel_,
            label2id=self.labelToId_,
        )
        trainable_layers = [self.model_.bert.encoder.layer[-1], self.model_.classifier]
        trainable_params = 0
        for layer in trainable_layers:
            for p in layer.parameters():
                p.requires_grad = True
                trainable_params += p.numel()
        logger.info(f"Trainable parameters: {trainable_params}")

<<<<<<< HEAD
        self.model_.train()
        if self._distributed:
            self.model_ = DDP(
                self.model_,
                device_ids=[self._rank] if self._rank is not None else None,
                output_device=self._rank,
            )
=======
>>>>>>> e7e3b2a1
        self.model_.to(self.device_)
        if self._distributed:
            self.model_ = DDP(
                self.model_,
                device_ids=[self._rank] if self._rank is not None else None,
                output_device=self._rank,
            )
        self.metric_ = evaluate.load("seqeval")

        # DP
        logger.info(f"DP: {dp}")
        if dp:
<<<<<<< HEAD
=======
            self.model_.train()
>>>>>>> e7e3b2a1
            if not ModuleValidator.is_valid(self.model_):
                self.model_ = ModuleValidator.fix(self.model_)

        self.optimizer_ = AdamW(self.model_.parameters(), lr=2e-5)

        if dp:
            privacy_engine = PrivacyEngine(secure_mode=False)
            """secure_mode: Set to True if cryptographically strong DP guarantee is
            required. secure_mode=True uses secure random number generator for
            noise and shuffling (as opposed to pseudo-rng in vanilla PyTorch) and
            prevents certain floating-point arithmetic-based attacks.
            See :meth:~opacus.optimizers.optimizer._generate_noise for details.
            When set to True requires torchcsprng to be installed"""
            (
                self.model_,
                self.optimizer_,
                self.train_loader_,
            ) = privacy_engine.make_private_with_epsilon(
                module=self.model_,
                optimizer=self.optimizer_,
                data_loader=self.train_loader_,
                epochs=total_num_of_iterations * epochs,
                target_epsilon=dp_target_epsilon,
                target_delta=dp_target_delta,
                max_grad_norm=dp_max_grad_norm,
            )

            """
            You can also obtain their counterparts by passing the noise multiplier. 
            Please refer to the following function.
            privacy_engine.make_private(
                module=self.model_,
                optimizer=self.optimizer_,
                data_loader=self.train_loader_,
                noise_multiplier=dp_noise_multiplier,
                max_grad_norm=dp_max_grad_norm,
            )
            """
            logger.info(
                f"Target epsilon: {dp_target_epsilon}, delta: {dp_target_delta} and noise multiplier: {self.optimizer_.noise_multiplier}"
            )

    def load_dataset(self, train_data_dir, test_data_dir):
        """Load dataset from {train_data_dir} and {test_data_dir}

        Args:
            train_data_dir(str, optional): Training data directory path
            test_data_dir(str, optional): Testing data directory path

        Returns:
            Train dataset
            Test datset
        """
        logger.info(f"Train data dir: {train_data_dir}, Test data dir: {test_data_dir}")
        train_dataset = load_from_disk(train_data_dir)
        test_dataset = load_from_disk(test_data_dir)

        return train_dataset, test_dataset

    def log_params(self, client, run_id):
        """Log parameters to the mlflow metrics

        Args:
            client (MlflowClient): Mlflow Client where metrics will be logged
            run_id (str): Run ID

        Returns:
            None
        """
        if run_id:
            client.log_param(
                run_id=run_id,
                key=f"learning_rate {self._experiment_name}",
                value=self._lr,
            )
            client.log_param(
                run_id=run_id, key=f"epochs {self._experiment_name}", value=self._epochs
            )
            client.log_param(
                run_id=run_id,
                key=f"batch_size {self._experiment_name}",
                value=self._batch_size,
            )
            client.log_param(
                run_id=run_id,
                key=f"optimizer {self._experiment_name}",
                value=self.optimizer_.__class__.__name__,
            )

    def log_metrics(self, client, run_id, key, value, pipeline_level=False):
        """Log mlflow metrics

        Args:
            client (MlflowClient): Mlflow Client where metrics will be logged
            run_id (str): Run ID
            key (str): metrics x-axis label
            value (float): metrics y-axis values
            pipeline_level (bool): whether the metrics is logged at the pipeline or the job level

        Returns:
            None
        """
        if run_id:
            if pipeline_level:
                client.log_metric(
                    run_id=run_id,
                    key=f"{self._experiment_name}/{key}",
                    value=value,
                )
            else:
                client.log_metric(
                    run_id=run_id,
                    key=f"iteration_{self._iteration_num}/{self._experiment_name}/{key}",
                    value=value,
                )

    def compute_metrics(self, eval_preds):
        """Compute evaluation results for given predictions

        Args:
            eval_preds (tuple): Contains logits and labels

        Returns:
            dict: Contains precision, recall, f1 and accuracy.
        """

        logits, labels = eval_preds
        predictions = np.argmax(logits, axis=-1)

        # Remove ignored index (special tokens) and convert to labels
        true_labels = [
            [self.idToLabel_[l] for l in label if l != -100] for label in labels
        ]
        true_predictions = [
            [self.idToLabel_[p] for (p, l) in zip(prediction, label) if l != -100]
            for prediction, label in zip(predictions, labels)
        ]
        all_metrics = self.metric_.compute(
            predictions=true_predictions, references=true_labels
        )
        return {
            "precision": all_metrics["overall_precision"],
            "recall": all_metrics["overall_recall"],
            "f1": all_metrics["overall_f1"],
            "accuracy": all_metrics["overall_accuracy"],
        }

    def postprocess(self, predictions, labels):
        """Post-process predictions- remove padding

        Args:
            predictions (Tensor): Predicted labels
            labels (Tensor): Actual labels

        Returns:
            list[list]: Actual/True labels after removing padded tokens
            list[list]: Predicted labels after removing padded tokens
        """

        predictions = predictions.detach().cpu().clone().numpy()
        labels = labels.detach().cpu().clone().numpy()

        # Remove ignored index (special tokens) and convert to labels
        true_labels = [
            [self.idToLabel_[l] for l in label if l != -100] for label in labels
        ]
        true_predictions = [
            [self.idToLabel_[p] for (p, l) in zip(prediction, label) if l != -100]
            for prediction, label in zip(predictions, labels)
        ]
        return true_labels, true_predictions

    def local_train(self, checkpoint):
        """Perform local training for a given number of epochs

        Args:
            checkpoint: Previous model checkpoint from where training has to be started.

        Returns:
            None
        """

        if checkpoint:
            if self._distributed:
                # DDP comes with "module." prefix: https://pytorch.org/docs/stable/generated/torch.nn.parallel.DistributedDataParallel.html
                self.model_.module.load_state_dict(
                    torch.load(checkpoint + "/model.pt", map_location=self.device_)
                )
            else:
                self.model_.load_state_dict(
                    torch.load(checkpoint + "/model.pt", map_location=self.device_)
                )

        with mlflow.start_run() as mlflow_run:
            # get Mlflow client and root run id
            mlflow_client = mlflow.tracking.client.MlflowClient()
            logger.debug(f"Root runId: {mlflow_run.data.tags.get('mlflow.rootRunId')}")
            root_run_id = mlflow_run.data.tags.get("mlflow.rootRunId")

            # log params
            self.log_params(mlflow_client, root_run_id)

            num_update_steps_per_epoch = len(self.train_loader_)
            num_training_steps = self._epochs * num_update_steps_per_epoch

            lr_scheduler = get_scheduler(
                "linear",
                optimizer=self.optimizer_,
                num_warmup_steps=0,
                num_training_steps=num_training_steps,
            )

            progress_bar = tqdm(range(num_training_steps))

            for epoch in range(self._epochs):
                running_loss = 0.0
                num_of_batches_before_logging = 100
                # Training
                self.model_.train()
                for i, batch in enumerate(self.train_loader_):
                    batch = {
                        key: value.to(self.device_) for key, value in batch.items()
                    }
                    outputs = self.model_(**batch)
                    loss = outputs.loss
                    loss.backward()
                    self.optimizer_.step()
                    lr_scheduler.step()
                    self.optimizer_.zero_grad()
                    progress_bar.update(1)

                    # calculate metric
                    true_predictions, true_labels = self.postprocess(
                        outputs.logits.argmax(dim=-1), batch["labels"]
                    )
                    self.metric_.add_batch(
                        predictions=true_predictions, references=true_labels
                    )

                    running_loss += float(loss) / len(batch)

                    del outputs
                    del batch

                    if i != 0 and i % num_of_batches_before_logging == 0:
                        training_loss = running_loss / num_of_batches_before_logging
                        logger.info(
                            f"Epoch: {epoch}/{self._epochs}, Iteration: {i}, Training Loss: {training_loss}"
                        )

                        if not self._distributed or self._rank == 0:
                            # log train loss
                            self.log_metrics(
                                mlflow_client,
                                root_run_id,
                                "Train Loss",
                                training_loss,
                            )

                            # log evaluation metrics
                            results = self.metric_.compute()
                            for key in ["precision", "recall", "f1", "accuracy"]:
                                self.log_metrics(
                                    mlflow_client,
                                    root_run_id,
                                    f"Train {key}",
                                    results[f"overall_{key}"],
                                )

                        running_loss = 0.0

                test_loss, metric_results = self.test()

                # log test loss for each epoch
                if not self._distributed or self._rank == 0:
                    self.log_metrics(mlflow_client, root_run_id, "Test Loss", test_loss)
                logger.info(f"Epoch: {epoch}, Test Loss: {test_loss}")

                # log test metric for each epoch
                for key in ["precision", "recall", "f1", "accuracy"]:
                    logger.info(
                        f"Epoch: {epoch}: Test {key} is {metric_results[f'overall_{key}']}"
                    )
                    if not self._distributed or self._rank == 0:
                        self.log_metrics(
                            mlflow_client,
                            root_run_id,
                            f"Test {key}",
                            metric_results[f"overall_{key}"],
                        )

            # log metrics for each FL iteration
            if not self._distributed or self._rank == 0:
                self.log_metrics(
                    mlflow_client,
                    root_run_id,
                    "Train Loss",
                    training_loss,
                    pipeline_level=True,
                )
                self.log_metrics(
                    mlflow_client,
                    root_run_id,
                    "Test Loss",
                    test_loss,
                    pipeline_level=True,
                )

                for key in ["precision", "recall", "f1", "accuracy"]:
                    self.log_metrics(
                        mlflow_client,
                        root_run_id,
                        f"Test {key}",
                        metric_results[f"overall_{key}"],
                        pipeline_level=True,
                    )

    def test(self):
        """Test the trained model and report test loss and metrics"""
        self.model_.eval()
        test_loss = 0
        with torch.no_grad():
            for batch in self.test_loader_:
                batch = {key: value.to(self.device_) for key, value in batch.items()}
                outputs = self.model_(**batch)
                predictions = outputs.logits.argmax(dim=-1)
                labels = batch["labels"]
                test_loss += float(outputs.loss)

                del outputs
                del batch

                true_predictions, true_labels = self.postprocess(predictions, labels)
                self.metric_.add_batch(
                    predictions=true_predictions, references=true_labels
                )

        results = self.metric_.compute()
        test_loss /= len(self.test_loader_)

        return test_loss, results

    def execute(self, checkpoint=None):
        """Bundle steps to perform local training, model testing and finally saving the model.

        Args:
            checkpoint: Previous model checkpoint from where training has to be started.
        """
        logger.debug("Start training")
        self.local_train(checkpoint)

        if not self._distributed:
            logger.debug("Save model")
            torch.save(self.model_.state_dict(), self._model_path)
            logger.info(f"Model saved to {self._model_path}")
        elif self._rank == 0:
            # DDP comes with "module." prefix: https://pytorch.org/docs/stable/generated/torch.nn.parallel.DistributedDataParallel.html
            logger.debug("Save model")
            torch.save(self.model_.module.state_dict(), self._model_path)
            logger.info(f"Model saved to {self._model_path}")


def get_arg_parser(parser=None):
    """Parse the command line arguments for merge using argparse.

    Args:
        parser (argparse.ArgumentParser or CompliantArgumentParser):
        an argument parser instance

    Returns:
        ArgumentParser: the argument parser instance

    Notes:
        if parser is None, creates a new parser instance
    """
    # add arguments that are specific to the component
    if parser is None:
        parser = argparse.ArgumentParser(description=__doc__)

    parser.add_argument("--train_data", type=str, required=True, help="")
    parser.add_argument("--test_data", type=str, required=True, help="")
    parser.add_argument("--checkpoint", type=str, required=False, help="")
    parser.add_argument("--model", type=str, required=True, help="")
    parser.add_argument(
        "--metrics_prefix", type=str, required=False, help="Metrics prefix"
    )
    parser.add_argument(
        "--iteration_num", type=int, required=False, help="Iteration number"
    )
    parser.add_argument(
        "--lr", type=float, required=False, help="Training algorithm's learning rate"
    )
    parser.add_argument(
        "--epochs",
        type=int,
        required=False,
        help="Total number of epochs for local training",
    )
    parser.add_argument("--batch_size", type=int, required=False, help="Batch Size")
    parser.add_argument(
        "--tokenizer_name", type=str, required=False, help="Tokenizer model name"
    )
    parser.add_argument("--model_name", type=str, required=False, help="Model name")
    parser.add_argument(
        "--dp", type=strtobool, required=False, help="differential privacy"
    )
    parser.add_argument(
        "--dp_target_epsilon", type=float, required=False, help="DP target epsilon"
    )
    parser.add_argument(
        "--dp_target_delta", type=float, required=False, help="DP target delta"
    )
    parser.add_argument(
        "--dp_max_grad_norm", type=float, required=False, help="DP max gradient norm"
    )
    parser.add_argument(
        "--total_num_of_iterations",
        type=int,
        required=False,
        help="Total number of iterations",
    )
    return parser


def run(args):
    """Run script with arguments (the core of the component).

    Args:
        args (argparse.namespace): command line arguments provided to script
    """
    logger.info(f"Distributed process rank: {os.environ['RANK']}")
    logger.info(f"Distributed world size: {os.environ['WORLD_SIZE']}")

<<<<<<< HEAD
    if int(os.environ["WORLD_SIZE"]) > 1 and torch.cuda.is_available():
        dist.init_process_group(
            "nccl",
            rank=int(os.environ["RANK"]),
            world_size=int(os.environ["WORLD_SIZE"]),
        )
    elif int(os.environ["WORLD_SIZE"]) > 1:
=======
    if int(os.environ.get("WORLD_SIZE", "1")) > 1 and torch.cuda.is_available():
        dist.init_process_group(
            "nccl",
            rank=int(os.environ["RANK"]),
            world_size=int(os.environ.get("WORLD_SIZE", "1")),
        )
    elif int(os.environ.get("WORLD_SIZE", "1")) > 1:
>>>>>>> e7e3b2a1
        dist.init_process_group("gloo")

    trainer = NERTrainer(
        tokenizer_name=args.tokenizer_name,
        model_name=args.model_name,
        train_data_dir=args.train_data,
        test_data_dir=args.test_data,
        model_path=args.model + "/model.pt",
        lr=args.lr,
        epochs=args.epochs,
        dp=args.dp,
        dp_target_epsilon=args.dp_target_epsilon,
        dp_target_delta=args.dp_target_delta,
        dp_max_grad_norm=args.dp_max_grad_norm,
        total_num_of_iterations=args.total_num_of_iterations,
        experiment_name=args.metrics_prefix,
        iteration_num=args.iteration_num,
        batch_size=args.batch_size,
        device_id=int(os.environ["RANK"]),
<<<<<<< HEAD
        distributed=int(os.environ["WORLD_SIZE"]) > 1 and torch.cuda.is_available(),
    )
    trainer.execute(args.checkpoint)

    if torch.cuda.is_available() or int(os.environ["WORLD_SIZE"]) > 1:
=======
        distributed=int(os.environ.get("WORLD_SIZE", "1")) > 1
        and torch.cuda.is_available(),
    )
    trainer.execute(args.checkpoint)

    if int(os.environ.get("WORLD_SIZE", "1")) > 1:
>>>>>>> e7e3b2a1
        dist.destroy_process_group()


def main(cli_args=None):
    """Component main function.

    It parses arguments and executes run() with the right arguments.

    Args:
        cli_args (List[str], optional): list of args to feed script, useful for debugging. Defaults to None.
    """

    # build an arg parser
    parser = get_arg_parser()

    # run the parser on cli args
    args = parser.parse_args(cli_args)

    print(f"Running script with arguments: {args}")
    run(args)


if __name__ == "__main__":
    # Set logging to sys.out
    logger = logging.getLogger(__name__)
    logger.setLevel(logging.DEBUG)
    log_format = logging.Formatter("[%(asctime)s] [%(levelname)s] - %(message)s")
    handler = logging.StreamHandler(sys.stdout)
    handler.setLevel(logging.DEBUG)
    handler.setFormatter(log_format)
    logger.addHandler(handler)

    main()<|MERGE_RESOLUTION|>--- conflicted
+++ resolved
@@ -140,13 +140,8 @@
 
         if self._distributed:
             logger.info("Setting up distributed samplers.")
-<<<<<<< HEAD
-            self.train_sampler_ = DistributedSampler(self.train_dataset_)
-            self.test_sampler_ = DistributedSampler(self.test_dataset_)
-=======
             self.train_sampler_ = DistributedSampler(train_dataset)
             self.test_sampler_ = DistributedSampler(test_dataset)
->>>>>>> e7e3b2a1
         else:
             self.train_sampler_ = None
             self.test_sampler_ = None
@@ -162,11 +157,7 @@
             test_dataset,
             collate_fn=data_collator,
             batch_size=self._batch_size,
-<<<<<<< HEAD
-            sampler=self.train_sampler_,
-=======
             sampler=self.test_sampler_,
->>>>>>> e7e3b2a1
         )
 
         logger.info(f"Train loader steps: {len(self.train_loader_)}")
@@ -188,16 +179,6 @@
                 trainable_params += p.numel()
         logger.info(f"Trainable parameters: {trainable_params}")
 
-<<<<<<< HEAD
-        self.model_.train()
-        if self._distributed:
-            self.model_ = DDP(
-                self.model_,
-                device_ids=[self._rank] if self._rank is not None else None,
-                output_device=self._rank,
-            )
-=======
->>>>>>> e7e3b2a1
         self.model_.to(self.device_)
         if self._distributed:
             self.model_ = DDP(
@@ -210,10 +191,7 @@
         # DP
         logger.info(f"DP: {dp}")
         if dp:
-<<<<<<< HEAD
-=======
             self.model_.train()
->>>>>>> e7e3b2a1
             if not ModuleValidator.is_valid(self.model_):
                 self.model_ = ModuleValidator.fix(self.model_)
 
@@ -647,15 +625,6 @@
     logger.info(f"Distributed process rank: {os.environ['RANK']}")
     logger.info(f"Distributed world size: {os.environ['WORLD_SIZE']}")
 
-<<<<<<< HEAD
-    if int(os.environ["WORLD_SIZE"]) > 1 and torch.cuda.is_available():
-        dist.init_process_group(
-            "nccl",
-            rank=int(os.environ["RANK"]),
-            world_size=int(os.environ["WORLD_SIZE"]),
-        )
-    elif int(os.environ["WORLD_SIZE"]) > 1:
-=======
     if int(os.environ.get("WORLD_SIZE", "1")) > 1 and torch.cuda.is_available():
         dist.init_process_group(
             "nccl",
@@ -663,7 +632,6 @@
             world_size=int(os.environ.get("WORLD_SIZE", "1")),
         )
     elif int(os.environ.get("WORLD_SIZE", "1")) > 1:
->>>>>>> e7e3b2a1
         dist.init_process_group("gloo")
 
     trainer = NERTrainer(
@@ -683,20 +651,12 @@
         iteration_num=args.iteration_num,
         batch_size=args.batch_size,
         device_id=int(os.environ["RANK"]),
-<<<<<<< HEAD
-        distributed=int(os.environ["WORLD_SIZE"]) > 1 and torch.cuda.is_available(),
-    )
-    trainer.execute(args.checkpoint)
-
-    if torch.cuda.is_available() or int(os.environ["WORLD_SIZE"]) > 1:
-=======
         distributed=int(os.environ.get("WORLD_SIZE", "1")) > 1
         and torch.cuda.is_available(),
     )
     trainer.execute(args.checkpoint)
 
     if int(os.environ.get("WORLD_SIZE", "1")) > 1:
->>>>>>> e7e3b2a1
         dist.destroy_process_group()
 
 
