import argparse
import logging
import sys
import os

from transformers import (
    DataCollatorForTokenClassification,
    AutoModelForTokenClassification,
    AutoTokenizer,
    get_scheduler,
    PreTrainedTokenizer,
)
import torch.distributed as dist
import torch.multiprocessing as mp
from torch.nn.parallel import DistributedDataParallel as DDP
from torch.utils.data import DataLoader
from torch.utils.data.distributed import DistributedSampler
from datasets import load_from_disk
from torch.optim import AdamW
from tqdm.auto import tqdm
import multiprocessing
import pandas as pd
import numpy as np
import evaluate
import mlflow
import torch
from distutils.util import strtobool

# DP
from opacus import PrivacyEngine
from opacus.validators import ModuleValidator
from typing import List, Dict, Union


# Custom data collator for differential privacy
class DataCollatorForPrivateTokenClassification(DataCollatorForTokenClassification):
    def __init__(self, tokenizer: PreTrainedTokenizer):
        super().__init__(tokenizer=tokenizer)

    def __call__(
        self, examples: List[Union[List[int], torch.Tensor, Dict[str, torch.Tensor]]]
    ) -> Dict[str, torch.Tensor]:
        batch = super().__call__(examples)

        # Huggingface's default way of constructing position_ids is not compatible with Opacus
        # since Opacus is not able to deduce the batch size from the input. Here we manually
        # generate a position_ids tensor which has the same values as Huggingface's default tensor
        # but it is constructed in a way that is compatile with Opacus by using expand_as.
        if "position_ids" not in batch:
            input_ids = batch["input_ids"]
            batch["position_ids"] = torch.arange(
                input_ids.shape[1], dtype=torch.long, device=input_ids.device
            ).repeat(input_ids.shape[0], 1)
        return batch


class NERTrainer:
    def __init__(
        self,
        tokenizer_name,
        model_name,
        train_data_dir="./",
        test_data_dir="./",
        model_path=None,
        lr=0.01,
        epochs=1,
        batch_size=64,
        dp=False,
        dp_target_epsilon=50.0,
        dp_target_delta=1e-5,
        dp_max_grad_norm=1.0,
        total_num_of_iterations=1,
        experiment_name="default-experiment",
        iteration_num=1,
        device_id=None,
        distributed=False,
    ):
        """NER Trainer trains BERT-base model (default) on the MultiNERD dataset.

        Args:
            tokenizer_name(str): Tokenizer name.
            model_name(str): Model name.
            train_data_dir(str, optional): Training data directory path.
            test_data_dir(str, optional): Testing data directory path.
            model_path (str, optional): Model path. Defaults to None.
            lr (float, optional): Learning rate. Defaults to 0.01.
            epochs (int, optional): number of epochs. Defaults to 1.
            batch_size (int, optional): DataLoader batch size. Defaults to 64.
            dp (bool, optional): Differential Privacy. Default is False (Note: dp, dp_target_epsilon, dp_target_delta, dp_max_grad_norm, and total_num_of_iterations are defined for the only purpose of DP and can be ignored when users don't want to use Differential Privacy)
            dp_target_epsilon (float, optional): DP target epsilon. Default is 50.0
            dp_target_delta (float, optional): DP target delta. Default is 1e-5
            dp_max_grad_norm (float, optional): DP max gradient norm. Default is 1.0
            total_num_of_iterations (int, optional): Total number of iterations. Defaults to 1
            experiment_name (str, optional): Experiment name. Default is default-experiment.
            iteration_num (int, optional): Iteration number. Defaults to 1.
            device_id (int, optional): Device id to run training on. Default to None.
            distributed (bool, optional): Whether to run distributed training. Default to False.

        Attributes:
            model_: Huggingface bert-base (default) pretrained model
            optimizer_: Stochastic gradient descent
            train_loader_: Training DataLoader
            test_loader_: Testing DataLoader
            labelToId_: label to ID mapping
            idToLabel_: ID to label mapping
            metric_: Evaluation metrics
            device_: Either cpu or gpu
        """

        # training params
        self._lr = lr
        self._epochs = epochs
        self._batch_size = batch_size
        self._experiment_name = experiment_name
        self._iteration_num = iteration_num
        self._model_path = model_path
        self._distributed = distributed

        # device
        self.device_ = (
            torch.device(
                torch.device("cuda", device_id) if torch.cuda.is_available() else "cpu"
            )
            if device_id is not None
            else torch.device("cuda:0" if torch.cuda.is_available() else "cpu")
        )
        logger.info(f"Using device: {self.device_}")

        if self._distributed:
            self._rank = device_id
            logger.info(f"Rank: {self._rank}")
        else:
            self._rank = None

        # tokenizer
        tokenizer = AutoTokenizer.from_pretrained(tokenizer_name)

        # dataset and data loader
        data_collator = DataCollatorForPrivateTokenClassification(tokenizer=tokenizer)
        train_dataset, test_dataset = self.load_dataset(train_data_dir, test_data_dir)

        if self._distributed:
            logger.info("Setting up distributed samplers.")
            self.train_sampler_ = DistributedSampler(train_dataset)
            self.test_sampler_ = DistributedSampler(test_dataset)
        else:
            self.train_sampler_ = None
            self.test_sampler_ = None

        # get number of cpu to load data for each gpu
        num_workers_per_gpu = int(
            multiprocessing.cpu_count() // int(os.environ.get("WORLD_SIZE", "1"))
        )
        logger.info(f"The num_work per GPU is: {num_workers_per_gpu}")

        self.train_loader_ = DataLoader(
            train_dataset,
            shuffle=(not self._distributed),
<<<<<<< HEAD
=======
            num_workers=num_workers_per_gpu,
>>>>>>> 68eadc98
            collate_fn=data_collator,
            batch_size=self._batch_size,
            prefetch_factor=3,
            sampler=self.train_sampler_,
        )
        self.test_loader_ = DataLoader(
            test_dataset,
            collate_fn=data_collator,
            batch_size=self._batch_size,
            sampler=self.test_sampler_,
        )

        logger.info(f"Train loader steps: {len(self.train_loader_)}")
        logger.info(f"Test loader steps: {len(self.test_loader_)}")

        # training params
        self.labelToId_ = pd.read_json("./labels.json", typ="series").to_dict()
        self.idToLabel_ = {val: key for key, val in self.labelToId_.items()}
        self.model_ = AutoModelForTokenClassification.from_pretrained(
            model_name,
            id2label=self.idToLabel_,
            label2id=self.labelToId_,
        )
        trainable_layers = [self.model_.bert.encoder.layer[-1], self.model_.classifier]
        trainable_params = 0
        for layer in trainable_layers:
            for p in layer.parameters():
                p.requires_grad = True
                trainable_params += p.numel()
        logger.info(f"Trainable parameters: {trainable_params}")

        self.model_.to(self.device_)
        if self._distributed:
            self.model_ = DDP(
                self.model_,
                device_ids=[self._rank] if self._rank is not None else None,
                output_device=self._rank,
            )
        self.metric_ = evaluate.load("seqeval")

        # DP
        logger.info(f"DP: {dp}")
        if dp:
            self.model_.train()
            if not ModuleValidator.is_valid(self.model_):
                self.model_ = ModuleValidator.fix(self.model_)

        self.optimizer_ = AdamW(self.model_.parameters(), lr=2e-5)

        if dp:
            privacy_engine = PrivacyEngine(secure_mode=False)
            """secure_mode: Set to True if cryptographically strong DP guarantee is
            required. secure_mode=True uses secure random number generator for
            noise and shuffling (as opposed to pseudo-rng in vanilla PyTorch) and
            prevents certain floating-point arithmetic-based attacks.
            See :meth:~opacus.optimizers.optimizer._generate_noise for details.
            When set to True requires torchcsprng to be installed"""
            (
                self.model_,
                self.optimizer_,
                self.train_loader_,
            ) = privacy_engine.make_private_with_epsilon(
                module=self.model_,
                optimizer=self.optimizer_,
                data_loader=self.train_loader_,
                epochs=total_num_of_iterations * epochs,
                target_epsilon=dp_target_epsilon,
                target_delta=dp_target_delta,
                max_grad_norm=dp_max_grad_norm,
            )

            """
            You can also obtain their counterparts by passing the noise multiplier. 
            Please refer to the following function.
            privacy_engine.make_private(
                module=self.model_,
                optimizer=self.optimizer_,
                data_loader=self.train_loader_,
                noise_multiplier=dp_noise_multiplier,
                max_grad_norm=dp_max_grad_norm,
            )
            """
            logger.info(
                f"Target epsilon: {dp_target_epsilon}, delta: {dp_target_delta} and noise multiplier: {self.optimizer_.noise_multiplier}"
            )

    def load_dataset(self, train_data_dir, test_data_dir):
        """Load dataset from {train_data_dir} and {test_data_dir}

        Args:
            train_data_dir(str, optional): Training data directory path
            test_data_dir(str, optional): Testing data directory path

        Returns:
            Train dataset
            Test datset
        """
        logger.info(f"Train data dir: {train_data_dir}, Test data dir: {test_data_dir}")
        train_dataset = load_from_disk(train_data_dir)
        test_dataset = load_from_disk(test_data_dir)

        return train_dataset, test_dataset

    def log_params(self, client, run_id):
        """Log parameters to the mlflow metrics

        Args:
            client (MlflowClient): Mlflow Client where metrics will be logged
            run_id (str): Run ID

        Returns:
            None
        """
        if run_id:
            client.log_param(
                run_id=run_id,
                key=f"learning_rate {self._experiment_name}",
                value=self._lr,
            )
            client.log_param(
                run_id=run_id, key=f"epochs {self._experiment_name}", value=self._epochs
            )
            client.log_param(
                run_id=run_id,
                key=f"batch_size {self._experiment_name}",
                value=self._batch_size,
            )
            client.log_param(
                run_id=run_id,
                key=f"optimizer {self._experiment_name}",
                value=self.optimizer_.__class__.__name__,
            )

    def log_metrics(self, client, run_id, key, value, pipeline_level=False):
        """Log mlflow metrics

        Args:
            client (MlflowClient): Mlflow Client where metrics will be logged
            run_id (str): Run ID
            key (str): metrics x-axis label
            value (float): metrics y-axis values
            pipeline_level (bool): whether the metrics is logged at the pipeline or the job level

        Returns:
            None
        """
        if run_id:
            if pipeline_level:
                client.log_metric(
                    run_id=run_id,
                    key=f"{self._experiment_name}/{key}",
                    value=value,
                )
            else:
                client.log_metric(
                    run_id=run_id,
                    key=f"iteration_{self._iteration_num}/{self._experiment_name}/{key}",
                    value=value,
                )

    def compute_metrics(self, eval_preds):
        """Compute evaluation results for given predictions

        Args:
            eval_preds (tuple): Contains logits and labels

        Returns:
            dict: Contains precision, recall, f1 and accuracy.
        """

        logits, labels = eval_preds
        predictions = np.argmax(logits, axis=-1)

        # Remove ignored index (special tokens) and convert to labels
        true_labels = [
            [self.idToLabel_[l] for l in label if l != -100] for label in labels
        ]
        true_predictions = [
            [self.idToLabel_[p] for (p, l) in zip(prediction, label) if l != -100]
            for prediction, label in zip(predictions, labels)
        ]
        all_metrics = self.metric_.compute(
            predictions=true_predictions, references=true_labels
        )
        return {
            "precision": all_metrics["overall_precision"],
            "recall": all_metrics["overall_recall"],
            "f1": all_metrics["overall_f1"],
            "accuracy": all_metrics["overall_accuracy"],
        }

    def postprocess(self, predictions, labels):
        """Post-process predictions- remove padding

        Args:
            predictions (Tensor): Predicted labels
            labels (Tensor): Actual labels

        Returns:
            list[list]: Actual/True labels after removing padded tokens
            list[list]: Predicted labels after removing padded tokens
        """

        predictions = predictions.detach().cpu().clone().numpy()
        labels = labels.detach().cpu().clone().numpy()

        # Remove ignored index (special tokens) and convert to labels
        true_labels = [
            [self.idToLabel_[l] for l in label if l != -100] for label in labels
        ]
        true_predictions = [
            [self.idToLabel_[p] for (p, l) in zip(prediction, label) if l != -100]
            for prediction, label in zip(predictions, labels)
        ]
        return true_labels, true_predictions

    def local_train(self, checkpoint):
        """Perform local training for a given number of epochs

        Args:
            checkpoint: Previous model checkpoint from where training has to be started.

        Returns:
            None
        """

        if checkpoint:
            if self._distributed:
                # DDP comes with "module." prefix: https://pytorch.org/docs/stable/generated/torch.nn.parallel.DistributedDataParallel.html
                self.model_.module.load_state_dict(
                    torch.load(checkpoint + "/model.pt", map_location=self.device_)
                )
            else:
                self.model_.load_state_dict(
                    torch.load(checkpoint + "/model.pt", map_location=self.device_)
                )

        with mlflow.start_run() as mlflow_run:
            # get Mlflow client and root run id
            mlflow_client = mlflow.tracking.client.MlflowClient()
            logger.debug(f"Root runId: {mlflow_run.data.tags.get('mlflow.rootRunId')}")
            root_run_id = mlflow_run.data.tags.get("mlflow.rootRunId")

            # log params
            self.log_params(mlflow_client, root_run_id)

            num_update_steps_per_epoch = len(self.train_loader_)
            num_training_steps = self._epochs * num_update_steps_per_epoch

            lr_scheduler = get_scheduler(
                "linear",
                optimizer=self.optimizer_,
                num_warmup_steps=0,
                num_training_steps=num_training_steps,
            )

            progress_bar = tqdm(range(num_training_steps))

            for epoch in range(self._epochs):
                running_loss = 0.0
                num_of_batches_before_logging = 100
                # Training
                self.model_.train()
                for i, batch in enumerate(self.train_loader_):
                    batch = {
                        key: value.to(self.device_) for key, value in batch.items()
                    }
                    outputs = self.model_(**batch)
                    loss = outputs.loss
                    loss.backward()
                    self.optimizer_.step()
                    lr_scheduler.step()
                    self.optimizer_.zero_grad()
                    progress_bar.update(1)

                    # calculate metric
                    true_predictions, true_labels = self.postprocess(
                        outputs.logits.argmax(dim=-1), batch["labels"]
                    )
                    self.metric_.add_batch(
                        predictions=true_predictions, references=true_labels
                    )

                    running_loss += float(loss) / len(batch)

                    del outputs
                    del batch

                    if i != 0 and i % num_of_batches_before_logging == 0:
                        training_loss = running_loss / num_of_batches_before_logging
                        logger.info(
                            f"Epoch: {epoch}/{self._epochs}, Iteration: {i}, Training Loss: {training_loss}"
                        )

                        if not self._distributed or self._rank == 0:
                            # log train loss
                            self.log_metrics(
                                mlflow_client,
                                root_run_id,
                                "Train Loss",
                                training_loss,
                            )

                            # log evaluation metrics
                            results = self.metric_.compute()
                            for key in ["precision", "recall", "f1", "accuracy"]:
                                self.log_metrics(
                                    mlflow_client,
                                    root_run_id,
                                    f"Train {key}",
                                    results[f"overall_{key}"],
                                )

                        running_loss = 0.0

                test_loss, metric_results = self.test()

                # log test loss for each epoch
                if not self._distributed or self._rank == 0:
                    self.log_metrics(mlflow_client, root_run_id, "Test Loss", test_loss)
                logger.info(f"Epoch: {epoch}, Test Loss: {test_loss}")

                # log test metric for each epoch
                for key in ["precision", "recall", "f1", "accuracy"]:
                    logger.info(
                        f"Epoch: {epoch}: Test {key} is {metric_results[f'overall_{key}']}"
                    )
                    if not self._distributed or self._rank == 0:
                        self.log_metrics(
                            mlflow_client,
                            root_run_id,
                            f"Test {key}",
                            metric_results[f"overall_{key}"],
                        )

            # log metrics for each FL iteration
            if not self._distributed or self._rank == 0:
                self.log_metrics(
                    mlflow_client,
                    root_run_id,
                    "Train Loss",
                    training_loss,
                    pipeline_level=True,
                )
                self.log_metrics(
                    mlflow_client,
                    root_run_id,
                    "Test Loss",
                    test_loss,
                    pipeline_level=True,
                )

                for key in ["precision", "recall", "f1", "accuracy"]:
                    self.log_metrics(
                        mlflow_client,
                        root_run_id,
                        f"Test {key}",
                        metric_results[f"overall_{key}"],
                        pipeline_level=True,
                    )

    def test(self):
        """Test the trained model and report test loss and metrics"""
        self.model_.eval()
        test_loss = 0
        with torch.no_grad():
            for batch in self.test_loader_:
                batch = {key: value.to(self.device_) for key, value in batch.items()}
                outputs = self.model_(**batch)
                predictions = outputs.logits.argmax(dim=-1)
                labels = batch["labels"]
                test_loss += float(outputs.loss)

                del outputs
                del batch

                true_predictions, true_labels = self.postprocess(predictions, labels)
                self.metric_.add_batch(
                    predictions=true_predictions, references=true_labels
                )

        results = self.metric_.compute()
        test_loss /= len(self.test_loader_)

        return test_loss, results

    def execute(self, checkpoint=None):
        """Bundle steps to perform local training, model testing and finally saving the model.

        Args:
            checkpoint: Previous model checkpoint from where training has to be started.
        """
        logger.debug("Start training")
        self.local_train(checkpoint)

        if not self._distributed:
            logger.debug("Save model")
            torch.save(self.model_.state_dict(), self._model_path)
            logger.info(f"Model saved to {self._model_path}")
        elif self._rank == 0:
            # DDP comes with "module." prefix: https://pytorch.org/docs/stable/generated/torch.nn.parallel.DistributedDataParallel.html
            logger.debug("Save model")
            torch.save(self.model_.module.state_dict(), self._model_path)
            logger.info(f"Model saved to {self._model_path}")


def get_arg_parser(parser=None):
    """Parse the command line arguments for merge using argparse.

    Args:
        parser (argparse.ArgumentParser or CompliantArgumentParser):
        an argument parser instance

    Returns:
        ArgumentParser: the argument parser instance

    Notes:
        if parser is None, creates a new parser instance
    """
    # add arguments that are specific to the component
    if parser is None:
        parser = argparse.ArgumentParser(description=__doc__)

    parser.add_argument("--train_data", type=str, required=True, help="")
    parser.add_argument("--test_data", type=str, required=True, help="")
    parser.add_argument("--checkpoint", type=str, required=False, help="")
    parser.add_argument("--model", type=str, required=True, help="")
    parser.add_argument(
        "--metrics_prefix", type=str, required=False, help="Metrics prefix"
    )
    parser.add_argument(
        "--iteration_num", type=int, required=False, help="Iteration number"
    )
    parser.add_argument(
        "--lr", type=float, required=False, help="Training algorithm's learning rate"
    )
    parser.add_argument(
        "--epochs",
        type=int,
        required=False,
        help="Total number of epochs for local training",
    )
    parser.add_argument("--batch_size", type=int, required=False, help="Batch Size")
    parser.add_argument(
        "--tokenizer_name", type=str, required=False, help="Tokenizer model name"
    )
    parser.add_argument("--model_name", type=str, required=False, help="Model name")
    parser.add_argument(
        "--dp", type=strtobool, required=False, help="differential privacy"
    )
    parser.add_argument(
        "--dp_target_epsilon", type=float, required=False, help="DP target epsilon"
    )
    parser.add_argument(
        "--dp_target_delta", type=float, required=False, help="DP target delta"
    )
    parser.add_argument(
        "--dp_max_grad_norm", type=float, required=False, help="DP max gradient norm"
    )
    parser.add_argument(
        "--total_num_of_iterations",
        type=int,
        required=False,
        help="Total number of iterations",
    )
    return parser


def run(args):
    """Run script with arguments (the core of the component).

    Args:
        args (argparse.namespace): command line arguments provided to script
    """
    logger.info(f"Distributed process rank: {os.environ['RANK']}")
    logger.info(f"Distributed world size: {os.environ['WORLD_SIZE']}")

    if int(os.environ.get("WORLD_SIZE", "1")) > 1 and torch.cuda.is_available():
        dist.init_process_group(
            "nccl",
<<<<<<< HEAD
            rank=int(os.environ["RANK"]),
=======
            rank=int(os.environ.get("RANK", "0")),
>>>>>>> 68eadc98
            world_size=int(os.environ.get("WORLD_SIZE", "1")),
        )
    elif int(os.environ.get("WORLD_SIZE", "1")) > 1:
        dist.init_process_group("gloo")

    trainer = NERTrainer(
        tokenizer_name=args.tokenizer_name,
        model_name=args.model_name,
        train_data_dir=args.train_data,
        test_data_dir=args.test_data,
        model_path=args.model + "/model.pt",
        lr=args.lr,
        epochs=args.epochs,
        dp=args.dp,
        dp_target_epsilon=args.dp_target_epsilon,
        dp_target_delta=args.dp_target_delta,
        dp_max_grad_norm=args.dp_max_grad_norm,
        total_num_of_iterations=args.total_num_of_iterations,
        experiment_name=args.metrics_prefix,
        iteration_num=args.iteration_num,
        batch_size=args.batch_size,
<<<<<<< HEAD
        device_id=int(os.environ["RANK"]),
=======
        device_id=int(os.environ.get("LOCAL_RANK", "0")),
>>>>>>> 68eadc98
        distributed=int(os.environ.get("WORLD_SIZE", "1")) > 1
        and torch.cuda.is_available(),
    )
    trainer.execute(args.checkpoint)

    if int(os.environ.get("WORLD_SIZE", "1")) > 1:
        dist.destroy_process_group()


def main(cli_args=None):
    """Component main function.

    It parses arguments and executes run() with the right arguments.

    Args:
        cli_args (List[str], optional): list of args to feed script, useful for debugging. Defaults to None.
    """

    # build an arg parser
    parser = get_arg_parser()

    # run the parser on cli args
    args = parser.parse_args(cli_args)

    print(f"Running script with arguments: {args}")
    run(args)


if __name__ == "__main__":
    # Set logging to sys.out
    logger = logging.getLogger(__name__)
    logger.setLevel(logging.DEBUG)
    log_format = logging.Formatter("[%(asctime)s] [%(levelname)s] - %(message)s")
    handler = logging.StreamHandler(sys.stdout)
    handler.setLevel(logging.DEBUG)
    handler.setFormatter(log_format)
    logger.addHandler(handler)

    main()<|MERGE_RESOLUTION|>--- conflicted
+++ resolved
@@ -156,10 +156,7 @@
         self.train_loader_ = DataLoader(
             train_dataset,
             shuffle=(not self._distributed),
-<<<<<<< HEAD
-=======
             num_workers=num_workers_per_gpu,
->>>>>>> 68eadc98
             collate_fn=data_collator,
             batch_size=self._batch_size,
             prefetch_factor=3,
@@ -640,11 +637,7 @@
     if int(os.environ.get("WORLD_SIZE", "1")) > 1 and torch.cuda.is_available():
         dist.init_process_group(
             "nccl",
-<<<<<<< HEAD
-            rank=int(os.environ["RANK"]),
-=======
             rank=int(os.environ.get("RANK", "0")),
->>>>>>> 68eadc98
             world_size=int(os.environ.get("WORLD_SIZE", "1")),
         )
     elif int(os.environ.get("WORLD_SIZE", "1")) > 1:
@@ -666,11 +659,7 @@
         experiment_name=args.metrics_prefix,
         iteration_num=args.iteration_num,
         batch_size=args.batch_size,
-<<<<<<< HEAD
-        device_id=int(os.environ["RANK"]),
-=======
-        device_id=int(os.environ.get("LOCAL_RANK", "0")),
->>>>>>> 68eadc98
+        device_id=int(os.environ.get("RANK", "0")),
         distributed=int(os.environ.get("WORLD_SIZE", "1")) > 1
         and torch.cuda.is_available(),
     )
