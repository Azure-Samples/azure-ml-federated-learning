--- conflicted
+++ resolved
@@ -7,11 +7,7 @@
   - python=3.8
   - pip=22.3.1
   - pytorch=1.13.1
-<<<<<<< HEAD
-  - cudatoolkit=11.3
-=======
   - pytorch-cuda=11.6
->>>>>>> e7e3b2a1
   - pip:
     - azureml-mlflow==1.48.0
     - pandas==1.5.2
