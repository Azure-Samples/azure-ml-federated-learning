"""Script for mock components."""
import argparse
import logging
import sys
import os
import copy

import mlflow
import torch
import pandas as pd
import numpy as np
from torch import nn
import torch.distributed as dist
from torch.nn.parallel import DistributedDataParallel as DDP
from torchmetrics.functional import precision_recall, accuracy
from torch.optim import Adam
from torch.utils.data.dataloader import DataLoader
<<<<<<< HEAD
from torch.utils.data import Dataset
from mlflow import log_metric, log_param
from distutils.util import strtobool
=======
from torch.utils.data.distributed import DistributedSampler
>>>>>>> 8a7d7e0e
from typing import List
import models as models
import datasets as datasets
from distutils.util import strtobool

# DP
from opacus import PrivacyEngine
from opacus.validators import ModuleValidator


class RunningMetrics:
    def __init__(self, metrics: List[str], prefix: str = None) -> None:
        self._allowed_metrics = copy.deepcopy(metrics)
        self._running_step_metrics = {name: 0 for name in metrics}
        self._running_global_metrics = {name: 0 for name in metrics}
        self._batch_count_step = 0
        self._batch_count_global = 0
        self._prefix = "" if prefix is None else prefix

    def add_metric(self, name: str, value: float):
        """Add measurement to the set

        Args:
            name: name of the metrics
            value: value of the metrics
        """
        if name not in self._allowed_metrics:
            raise ValueError(f"Metric with name '{name}' not in logged metrics")
        self._running_step_metrics[name] += value
        self._running_global_metrics[name] += value

    def step(self):
        """Increases number of measurements taken. Must be called after every batch"""
        self._batch_count_step += 1
        self._batch_count_global += 1

    def reset_step(self):
        """Soft reset of the counter. Only reset counter for subset of batches."""
        self._batch_count_step = 0
        self._running_step_metrics = {name: 0 for name in self._running_step_metrics}

    def reset_global(self):
        """Reset all counters and steps"""
        self.reset_step()
        self._batch_count_global = 0
        self._running_global_metrics = {
            name: 0 for name in self._running_global_metrics
        }

    def get_step(self):
        """Provide average value for every metric since last `reset_step` call"""
        return {
            f"{self._prefix}_{name}": value / self._batch_count_step
            for name, value in self._running_step_metrics.items()
        }

    def get_global(self):
        """Provide average value for every metric since last `reset_global` call"""
        return {
            f"{self._prefix}_{name}": value / self._batch_count_global
            for name, value in self._running_global_metrics.items()
        }


class CCFraudTrainer:
    def __init__(
        self,
        model_name,
        benchmark,
        train_all_data,
        train_data_dir="./",
        test_data_dir="./",
        model_path=None,
        lr=0.01,
        epochs=1,
        batch_size=10,
        dp=False,
        dp_target_epsilon=50.0,
        dp_target_delta=1e-5,
        dp_max_grad_norm=1.0,
        total_num_of_iterations=1,
        experiment_name="default-experiment",
        iteration_name="default-iteration",
        device_id=None,
        distributed=False,
    ):
        """Credit Card Fraud Trainer trains simple model on the Fraud dataset.

        Args:
            model_name(str): Name of the model to use for training, options: SimpleLinear, SimpleLSTM, SimpleVAE.
            train_data_dir(str, optional): Training data directory path.
            test_data_dir(str, optional): Testing data directory path.
            lr (float, optional): Learning rate. Defaults to 0.01.
            epochs (int, optional): Epochs. Defaults to 1.
            batch_size (int, optional): DataLoader batch size. Defaults to 64.
            dp (bool, optional): Differential Privacy. Default is False (Note: dp, dp_target_epsilon, dp_target_delta, dp_max_grad_norm, and total_num_of_iterations are defined for the only purpose of DP and can be ignored when users don't want to use Differential Privacy)
            dp_target_epsilon (float, optional): DP target epsilon. Default is 50.0
            dp_target_delta (float, optional): DP target delta. Default is 1e-5
            dp_max_grad_norm (float, optional): DP max gradient norm. Default is 1.0
            total_num_of_iterations (int, optional): Total number of iterations. Defaults to 1
            device_id (int, optional): Device id to run training on. Default to None.
            distributed (bool, optional): Whether to run distributed training. Default to False.

        Attributes:
            model_: Model
            criterion_: BCELoss loss
            optimizer_: Stochastic gradient descent
            train_dataset_: Training Dataset obj
            train_loader_: Training DataLoader
            test_dataset_: Testing Dataset obj
            test_loader_: Testing DataLoader
        """

        # Training setup
        self._lr = lr
        self._epochs = epochs
        self._batch_size = batch_size
        self._experiment_name = experiment_name
        self._iteration_name = iteration_name
<<<<<<< HEAD
        self.benchmark = benchmark
        self.train_all_data = train_all_data
=======
        self._distributed = distributed
>>>>>>> 8a7d7e0e

        self.device_ = (
            torch.device(
                torch.device("cuda", device_id) if torch.cuda.is_available() else "cpu"
            )
            if device_id is not None
            else torch.device("cuda:0" if torch.cuda.is_available() else "cpu")
        )
        logger.info(f"Using device: {self.device_}")

        if self._distributed:
            self._rank = device_id
            logger.info(f"Rank: {self._rank}")
        else:
            self._rank = None

        self.train_dataset_, self.test_dataset_, self._input_dim = self.load_dataset(
            train_data_dir, test_data_dir, model_name
        )

        if self._distributed:
            logger.info("Setting up distributed samplers.")
            self.train_sampler_ = DistributedSampler(self.train_dataset_)
            self.test_sampler_ = DistributedSampler(self.test_dataset_)
        else:
            self.train_sampler_ = None
            self.test_sampler_ = None

        self.train_loader_ = DataLoader(
            self.train_dataset_,
            batch_size=batch_size,
            shuffle=(self.train_sampler_ is None),
            sampler=self.train_sampler_,
        )
        self.test_loader_ = DataLoader(
            self.test_dataset_,
            batch_size=batch_size,
            shuffle=False,
            sampler=self.test_sampler_,
        )

        logger.info(f"Train loader steps: {len(self.train_loader_)}")
        logger.info(f"Test loader steps: {len(self.test_loader_)}")

        # Build model
        self.model_ = getattr(models, model_name)(self._input_dim).to(self.device_)
        if self._distributed:
            self.model_ = DDP(
                self.model_,
                device_ids=[self._rank] if self._rank is not None else None,
                output_device=self._rank,
            )
        self._model_path = model_path

        self.criterion_ = nn.BCELoss()

        # DP
        logger.info(f"DP: {dp}")
        if dp:
            if not ModuleValidator.is_valid(self.model_):
                self.model_ = ModuleValidator.fix(self.model_)

        self.optimizer_ = Adam(self.model_.parameters(), lr=self._lr, weight_decay=1e-5)

        if dp:
            privacy_engine = PrivacyEngine(secure_mode=False)
            """secure_mode: Set to True if cryptographically strong DP guarantee is
            required. secure_mode=True uses secure random number generator for
            noise and shuffling (as opposed to pseudo-rng in vanilla PyTorch) and
            prevents certain floating-point arithmetic-based attacks.
            See :meth:~opacus.optimizers.optimizer._generate_noise for details.
            When set to True requires torchcsprng to be installed"""
            (
                self.model_,
                self.optimizer_,
                self.train_loader_,
            ) = privacy_engine.make_private_with_epsilon(
                module=self.model_,
                optimizer=self.optimizer_,
                data_loader=self.train_loader_,
                epochs=total_num_of_iterations * epochs,
                target_epsilon=dp_target_epsilon,
                target_delta=dp_target_delta,
                max_grad_norm=dp_max_grad_norm,
            )

            """
            You can also obtain their counterparts by passing the noise multiplier. 
            Please refer to the following function.
            privacy_engine.make_private(
                module=self.model_,
                optimizer=self.optimizer_,
                data_loader=self.train_loader_,
                noise_multiplier=dp_noise_multiplier,
                max_grad_norm=dp_max_grad_norm,
            )
            """
            logger.info(
                f"Target epsilon: {dp_target_epsilon}, delta: {dp_target_delta} and noise multiplier: {self.optimizer_.noise_multiplier}"
            )

    def load_dataset(self, train_data_dir, test_data_dir, model_name):
        """Load dataset from {train_data_dir} and {test_data_dir}

        Args:
            train_data_dir(str): Training data directory path
            test_data_dir(str): Testing data directory path
            model_name(str): Name of the model to use
        """
        logger.info(f"Train data dir: {train_data_dir}, Test data dir: {test_data_dir}")
        self.fraud_weight_ = np.loadtxt(train_data_dir + "/filtered_fraud_weight.txt").item()
        train_df = pd.read_csv(train_data_dir + "/filtered_data.csv")
        test_df = pd.read_csv(test_data_dir + "/filtered_data.csv")
        
        # if run benchmark
        if self.benchmark:
            if self.train_all_data:
                self.fraud_weight_ = np.loadtxt(train_data_dir + "/unfiltered_fraud_weight.txt").item()
                train_df = pd.read_csv(train_data_dir + "/unfiltered_data.csv")
                test_df = pd.read_csv(test_data_dir + "/unfiltered_data.csv")

        if model_name == "SimpleLinear":
            train_dataset = datasets.FraudDataset(train_df)
            test_dataset = datasets.FraudDataset(test_df)
        else:
            train_dataset = datasets.FraudTimeDataset(train_df)
            test_dataset = datasets.FraudTimeDataset(test_df)

        logger.info(
            f"Train data samples: {len(train_df)}, Test data samples: {len(test_df)}"
        )



        return train_dataset, test_dataset, train_df.shape[1] - 1

    def log_params(self, client, run_id):
        if run_id:
            client.log_param(
                run_id=run_id,
                key=f"learning_rate {self._experiment_name}",
                value=self._lr,
            )
            client.log_param(
                run_id=run_id, key=f"epochs {self._experiment_name}", value=self._epochs
            )
            client.log_param(
                run_id=run_id,
                key=f"batch_size {self._experiment_name}",
                value=self._batch_size,
            )
            client.log_param(
                run_id=run_id,
                key=f"loss {self._experiment_name}",
                value=self.criterion_.__class__.__name__,
            )
            client.log_param(
                run_id=run_id,
                key=f"optimizer {self._experiment_name}",
                value=self.optimizer_.__class__.__name__,
            )

    def log_metrics(self, client, run_id, key, value, pipeline_level=False):
        if run_id:
            if pipeline_level:
                client.log_metric(
                    run_id=run_id,
                    key=f"{self._experiment_name}/{key}",
                    value=value,
                )
            else:
                client.log_metric(
                    run_id=run_id,
                    key=f"{self._iteration_name}/{self._experiment_name}/{key}",
                    value=value,
                )

    def local_train(self, checkpoint):
        """Perform local training for a given number of epochs

        Args:
            checkpoint: Previous model checkpoint from where training has to be started.
        """

        if checkpoint:
            if self._distributed:
                # DDP comes with "module." prefix: https://pytorch.org/docs/stable/generated/torch.nn.parallel.DistributedDataParallel.html
                self.model_.module.load_state_dict(
                    torch.load(checkpoint + "/model.pt", map_location=self.device_)
                )
            else:
                self.model_.load_state_dict(
                    torch.load(checkpoint + "/model.pt", map_location=self.device_)
                )

        with mlflow.start_run() as mlflow_run:
            num_of_batches_before_logging = 5

            # get Mlflow client and root run id
            mlflow_client = mlflow.tracking.client.MlflowClient()
            root_run_id = mlflow_run.data.tags.get("mlflow.rootRunId")
            logger.debug(f"Root runId: {root_run_id}")

            # log params
            self.log_params(mlflow_client, root_run_id)

            logger.debug("Local training started")

            train_metrics = RunningMetrics(
                ["loss", "accuracy", "precision", "recall"], prefix="train"
            )
            test_metrics = RunningMetrics(
                ["accuracy", "precision", "recall"], prefix="test"
            )
            for epoch in range(1, self._epochs + 1):
                self.model_.train()
                train_metrics.reset_global()

                for i, batch in enumerate(self.train_loader_):
                    data, labels = batch[0].to(self.device_), batch[1].to(self.device_)
                    # Zero gradients for every batch
                    self.optimizer_.zero_grad()

                    predictions, net_loss = self.model_(data)
                    self.criterion_.weight = (
                        ((labels == 1) * (self.fraud_weight_ - 1)) + 1
                    ).to(self.device_)
                    # Compute loss
                    loss = self.criterion_(predictions, labels.type(torch.float))
                    if net_loss is not None:
                        loss += net_loss * 1e-5

                    # Compute gradients and adjust learning weights
                    loss.backward()
                    self.optimizer_.step()

                    precision, recall = precision_recall(
                        preds=predictions.detach(), target=labels
                    )
                    train_metrics.add_metric("precision", precision.item())
                    train_metrics.add_metric("recall", recall.item())
                    train_metrics.add_metric(
                        "accuracy",
                        accuracy(
                            preds=predictions.detach(), target=labels, threshold=0.5
                        ).item(),
                    )
                    train_metrics.add_metric(
                        "loss", (loss.detach() / data.shape[0]).item()
                    )
                    train_metrics.step()

                    if (i + 1) % num_of_batches_before_logging == 0 or (i + 1) == len(
                        self.train_loader_
                    ):
                        log_message = [
                            f"Epoch: {epoch}/{self._epochs}",
                            f"Iteration: {i+1}/{len(self.train_loader_)}",
                        ]

                        for name, value in train_metrics.get_step().items():
                            log_message.append(f"{name}: {value}")
                            self.log_metrics(
                                mlflow_client,
                                root_run_id,
                                name,
                                value,
                            )
                        logger.info(", ".join(log_message))
                        train_metrics.reset_step()

                test_metrics = self.test()

                log_message = [
                    f"Epoch: {epoch}/{self._epochs}",
                ]

                # log test metrics after each epoch
                for name, value in train_metrics.get_global().items():
                    log_message.append(f"{name}: {value}")
                    self.log_metrics(
                        mlflow_client,
                        root_run_id,
                        name,
                        value,
                    )
                for name, value in test_metrics.get_global().items():
                    log_message.append(f"{name}: {value}")
                    self.log_metrics(
                        mlflow_client,
                        root_run_id,
                        name,
                        value,
                    )
                logger.info(", ".join(log_message))

            log_message = [
                f"End of training",
            ]
            # log metrics at the pipeline level
            for name, value in train_metrics.get_global().items():
                log_message.append(f"{name}: {value}")
                if not self._distributed or self._rank == 0:
                    self.log_metrics(
                        mlflow_client,
                        root_run_id,
                        name,
                        value,
                        pipeline_level=True,
                    )

            for name, value in test_metrics.get_global().items():
                log_message.append(f"{name}: {value}")
                if not self._distributed or self._rank == 0:
                    self.log_metrics(
                        mlflow_client,
                        root_run_id,
                        name,
                        value,
                        pipeline_level=True,
                    )
            logger.info(", ".join(log_message))

    def test(self):
        """Test the trained model and report test loss and accuracy"""
        test_metrics = RunningMetrics(
            ["loss", "accuracy", "precision", "recall"], prefix="test"
        )

        self.model_.eval()
        with torch.no_grad():
            for data, target in self.test_loader_:
                data, labels = data.to(self.device_), target.to(self.device_)
                predictions, net_loss = self.model_(data)

                self.criterion_.weight = (
                    ((labels == 1) * (self.fraud_weight_ - 1)) + 1
                ).to(self.device_)
                loss = self.criterion_(predictions, labels.type(torch.float)).item()
                if net_loss is not None:
                    loss += net_loss * 1e-5

                precision, recall = precision_recall(
                    preds=predictions.detach(), target=labels
                )
                test_metrics.add_metric("precision", precision.item())
                test_metrics.add_metric("recall", recall.item())
                test_metrics.add_metric(
                    "accuracy",
                    accuracy(preds=predictions.detach(), target=labels).item(),
                )
                test_metrics.add_metric("loss", loss / data.shape[0])
                test_metrics.step()

        return test_metrics

    def execute(self, checkpoint=None):
        """Bundle steps to perform local training, model testing and finally saving the model.

        Args:
            checkpoint: Previous model checkpoint from where training has to be started.
        """
        logger.debug("Start training")
        self.local_train(checkpoint)

        if not self._distributed:
            logger.debug("Save model")
            torch.save(self.model_.state_dict(), self._model_path)
            logger.info(f"Model saved to {self._model_path}")
        elif self._rank == 0:
            # DDP comes with "module." prefix: https://pytorch.org/docs/stable/generated/torch.nn.parallel.DistributedDataParallel.html
            logger.debug("Save model")
            torch.save(self.model_.module.state_dict(), self._model_path)
            logger.info(f"Model saved to {self._model_path}")


def get_arg_parser(parser=None):
    """Parse the command line arguments for merge using argparse.

    Args:
        parser (argparse.ArgumentParser or CompliantArgumentParser):
        an argument parser instance

    Returns:
        ArgumentParser: the argument parser instance

    Notes:
        if parser is None, creates a new parser instance
    """
    # add arguments that are specific to the component
    if parser is None:
        parser = argparse.ArgumentParser(description=__doc__)

    parser.add_argument("--train_data", type=str, required=True, help="")
    parser.add_argument("--test_data", type=str, required=True, help="")
    parser.add_argument("--checkpoint", type=str, required=False, help="")
    parser.add_argument("--model_path", type=str, required=True, help="")
    parser.add_argument("--model_name", type=str, required=True, help="")
    parser.add_argument(
        "--metrics_prefix", type=str, required=False, help="Metrics prefix"
    )
    parser.add_argument(
        "--iteration_name", type=str, required=False, help="Iteration name"
    )
    parser.add_argument(
        "--lr", type=float, required=False, help="Training algorithm's learning rate"
    )
    parser.add_argument(
        "--epochs",
        type=int,
        required=False,
        help="Total number of epochs for local training",
    )
    parser.add_argument("--batch_size", type=int, required=False, help="Batch Size")
<<<<<<< HEAD

    parser.add_argument("--benchmark", type=strtobool, required=False, default=False, help="Whether to benchmark")

    parser.add_argument("--train_all_data", type=strtobool, default=False, required=False, help="Whether to use all train data")

=======
    parser.add_argument(
        "--dp", type=strtobool, required=False, help="differential privacy"
    )
    parser.add_argument(
        "--dp_target_epsilon", type=float, required=False, help="DP target epsilon"
    )
    parser.add_argument(
        "--dp_target_delta", type=float, required=False, help="DP target delta"
    )
    parser.add_argument(
        "--dp_max_grad_norm", type=float, required=False, help="DP max gradient norm"
    )
    parser.add_argument(
        "--total_num_of_iterations",
        type=int,
        required=False,
        help="Total number of iterations",
    )
>>>>>>> 8a7d7e0e
    return parser
  


def run(args):
    """Run script with arguments (the core of the component).

    Args:
        args (argparse.namespace): command line arguments provided to script
    """

    logger.info(f"Distributed process rank: {os.environ['RANK']}")
    logger.info(f"Distributed world size: {os.environ['WORLD_SIZE']}")

    if int(os.environ["WORLD_SIZE"]) > 1 and torch.cuda.is_available():
        dist.init_process_group(
            "nccl",
            rank=int(os.environ["RANK"]),
            world_size=int(os.environ["WORLD_SIZE"]),
        )
    elif int(os.environ["WORLD_SIZE"]) > 1:
        dist.init_process_group("gloo")

    trainer = CCFraudTrainer(
        model_name=args.model_name,
        train_data_dir=args.train_data,
        test_data_dir=args.test_data,
        model_path=args.model_path + "/model.pt",
        lr=args.lr,
        epochs=args.epochs,
        batch_size=args.batch_size,
        dp=args.dp,
        dp_target_epsilon=args.dp_target_epsilon,
        dp_target_delta=args.dp_target_delta,
        dp_max_grad_norm=args.dp_max_grad_norm,
        total_num_of_iterations=args.total_num_of_iterations,
        experiment_name=args.metrics_prefix,
        iteration_name=args.iteration_name,
<<<<<<< HEAD
        benchmark=args.benchmark,
        train_all_data = args.train_all_data
=======
        device_id=int(os.environ["RANK"]),
        distributed=int(os.environ["WORLD_SIZE"]) > 1 and torch.cuda.is_available(),
>>>>>>> 8a7d7e0e
    )
    trainer.execute(args.checkpoint)

    if torch.cuda.is_available() or int(os.environ["WORLD_SIZE"]) > 1:
        dist.destroy_process_group()


def main(cli_args=None):
    """Component main function.

    It parses arguments and executes run() with the right arguments.

    Args:
        cli_args (List[str], optional): list of args to feed script, useful for debugging. Defaults to None.
    """

    # build an arg parser
    parser = get_arg_parser()

    # run the parser on cli args
    args = parser.parse_args(cli_args)

    logger.info(f"Running script with arguments: {args}")
    logger.info(f"CUDA available: {torch.cuda.is_available()}")
    logger.info(f"CUDA devices count: {torch.cuda.device_count()}")

    run(args)


if __name__ == "__main__":
    # Set logging to sys.out
    logger = logging.getLogger(__name__)
    logger.setLevel(logging.DEBUG)
    log_format = logging.Formatter("[%(asctime)s] [%(levelname)s] - %(message)s")
    handler = logging.StreamHandler(sys.stdout)
    handler.setLevel(logging.DEBUG)
    handler.setFormatter(log_format)
    logger.addHandler(handler)

    main()<|MERGE_RESOLUTION|>--- conflicted
+++ resolved
@@ -15,13 +15,7 @@
 from torchmetrics.functional import precision_recall, accuracy
 from torch.optim import Adam
 from torch.utils.data.dataloader import DataLoader
-<<<<<<< HEAD
-from torch.utils.data import Dataset
-from mlflow import log_metric, log_param
-from distutils.util import strtobool
-=======
 from torch.utils.data.distributed import DistributedSampler
->>>>>>> 8a7d7e0e
 from typing import List
 import models as models
 import datasets as datasets
@@ -141,12 +135,9 @@
         self._batch_size = batch_size
         self._experiment_name = experiment_name
         self._iteration_name = iteration_name
-<<<<<<< HEAD
         self.benchmark = benchmark
         self.train_all_data = train_all_data
-=======
         self._distributed = distributed
->>>>>>> 8a7d7e0e
 
         self.device_ = (
             torch.device(
@@ -561,13 +552,11 @@
         help="Total number of epochs for local training",
     )
     parser.add_argument("--batch_size", type=int, required=False, help="Batch Size")
-<<<<<<< HEAD
 
     parser.add_argument("--benchmark", type=strtobool, required=False, default=False, help="Whether to benchmark")
 
     parser.add_argument("--train_all_data", type=strtobool, default=False, required=False, help="Whether to use all train data")
 
-=======
     parser.add_argument(
         "--dp", type=strtobool, required=False, help="differential privacy"
     )
@@ -586,7 +575,6 @@
         required=False,
         help="Total number of iterations",
     )
->>>>>>> 8a7d7e0e
     return parser
   
 
@@ -625,13 +613,10 @@
         total_num_of_iterations=args.total_num_of_iterations,
         experiment_name=args.metrics_prefix,
         iteration_name=args.iteration_name,
-<<<<<<< HEAD
         benchmark=args.benchmark,
         train_all_data = args.train_all_data
-=======
         device_id=int(os.environ["RANK"]),
         distributed=int(os.environ["WORLD_SIZE"]) > 1 and torch.cuda.is_available(),
->>>>>>> 8a7d7e0e
     )
     trainer.execute(args.checkpoint)
 
