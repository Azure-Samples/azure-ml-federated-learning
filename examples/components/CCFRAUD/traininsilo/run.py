"""Script for mock components."""
import argparse
import logging
import sys
import os
import copy

import mlflow
import torch
import pandas as pd
import numpy as np
from torch import nn
import torch.distributed as dist
from torch.nn.parallel import DistributedDataParallel as DDP
<<<<<<< HEAD
from torchmetrics.functional import precision_recall, accuracy
from torch.optim import Adam
from torch.utils.data.dataloader import DataLoader
from torch.utils.data.distributed import DistributedSampler
=======
from torchmetrics.functional import precision_recall, accuracy, auroc
from torch.optim import Adam
from torch.utils.data.dataloader import DataLoader
from torch.utils.data.distributed import DistributedSampler
import multiprocessing
>>>>>>> 7437028c
from typing import List
import models as models
import datasets as datasets
from distutils.util import strtobool

# DP
from opacus import PrivacyEngine
from opacus.validators import ModuleValidator


class RunningMetrics:
    def __init__(self, metrics: List[str], prefix: str = None) -> None:
        self._allowed_metrics = copy.deepcopy(metrics)
        self._running_step_metrics = {name: 0 for name in metrics}
        self._running_global_metrics = {name: 0 for name in metrics}
        self._batch_count_step = 0
        self._batch_count_global = 0
        self._prefix = "" if prefix is None else prefix

    def add_metric(self, name: str, value: float):
        """Add measurement to the set

        Args:
            name: name of the metrics
            value: value of the metrics
        """
        if name not in self._allowed_metrics:
            raise ValueError(f"Metric with name '{name}' not in logged metrics")
        self._running_step_metrics[name] += value
        self._running_global_metrics[name] += value

    def step(self):
        """Increases number of measurements taken. Must be called after every batch"""
        self._batch_count_step += 1
        self._batch_count_global += 1

    def reset_step(self):
        """Soft reset of the counter. Only reset counter for subset of batches."""
        self._batch_count_step = 0
        self._running_step_metrics = {name: 0 for name in self._running_step_metrics}

    def reset_global(self):
        """Reset all counters and steps"""
        self.reset_step()
        self._batch_count_global = 0
        self._running_global_metrics = {
            name: 0 for name in self._running_global_metrics
        }

    def get_step(self):
        """Provide average value for every metric since last `reset_step` call"""
        return {
            f"{self._prefix}_{name}": value / self._batch_count_step
            for name, value in self._running_step_metrics.items()
        }

    def get_global(self):
        """Provide average value for every metric since last `reset_global` call"""
        return {
            f"{self._prefix}_{name}": value / self._batch_count_global
            for name, value in self._running_global_metrics.items()
        }


class CCFraudTrainer:
    def __init__(
        self,
        model_name,
        train_data_dir="./",
        test_data_dir="./",
        model_path=None,
        lr=0.01,
        epochs=1,
        batch_size=10,
        dp=False,
        dp_target_epsilon=50.0,
        dp_target_delta=1e-5,
        dp_max_grad_norm=1.0,
        total_num_of_iterations=1,
        experiment_name="default-experiment",
        iteration_name="default-iteration",
        device_id=None,
        distributed=False,
    ):
        """Credit Card Fraud Trainer trains simple model on the Fraud dataset.

        Args:
            model_name(str): Name of the model to use for training, options: SimpleLinear, SimpleLSTM, SimpleVAE.
            train_data_dir(str, optional): Training data directory path.
            test_data_dir(str, optional): Testing data directory path.
            lr (float, optional): Learning rate. Defaults to 0.01.
            epochs (int, optional): Epochs. Defaults to 1.
            batch_size (int, optional): DataLoader batch size. Defaults to 64.
<<<<<<< HEAD
=======
            dp (bool, optional): Differential Privacy. Default is False (Note: dp, dp_target_epsilon, dp_target_delta, dp_max_grad_norm, and total_num_of_iterations are defined for the only purpose of DP and can be ignored when users don't want to use Differential Privacy)
            dp_target_epsilon (float, optional): DP target epsilon. Default is 50.0
            dp_target_delta (float, optional): DP target delta. Default is 1e-5
            dp_max_grad_norm (float, optional): DP max gradient norm. Default is 1.0
            total_num_of_iterations (int, optional): Total number of iterations. Defaults to 1
>>>>>>> 7437028c
            device_id (int, optional): Device id to run training on. Default to None.
            distributed (bool, optional): Whether to run distributed training. Default to False.

        Attributes:
            model_: Model
            criterion_: BCELoss loss
            optimizer_: Stochastic gradient descent
            train_dataset_: Training Dataset obj
            train_loader_: Training DataLoader
            test_dataset_: Testing Dataset obj
            test_loader_: Testing DataLoader
        """

        # Training setup
        self._lr = lr
        self._epochs = epochs
        self._batch_size = batch_size
        self._experiment_name = experiment_name
        self._iteration_name = iteration_name
        self._distributed = distributed

        self.device_ = (
            torch.device(
                torch.device("cuda", device_id) if torch.cuda.is_available() else "cpu"
            )
            if device_id is not None
            else torch.device("cuda:0" if torch.cuda.is_available() else "cpu")
        )
        logger.info(f"Using device: {self.device_}")

        if self._distributed:
            self._rank = device_id
            logger.info(f"Rank: {self._rank}")
        else:
            self._rank = None

        self.train_dataset_, self.test_dataset_, self._input_dim = self.load_dataset(
            train_data_dir, test_data_dir, model_name
        )

        if self._distributed:
            logger.info("Setting up distributed samplers.")
            self.train_sampler_ = DistributedSampler(self.train_dataset_)
            self.test_sampler_ = DistributedSampler(self.test_dataset_)
        else:
            self.train_sampler_ = None
            self.test_sampler_ = None

<<<<<<< HEAD
        self.train_loader_ = DataLoader(
            self.train_dataset_,
            batch_size=batch_size,
            shuffle=(self.train_sampler_ is None),
=======
        # get number of cpu to load data for each gpu
        num_workers_per_gpu = int(
            multiprocessing.cpu_count() // int(os.environ.get("WORLD_SIZE", "1"))
        )
        logger.info(f"The num_work per GPU is: {num_workers_per_gpu}")

        self.train_loader_ = DataLoader(
            self.train_dataset_,
            batch_size=batch_size,
            num_workers=num_workers_per_gpu,
            shuffle=(self.train_sampler_ is None),
            prefetch_factor=3,
>>>>>>> 7437028c
            sampler=self.train_sampler_,
        )
        self.test_loader_ = DataLoader(
            self.test_dataset_,
            batch_size=batch_size,
            shuffle=False,
            sampler=self.test_sampler_,
        )

        logger.info(f"Train loader steps: {len(self.train_loader_)}")
        logger.info(f"Test loader steps: {len(self.test_loader_)}")

        # Build model
        self.model_ = getattr(models, model_name)(self._input_dim).to(self.device_)
        if self._distributed:
            self.model_ = DDP(
                self.model_,
                device_ids=[self._rank] if self._rank is not None else None,
                output_device=self._rank,
            )
        self._model_path = model_path

        self.criterion_ = nn.BCELoss()

        # DP
        logger.info(f"DP: {dp}")
        if dp:
            if not ModuleValidator.is_valid(self.model_):
                self.model_ = ModuleValidator.fix(self.model_)

        self.optimizer_ = Adam(self.model_.parameters(), lr=self._lr, weight_decay=1e-5)

        if dp:
            privacy_engine = PrivacyEngine(secure_mode=False)
            """secure_mode: Set to True if cryptographically strong DP guarantee is
            required. secure_mode=True uses secure random number generator for
            noise and shuffling (as opposed to pseudo-rng in vanilla PyTorch) and
            prevents certain floating-point arithmetic-based attacks.
            See :meth:~opacus.optimizers.optimizer._generate_noise for details.
            When set to True requires torchcsprng to be installed"""
            (
                self.model_,
                self.optimizer_,
                self.train_loader_,
            ) = privacy_engine.make_private_with_epsilon(
                module=self.model_,
                optimizer=self.optimizer_,
                data_loader=self.train_loader_,
                epochs=total_num_of_iterations * epochs,
                target_epsilon=dp_target_epsilon,
                target_delta=dp_target_delta,
                max_grad_norm=dp_max_grad_norm,
            )

            """
            You can also obtain their counterparts by passing the noise multiplier. 
            Please refer to the following function.
            privacy_engine.make_private(
                module=self.model_,
                optimizer=self.optimizer_,
                data_loader=self.train_loader_,
                noise_multiplier=dp_noise_multiplier,
                max_grad_norm=dp_max_grad_norm,
            )
            """
            logger.info(
                f"Target epsilon: {dp_target_epsilon}, delta: {dp_target_delta} and noise multiplier: {self.optimizer_.noise_multiplier}"
            )

    def load_dataset(self, train_data_dir, test_data_dir, model_name):
        """Load dataset from {train_data_dir} and {test_data_dir}

        Args:
            train_data_dir(str): Training data directory path
            test_data_dir(str): Testing data directory path
            model_name(str): Name of the model to use
        """
        logger.info(f"Train data dir: {train_data_dir}, Test data dir: {test_data_dir}")
        self.fraud_weight_ = np.loadtxt(train_data_dir + "/fraud_weight.txt").item()
        train_df = pd.read_csv(train_data_dir + "/data.csv")
        test_df = pd.read_csv(test_data_dir + "/data.csv")
        if model_name == "SimpleLinear":
            train_dataset = datasets.FraudDataset(train_df)
            test_dataset = datasets.FraudDataset(test_df)
        else:
            train_dataset = datasets.FraudTimeDataset(train_df)
            test_dataset = datasets.FraudTimeDataset(test_df)

        logger.info(
            f"Train data samples: {len(train_df)}, Test data samples: {len(test_df)}"
        )

        return train_dataset, test_dataset, train_df.shape[1] - 1

    def log_params(self, client, run_id):
        if run_id:
            client.log_param(
                run_id=run_id,
                key=f"learning_rate {self._experiment_name}",
                value=self._lr,
            )
            client.log_param(
                run_id=run_id, key=f"epochs {self._experiment_name}", value=self._epochs
            )
            client.log_param(
<<<<<<< HEAD
                run_id=run_id,
                key=f"batch_size {self._experiment_name}",
                value=self._batch_size,
            )
            client.log_param(
                run_id=run_id,
                key=f"loss {self._experiment_name}",
                value=self.criterion_.__class__.__name__,
            )
            client.log_param(
                run_id=run_id,
=======
                run_id=run_id,
                key=f"batch_size {self._experiment_name}",
                value=self._batch_size,
            )
            client.log_param(
                run_id=run_id,
                key=f"loss {self._experiment_name}",
                value=self.criterion_.__class__.__name__,
            )
            client.log_param(
                run_id=run_id,
>>>>>>> 7437028c
                key=f"optimizer {self._experiment_name}",
                value=self.optimizer_.__class__.__name__,
            )

    def log_metrics(self, client, run_id, key, value, pipeline_level=False):
        if run_id:
            if pipeline_level:
                client.log_metric(
                    run_id=run_id,
                    key=f"{self._experiment_name}/{key}",
                    value=value,
                )
            else:
                client.log_metric(
                    run_id=run_id,
                    key=f"{self._iteration_name}/{self._experiment_name}/{key}",
                    value=value,
                )

    def local_train(self, checkpoint):
        """Perform local training for a given number of epochs

        Args:
            checkpoint: Previous model checkpoint from where training has to be started.
        """

        if checkpoint:
            if self._distributed:
                # DDP comes with "module." prefix: https://pytorch.org/docs/stable/generated/torch.nn.parallel.DistributedDataParallel.html
<<<<<<< HEAD
                self.model_.module.load_state_dict(torch.load(checkpoint + "/model.pt"))
            else:
                self.model_.load_state_dict(torch.load(checkpoint + "/model.pt"))
=======
                self.model_.module.load_state_dict(
                    torch.load(checkpoint + "/model.pt", map_location=self.device_)
                )
            else:
                self.model_.load_state_dict(
                    torch.load(checkpoint + "/model.pt", map_location=self.device_)
                )
>>>>>>> 7437028c

        with mlflow.start_run() as mlflow_run:
            num_of_batches_before_logging = 5

            # get Mlflow client and root run id
            mlflow_client = mlflow.tracking.client.MlflowClient()
            root_run_id = mlflow_run.data.tags.get("mlflow.rootRunId")
            logger.debug(f"Root runId: {root_run_id}")

            # log params
            self.log_params(mlflow_client, root_run_id)

            logger.debug("Local training started")

            train_metrics = RunningMetrics(
                ["loss", "accuracy", "precision", "recall", "auroc"], prefix="train"
            )

            for epoch in range(1, self._epochs + 1):
                self.model_.train()
                train_metrics.reset_global()

                for i, batch in enumerate(self.train_loader_):
                    data, labels = batch[0].to(self.device_), batch[1].to(self.device_)
                    # Zero gradients for every batch
                    self.optimizer_.zero_grad()

                    predictions, net_loss = self.model_(data)
                    self.criterion_.weight = (
                        ((labels == 1) * (self.fraud_weight_ - 1)) + 1
                    ).to(self.device_)
                    # Compute loss
                    loss = self.criterion_(predictions, labels.type(torch.float))
                    if net_loss is not None:
                        loss += net_loss * 1e-5

                    # Compute gradients and adjust learning weights
                    loss.backward()
                    self.optimizer_.step()

                    precision, recall = precision_recall(
                        preds=predictions.detach(), target=labels
                    )
                    auroc_metric = auroc(
                        preds=predictions.detach(), target=labels, task="binary"
                    )
                    train_metrics.add_metric("auroc", auroc_metric.item())
                    train_metrics.add_metric("precision", precision.item())
                    train_metrics.add_metric("recall", recall.item())
                    train_metrics.add_metric(
                        "accuracy",
                        accuracy(
                            preds=predictions.detach(), target=labels, threshold=0.5
                        ).item(),
                    )
                    train_metrics.add_metric(
                        "loss", (loss.detach() / data.shape[0]).item()
                    )
                    train_metrics.step()

                    if (i + 1) % num_of_batches_before_logging == 0 or (i + 1) == len(
                        self.train_loader_
                    ):
                        log_message = [
                            f"Epoch: {epoch}/{self._epochs}",
                            f"Iteration: {i+1}/{len(self.train_loader_)}",
                        ]

                        for name, value in train_metrics.get_step().items():
                            log_message.append(f"{name}: {value}")
                            self.log_metrics(
                                mlflow_client,
                                root_run_id,
                                name,
                                value,
                            )
                        logger.info(", ".join(log_message))
                        train_metrics.reset_step()

                test_metrics = self.test()

                log_message = [
                    f"Epoch: {epoch}/{self._epochs}",
                ]

                # log test metrics after each epoch
                for name, value in train_metrics.get_global().items():
                    log_message.append(f"{name}: {value}")
                    self.log_metrics(
                        mlflow_client,
                        root_run_id,
                        name,
                        value,
                    )
                for name, value in test_metrics.get_global().items():
                    log_message.append(f"{name}: {value}")
                    self.log_metrics(
                        mlflow_client,
                        root_run_id,
                        name,
                        value,
                    )
                logger.info(", ".join(log_message))

            log_message = [
                f"End of training",
            ]
            # log metrics at the pipeline level
            for name, value in train_metrics.get_global().items():
                log_message.append(f"{name}: {value}")
                if not self._distributed or self._rank == 0:
                    self.log_metrics(
                        mlflow_client,
                        root_run_id,
                        name,
                        value,
                        pipeline_level=True,
                    )

            for name, value in test_metrics.get_global().items():
                log_message.append(f"{name}: {value}")
                if not self._distributed or self._rank == 0:
                    self.log_metrics(
                        mlflow_client,
                        root_run_id,
                        name,
                        value,
                        pipeline_level=True,
                    )
            logger.info(", ".join(log_message))

    def test(self):
        """Test the trained model and report test loss and accuracy"""
        test_metrics = RunningMetrics(
            ["loss", "accuracy", "precision", "recall", "auroc"], prefix="test"
        )

        self.model_.eval()
        with torch.no_grad():
            for data, target in self.test_loader_:
                data, labels = data.to(self.device_), target.to(self.device_)
                predictions, net_loss = self.model_(data)

                self.criterion_.weight = (
                    ((labels == 1) * (self.fraud_weight_ - 1)) + 1
                ).to(self.device_)
                loss = self.criterion_(predictions, labels.type(torch.float)).item()
                if net_loss is not None:
                    loss += net_loss * 1e-5

                precision, recall = precision_recall(
                    preds=predictions.detach(), target=labels
                )
                auroc_metric = auroc(
                    preds=predictions.detach(), target=labels, task="binary"
                )
                test_metrics.add_metric("auroc", auroc_metric.item())
                test_metrics.add_metric("precision", precision.item())
                test_metrics.add_metric("recall", recall.item())
                test_metrics.add_metric(
                    "accuracy",
                    accuracy(preds=predictions.detach(), target=labels).item(),
                )
                test_metrics.add_metric("loss", loss / data.shape[0])
                test_metrics.step()

        return test_metrics

    def execute(self, checkpoint=None):
        """Bundle steps to perform local training, model testing and finally saving the model.

        Args:
            checkpoint: Previous model checkpoint from where training has to be started.
        """
        logger.debug("Start training")
        self.local_train(checkpoint)

        if not self._distributed:
            logger.debug("Save model")
            torch.save(self.model_.state_dict(), self._model_path)
            logger.info(f"Model saved to {self._model_path}")
        elif self._rank == 0:
            # DDP comes with "module." prefix: https://pytorch.org/docs/stable/generated/torch.nn.parallel.DistributedDataParallel.html
            logger.debug("Save model")
            torch.save(self.model_.module.state_dict(), self._model_path)
            logger.info(f"Model saved to {self._model_path}")


def get_arg_parser(parser=None):
    """Parse the command line arguments for merge using argparse.

    Args:
        parser (argparse.ArgumentParser or CompliantArgumentParser):
        an argument parser instance

    Returns:
        ArgumentParser: the argument parser instance

    Notes:
        if parser is None, creates a new parser instance
    """
    # add arguments that are specific to the component
    if parser is None:
        parser = argparse.ArgumentParser(description=__doc__)

    parser.add_argument("--train_data", type=str, required=True, help="")
    parser.add_argument("--test_data", type=str, required=True, help="")
    parser.add_argument("--checkpoint", type=str, required=False, help="")
    parser.add_argument("--model_path", type=str, required=True, help="")
    parser.add_argument("--model_name", type=str, required=True, help="")
    parser.add_argument(
        "--metrics_prefix", type=str, required=False, help="Metrics prefix"
    )
    parser.add_argument(
        "--iteration_name", type=str, required=False, help="Iteration name"
    )
    parser.add_argument(
        "--lr", type=float, required=False, help="Training algorithm's learning rate"
    )
    parser.add_argument(
        "--epochs",
        type=int,
        required=False,
        help="Total number of epochs for local training",
    )
    parser.add_argument("--batch_size", type=int, required=False, help="Batch Size")
    parser.add_argument(
        "--dp", type=strtobool, required=False, help="differential privacy"
    )
    parser.add_argument(
        "--dp_target_epsilon", type=float, required=False, help="DP target epsilon"
    )
    parser.add_argument(
        "--dp_target_delta", type=float, required=False, help="DP target delta"
    )
    parser.add_argument(
        "--dp_max_grad_norm", type=float, required=False, help="DP max gradient norm"
    )
    parser.add_argument(
        "--total_num_of_iterations",
        type=int,
        required=False,
        help="Total number of iterations",
    )
    return parser


def run(args):
    """Run script with arguments (the core of the component).

    Args:
        args (argparse.namespace): command line arguments provided to script
    """

    logger.info(f"Distributed process rank: {os.environ['RANK']}")
    logger.info(f"Distributed world size: {os.environ['WORLD_SIZE']}")

<<<<<<< HEAD
    if int(os.environ["WORLD_SIZE"]) > 1 and torch.cuda.is_available():
        dist.init_process_group(
            "nccl",
            rank=int(os.environ["RANK"]),
            world_size=int(os.environ["WORLD_SIZE"]),
        )
    elif int(os.environ["WORLD_SIZE"]) > 1:
=======
    if int(os.environ.get("WORLD_SIZE", "1")) > 1 and torch.cuda.is_available():
        dist.init_process_group(
            "nccl",
            rank=int(os.environ.get("RANK", "0")),
            world_size=int(os.environ.get("WORLD_SIZE", "1")),
        )
    elif int(os.environ.get("WORLD_SIZE", "1")) > 1:
>>>>>>> 7437028c
        dist.init_process_group("gloo")

    trainer = CCFraudTrainer(
        model_name=args.model_name,
        train_data_dir=args.train_data,
        test_data_dir=args.test_data,
        model_path=args.model_path + "/model.pt",
        lr=args.lr,
        epochs=args.epochs,
        batch_size=args.batch_size,
        dp=args.dp,
        dp_target_epsilon=args.dp_target_epsilon,
        dp_target_delta=args.dp_target_delta,
        dp_max_grad_norm=args.dp_max_grad_norm,
        total_num_of_iterations=args.total_num_of_iterations,
        experiment_name=args.metrics_prefix,
        iteration_name=args.iteration_name,
<<<<<<< HEAD
        device_id=int(os.environ["RANK"]),
        distributed=int(os.environ["WORLD_SIZE"]) > 1 and torch.cuda.is_available(),
    )
    trainer.execute(args.checkpoint)

    if torch.cuda.is_available() or int(os.environ["WORLD_SIZE"]) > 1:
=======
        device_id=int(os.environ.get("LOCAL_RANK", "0")),
        distributed=int(os.environ.get("WORLD_SIZE", "1")) > 1
        and torch.cuda.is_available(),
    )
    trainer.execute(args.checkpoint)

    if int(os.environ.get("WORLD_SIZE", "1")) > 1:
>>>>>>> 7437028c
        dist.destroy_process_group()


def main(cli_args=None):
    """Component main function.

    It parses arguments and executes run() with the right arguments.

    Args:
        cli_args (List[str], optional): list of args to feed script, useful for debugging. Defaults to None.
    """

    # build an arg parser
    parser = get_arg_parser()

    # run the parser on cli args
    args = parser.parse_args(cli_args)

    logger.info(f"Running script with arguments: {args}")
    logger.info(f"CUDA available: {torch.cuda.is_available()}")
    logger.info(f"CUDA devices count: {torch.cuda.device_count()}")

    run(args)


if __name__ == "__main__":
    # Set logging to sys.out
    logger = logging.getLogger(__name__)
    logger.setLevel(logging.DEBUG)
    log_format = logging.Formatter("[%(asctime)s] [%(levelname)s] - %(message)s")
    handler = logging.StreamHandler(sys.stdout)
    handler.setLevel(logging.DEBUG)
    handler.setFormatter(log_format)
    logger.addHandler(handler)

    main()<|MERGE_RESOLUTION|>--- conflicted
+++ resolved
@@ -12,18 +12,11 @@
 from torch import nn
 import torch.distributed as dist
 from torch.nn.parallel import DistributedDataParallel as DDP
-<<<<<<< HEAD
-from torchmetrics.functional import precision_recall, accuracy
-from torch.optim import Adam
-from torch.utils.data.dataloader import DataLoader
-from torch.utils.data.distributed import DistributedSampler
-=======
 from torchmetrics.functional import precision_recall, accuracy, auroc
 from torch.optim import Adam
 from torch.utils.data.dataloader import DataLoader
 from torch.utils.data.distributed import DistributedSampler
 import multiprocessing
->>>>>>> 7437028c
 from typing import List
 import models as models
 import datasets as datasets
@@ -117,14 +110,11 @@
             lr (float, optional): Learning rate. Defaults to 0.01.
             epochs (int, optional): Epochs. Defaults to 1.
             batch_size (int, optional): DataLoader batch size. Defaults to 64.
-<<<<<<< HEAD
-=======
             dp (bool, optional): Differential Privacy. Default is False (Note: dp, dp_target_epsilon, dp_target_delta, dp_max_grad_norm, and total_num_of_iterations are defined for the only purpose of DP and can be ignored when users don't want to use Differential Privacy)
             dp_target_epsilon (float, optional): DP target epsilon. Default is 50.0
             dp_target_delta (float, optional): DP target delta. Default is 1e-5
             dp_max_grad_norm (float, optional): DP max gradient norm. Default is 1.0
             total_num_of_iterations (int, optional): Total number of iterations. Defaults to 1
->>>>>>> 7437028c
             device_id (int, optional): Device id to run training on. Default to None.
             distributed (bool, optional): Whether to run distributed training. Default to False.
 
@@ -173,12 +163,6 @@
             self.train_sampler_ = None
             self.test_sampler_ = None
 
-<<<<<<< HEAD
-        self.train_loader_ = DataLoader(
-            self.train_dataset_,
-            batch_size=batch_size,
-            shuffle=(self.train_sampler_ is None),
-=======
         # get number of cpu to load data for each gpu
         num_workers_per_gpu = int(
             multiprocessing.cpu_count() // int(os.environ.get("WORLD_SIZE", "1"))
@@ -191,7 +175,6 @@
             num_workers=num_workers_per_gpu,
             shuffle=(self.train_sampler_ is None),
             prefetch_factor=3,
->>>>>>> 7437028c
             sampler=self.train_sampler_,
         )
         self.test_loader_ = DataLoader(
@@ -297,7 +280,6 @@
                 run_id=run_id, key=f"epochs {self._experiment_name}", value=self._epochs
             )
             client.log_param(
-<<<<<<< HEAD
                 run_id=run_id,
                 key=f"batch_size {self._experiment_name}",
                 value=self._batch_size,
@@ -309,19 +291,6 @@
             )
             client.log_param(
                 run_id=run_id,
-=======
-                run_id=run_id,
-                key=f"batch_size {self._experiment_name}",
-                value=self._batch_size,
-            )
-            client.log_param(
-                run_id=run_id,
-                key=f"loss {self._experiment_name}",
-                value=self.criterion_.__class__.__name__,
-            )
-            client.log_param(
-                run_id=run_id,
->>>>>>> 7437028c
                 key=f"optimizer {self._experiment_name}",
                 value=self.optimizer_.__class__.__name__,
             )
@@ -351,11 +320,6 @@
         if checkpoint:
             if self._distributed:
                 # DDP comes with "module." prefix: https://pytorch.org/docs/stable/generated/torch.nn.parallel.DistributedDataParallel.html
-<<<<<<< HEAD
-                self.model_.module.load_state_dict(torch.load(checkpoint + "/model.pt"))
-            else:
-                self.model_.load_state_dict(torch.load(checkpoint + "/model.pt"))
-=======
                 self.model_.module.load_state_dict(
                     torch.load(checkpoint + "/model.pt", map_location=self.device_)
                 )
@@ -363,7 +327,6 @@
                 self.model_.load_state_dict(
                     torch.load(checkpoint + "/model.pt", map_location=self.device_)
                 )
->>>>>>> 7437028c
 
         with mlflow.start_run() as mlflow_run:
             num_of_batches_before_logging = 5
@@ -621,15 +584,6 @@
     logger.info(f"Distributed process rank: {os.environ['RANK']}")
     logger.info(f"Distributed world size: {os.environ['WORLD_SIZE']}")
 
-<<<<<<< HEAD
-    if int(os.environ["WORLD_SIZE"]) > 1 and torch.cuda.is_available():
-        dist.init_process_group(
-            "nccl",
-            rank=int(os.environ["RANK"]),
-            world_size=int(os.environ["WORLD_SIZE"]),
-        )
-    elif int(os.environ["WORLD_SIZE"]) > 1:
-=======
     if int(os.environ.get("WORLD_SIZE", "1")) > 1 and torch.cuda.is_available():
         dist.init_process_group(
             "nccl",
@@ -637,7 +591,6 @@
             world_size=int(os.environ.get("WORLD_SIZE", "1")),
         )
     elif int(os.environ.get("WORLD_SIZE", "1")) > 1:
->>>>>>> 7437028c
         dist.init_process_group("gloo")
 
     trainer = CCFraudTrainer(
@@ -655,14 +608,6 @@
         total_num_of_iterations=args.total_num_of_iterations,
         experiment_name=args.metrics_prefix,
         iteration_name=args.iteration_name,
-<<<<<<< HEAD
-        device_id=int(os.environ["RANK"]),
-        distributed=int(os.environ["WORLD_SIZE"]) > 1 and torch.cuda.is_available(),
-    )
-    trainer.execute(args.checkpoint)
-
-    if torch.cuda.is_available() or int(os.environ["WORLD_SIZE"]) > 1:
-=======
         device_id=int(os.environ.get("LOCAL_RANK", "0")),
         distributed=int(os.environ.get("WORLD_SIZE", "1")) > 1
         and torch.cuda.is_available(),
@@ -670,7 +615,6 @@
     trainer.execute(args.checkpoint)
 
     if int(os.environ.get("WORLD_SIZE", "1")) > 1:
->>>>>>> 7437028c
         dist.destroy_process_group()
 
 
