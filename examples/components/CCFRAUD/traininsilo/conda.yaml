--- conflicted
+++ resolved
@@ -3,18 +3,10 @@
   - defaults
   - pytorch
   - nvidia
-<<<<<<< HEAD
-  - conda-forge
-dependencies:
-  - python=3.8
-  - pip=22.3.1
-  - pytorch==1.13.0
-=======
 dependencies:
   - python=3.8
   - pip=22.3.1
   - pytorch=1.13.1
->>>>>>> e7e3b2a1
   - pytorch-cuda=11.6
   - pip:
     - azureml-mlflow==1.48.0
