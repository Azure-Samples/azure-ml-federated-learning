--- conflicted
+++ resolved
@@ -170,19 +170,6 @@
         # get Mlflow client
         mlflow_client = mlflow.tracking.client.MlflowClient()
         root_run_id = mlflow_run.data.tags.get("mlflow.rootRunId")
-<<<<<<< HEAD
-        mlflow_client.log_metric(
-            run_id=root_run_id,
-            key=f"{metrics_prefix}/Number of {property} train datapoints",
-            value=f"{train_df.shape[0]}",
-        )
-
-        mlflow_client.log_metric(
-            run_id=root_run_id,
-            key=f"{metrics_prefix}/Number of {property} test datapoints",
-            value=f"{test_df.shape[0]}",
-        )
-=======
         logger.debug(f"Root runId: {root_run_id}")
         if root_run_id:
             mlflow_client.log_metric(
@@ -196,7 +183,6 @@
                 key=f"{metrics_prefix}/Number of test datapoints",
                 value=f"{test_df.shape[0]}",
             )
->>>>>>> 8a7d7e0e
 
 
 def main(cli_args=None):
