"""Script for mock components."""
import argparse
import logging
import sys
import os
<<<<<<< HEAD
from aml_comm import AMLCommSocket
from samplers import VerticallyDistributedBatchSampler
=======
from aml_comm import AMLCommSocket, AMLCommRedis
>>>>>>> c81b8c6e

import mlflow
import torch
from torch import nn
from torch.optim import SGD
from torch.utils.data import Dataset
from torch.utils.data.dataloader import DataLoader
from torchvision import models, transforms
from PIL import Image


class BottomModel(nn.Module):
    def __init__(self) -> None:
        super(BottomModel, self).__init__()
        self._model = models.resnet18(pretrained=True, progress=False)
        self._model.conv1 = nn.Conv2d(
            1, 64, kernel_size=(7, 7), stride=(2, 2), padding=(3, 3), bias=False
        )
        self._model = torch.nn.Sequential(*list(self._model.children())[:-1])

    def forward(self, x) -> torch.tensor:
        return self._model(x)


class BottomDataset(Dataset):
    """Image dataset."""

    def __init__(self, root_dir, transform=None):
        """
        Args:
            root_dir (string): Directory with all the images.
            transform (callable, optional): Optional transform to be applied
                on a sample.
        """
        super(BottomDataset, self).__init__()
        self.root_dir = root_dir
        self.transform = transform
        self.images = list(
            sorted(
                [
                    int(img.split(".")[0])
                    for img in os.listdir(self.root_dir)
                    if img.endswith(".jpg")
                ]
            )
        )

    def __len__(self):
        return len(self.images)

    def __getitem__(self, idx):
        if torch.is_tensor(idx):
            idx = idx.tolist()

        img_name = os.path.join(self.root_dir, str(self.images[idx]) + ".jpg")
        image = Image.open(img_name).convert("RGB")

        if self.transform:
            image = self.transform(image)

        return image


class MnistTrainer:
    def __init__(
        self,
        global_rank,
        global_size,
        global_comm,
        train_data_dir="./",
        test_data_dir="./",
        model_path=None,
        lr=0.01,
        epochs=1,
        batch_size=64,
        experiment_name="default-experiment",
    ):
        """MNIST Trainer trains RESNET18 model on the MNIST dataset.

        Args:
            global_rank(int): Rank of the current node.
            global_size(int): Total number of nodes.
            global_comm(AMLComm): Communication method.
            train_data_dir(str, optional): Training data directory path.
            test_data_dir(str, optional): Testing data directory path.
            model_path(str, optional): Path to save model.
            lr (float, optional): Learning rate. Defaults to 0.01.
            epochs (int, optional): Epochs. Defaults to 1.
            batch_size (int, optional): DataLoader batch size. Defaults to 64.
            experiment_name (str, optional): Name of the experiment. Defaults to "default-experiment".

        Attributes:
            model_: Model
            device_: Location of the model
            criterion_: BCELoss loss
            optimizer_: Stochastic gradient descent
            train_dataset_: Training Dataset obj
            train_loader_: Training DataLoader
            test_dataset_: Testing Dataset obj
            test_loader_: Testing DataLoader
        """

        # Training setup
        self._lr = lr
        self._epochs = epochs
        self._batch_size = batch_size
        self._experiment_name = experiment_name
        self._global_size = global_size
        self._global_rank = global_rank
        self._global_comm = global_comm

        self.device_ = torch.device("cuda:0" if torch.cuda.is_available() else "cpu")

        # Build model
        self.model_ = BottomModel()

        self.train_dataset_, self.test_dataset_ = self.load_dataset(
            train_data_dir, test_data_dir
        )
        self.train_sampler_ = VerticallyDistributedBatchSampler(
            data_source=self.train_dataset_,
            batch_size=batch_size,
            comm=self._global_comm,
            rank=self._global_rank,
            world_size=self._global_size,
            shuffle=True,
        )
        self.test_sampler_ = VerticallyDistributedBatchSampler(
            data_source=self.test_dataset_,
            batch_size=batch_size,
            comm=self._global_comm,
            rank=self._global_rank,
            world_size=self._global_size,
            shuffle=False,
        )
        self.train_loader_ = DataLoader(
            self.train_dataset_, batch_sampler=self.train_sampler_
        )
        self.test_loader_ = DataLoader(
            self.test_dataset_, batch_sampler=self.test_sampler_
        )

        self.model_.to(self.device_)
        self._model_path = model_path

        self.optimizer_ = SGD(self.model_.parameters(), lr=self._lr, momentum=0.9)

    def load_dataset(self, train_data_dir, test_data_dir):
        """Load dataset from {train_data_dir} and {test_data_dir}

        Args:
            train_data_dir(str, optional): Training data directory path
            test_data_dir(str, optional): Testing data directory path
        """
        logger.info(f"Train data dir: {train_data_dir}, Test data dir: {test_data_dir}")
        transformer = transforms.Compose(
            [
                transforms.Grayscale(num_output_channels=1),
                transforms.ToTensor(),
            ]
        )

        train_dataset = BottomDataset(train_data_dir, transformer)
        test_dataset = BottomDataset(test_data_dir, transformer)

        return train_dataset, test_dataset

    def log_params(self, client, run_id):
        client.log_param(
            run_id=run_id, key=f"learning_rate {self._experiment_name}", value=self._lr
        )
        client.log_param(
            run_id=run_id, key=f"epochs {self._experiment_name}", value=self._epochs
        )
        client.log_param(
            run_id=run_id,
            key=f"batch_size {self._experiment_name}",
            value=self._batch_size,
        )
        client.log_param(
            run_id=run_id,
            key=f"optimizer {self._experiment_name}",
            value=self.optimizer_.__class__.__name__,
        )

    def log_metrics(self, client, run_id, key, value, pipeline_level=False):
        if pipeline_level:
            client.log_metric(
                run_id=run_id,
                key=f"{self._experiment_name}/{key}",
                value=value,
            )
        else:
            client.log_metric(
                run_id=run_id,
                key=f"{self._experiment_name}/{key}",
                value=value,
            )

    def local_train(self, checkpoint):
        """Perform local training for a given number of epochs

        Args:
            checkpoint: Previous model checkpoint from where training has to be started.
        """

        if checkpoint:
            self.model_.load_state_dict(torch.load(checkpoint + "/model.pt"))

        with mlflow.start_run() as mlflow_run:
            # get Mlflow client and root run id
            mlflow_client = mlflow.tracking.client.MlflowClient()
            root_run_id = os.environ.get("AZUREML_ROOT_RUN_ID")
            logger.debug(f"Root runId: {root_run_id}")

            # log params
            self.log_params(mlflow_client, root_run_id)

            logger.debug("Local training started")

            for _ in range(self._epochs):
                self.model_.train()
                for data in self.train_loader_:
                    data = data.to(self.device_)
                    self.optimizer_.zero_grad()

                    output = self.model_(data)
                    self._global_comm.send(output, 0)
                    gradient = self._global_comm.recv(0).to(self.device_)
                    output.backward(gradient)
                    self.optimizer_.step()

                self.test()

    def test(self):
        """Test the trained model and report test loss and accuracy"""
        self.model_.eval()

        with torch.no_grad():
            for data in self.test_loader_:
                data = data.to(self.device_)

                output = self.model_(data)
                self._global_comm.send(output, 0)

    def execute(self, checkpoint=None):
        """Bundle steps to perform local training, model testing and finally saving the model.

        Args:
            checkpoint: Previous model checkpoint from where training has to be started.
        """
        logger.debug("Start training")
        self.local_train(checkpoint)

        logger.debug("Save model")
        torch.save(self.model_.state_dict(), self._model_path)
        logger.info(f"Model saved to {self._model_path}")


def get_arg_parser(parser=None):
    """Parse the command line arguments for merge using argparse.

    Args:
        parser (argparse.ArgumentParser or CompliantArgumentParser):
        an argument parser instance

    Returns:
        ArgumentParser: the argument parser instance

    Notes:
        if parser is None, creates a new parser instance
    """
    # add arguments that are specific to the component
    if parser is None:
        parser = argparse.ArgumentParser(description=__doc__)

    parser.add_argument("--train_data", type=str, required=True, help="")
    parser.add_argument("--test_data", type=str, required=True, help="")
    parser.add_argument("--checkpoint", type=str, required=False, help="")
    parser.add_argument("--model", type=str, required=True, help="")
    parser.add_argument(
        "--global_size",
        type=int,
        required=True,
        help="Number of silos",
    )
    parser.add_argument(
        "--global_rank",
        type=int,
        required=True,
        help="Index of the current silo",
    )
    parser.add_argument(
        "--metrics_prefix", type=str, required=False, help="Metrics prefix"
    )

    parser.add_argument(
        "--lr", type=float, required=False, help="Training algorithm's learning rate"
    )
    parser.add_argument(
        "--epochs",
        type=int,
        required=False,
        help="Total number of epochs for local training",
    )
    parser.add_argument("--batch_size", type=int, required=False, help="Batch Size")
    parser.add_argument(
        "--communication_backend",
        type=str,
        required=False,
        default="socket",
        help="Type of communication to use between the nodes",
    )
    return parser


def run(global_comm, args):
    """Run script with arguments (the core of the component).

    Args:
        args (argparse.namespace): command line arguments provided to script
    """

    trainer = MnistTrainer(
        train_data_dir=args.train_data,
        test_data_dir=args.test_data,
        model_path=args.model + "/model.pt",
        lr=args.lr,
        epochs=args.epochs,
        experiment_name=args.metrics_prefix,
        global_size=args.global_size,
        global_rank=args.global_rank,
        global_comm=global_comm,
    )
    trainer.execute(args.checkpoint)


def main(cli_args=None):
    """Component main function.

    It parses arguments and executes run() with the right arguments.

    Args:
        cli_args (List[str], optional): list of args to feed script, useful for debugging. Defaults to None.
    """

    # build an arg parser
    parser = get_arg_parser()

    # run the parser on cli args
    args = parser.parse_args(cli_args)

    logger.info(args.train_data)
    logger.info(args.test_data)

    if args.communication_backend == "socket":
        global_comm = AMLCommSocket(
            args.global_rank, args.global_size, os.environ.get("AZUREML_ROOT_RUN_ID")
        )
    elif args.communication_backend == "redis":
        global_comm = AMLCommRedis(
            args.global_rank, args.global_size, os.environ.get("AZUREML_ROOT_RUN_ID")
        )
    else:
        raise ValueError("Communication backend not supported")

    print(f"Running script with arguments: {args}")
    run(global_comm, args)

    # log messaging stats
    with mlflow.start_run() as mlflow_run:
        mlflow_client = mlflow.tracking.client.MlflowClient()
        global_comm.log_stats(mlflow_client)


if __name__ == "__main__":
    # Set logging to sys.out
    logger = logging.getLogger(__name__)
    logger.setLevel(logging.DEBUG)
    log_format = logging.Formatter("[%(asctime)s] [%(levelname)s] - %(message)s")
    handler = logging.StreamHandler(sys.stdout)
    handler.setLevel(logging.DEBUG)
    handler.setFormatter(log_format)
    logger.addHandler(handler)

    # run training
    main()<|MERGE_RESOLUTION|>--- conflicted
+++ resolved
@@ -3,12 +3,8 @@
 import logging
 import sys
 import os
-<<<<<<< HEAD
-from aml_comm import AMLCommSocket
+from aml_comm import AMLCommSocket, AMLCommRedis
 from samplers import VerticallyDistributedBatchSampler
-=======
-from aml_comm import AMLCommSocket, AMLCommRedis
->>>>>>> c81b8c6e
 
 import mlflow
 import torch
