--- conflicted
+++ resolved
@@ -8,11 +8,7 @@
   - pip=22.3.1
   - pytorch=1.13.1
   - torchvision=0.14.1
-<<<<<<< HEAD
-  - cudatoolkit=11.3
-=======
   - pytorch-cuda=11.6
->>>>>>> e7e3b2a1
   - pip:
     - azureml-mlflow==1.48.0
     - pandas==1.5.2
