--- conflicted
+++ resolved
@@ -6,12 +6,7 @@
 dependencies:
   - python=3.8
   - pip=22.3.1
-<<<<<<< HEAD
-  - pytorch=1.13.1
-  - torchvision=0.14.1
-=======
   - pytorch=2.0.0
->>>>>>> d552e2bc
   - pytorch-cuda=11.6
   - pip:
     - azureml-mlflow==1.48.0
