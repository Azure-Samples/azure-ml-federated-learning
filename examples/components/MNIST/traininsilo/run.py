--- conflicted
+++ resolved
@@ -93,10 +93,7 @@
         )
 
         # DP
-<<<<<<< HEAD
-=======
         logger.info(f"DP: {dp}")
->>>>>>> d779c82b
         if dp:
             if not ModuleValidator.is_valid(self.model_):
                 self.model_ = ModuleValidator.fix(self.model_)
@@ -142,7 +139,6 @@
     def log_params(self, client, run_id):
         if run_id:
             client.log_param(
-<<<<<<< HEAD
                 run_id=run_id,
                 key=f"learning_rate {self._experiment_name}",
                 value=self._lr,
@@ -161,26 +157,6 @@
                 value=self.loss_.__class__.__name__,
             )
             client.log_param(
-=======
-                run_id=run_id,
-                key=f"learning_rate {self._experiment_name}",
-                value=self._lr,
-            )
-            client.log_param(
-                run_id=run_id, key=f"epochs {self._experiment_name}", value=self._epochs
-            )
-            client.log_param(
-                run_id=run_id,
-                key=f"batch_size {self._experiment_name}",
-                value=self._batch_size,
-            )
-            client.log_param(
-                run_id=run_id,
-                key=f"loss {self._experiment_name}",
-                value=self.loss_.__class__.__name__,
-            )
-            client.log_param(
->>>>>>> d779c82b
                 run_id=run_id,
                 key=f"optimizer {self._experiment_name}",
                 value=self.optimizer_.__class__.__name__,
@@ -362,13 +338,9 @@
         help="Total number of epochs for local training",
     )
     parser.add_argument("--batch_size", type=int, required=False, help="Batch Size")
-<<<<<<< HEAD
-    parser.add_argument("--dp", type=bool, required=False, help="differential privacy")
-=======
     parser.add_argument(
         "--dp", type=strtobool, required=False, help="differential privacy"
     )
->>>>>>> d779c82b
     parser.add_argument(
         "--dp_noise_multiplier", type=float, required=False, help="DP noise multiplier"
     )
