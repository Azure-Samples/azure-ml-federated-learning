--- conflicted
+++ resolved
@@ -162,7 +162,6 @@
     def log_params(self, client, run_id):
         if run_id:
             client.log_param(
-<<<<<<< HEAD
                 run_id=run_id,
                 key=f"learning_rate {self._experiment_name}",
                 value=self._lr,
@@ -174,29 +173,6 @@
                 run_id=run_id,
                 key=f"batch_size {self._experiment_name}",
                 value=self._batch_size,
-=======
-                run_id=run_id,
-                key=f"learning_rate {self._experiment_name}",
-                value=self._lr,
-            )
-            client.log_param(
-                run_id=run_id, key=f"epochs {self._experiment_name}", value=self._epochs
-            )
-            client.log_param(
-                run_id=run_id,
-                key=f"batch_size {self._experiment_name}",
-                value=self._batch_size,
-            )
-            client.log_param(
-                run_id=run_id,
-                key=f"loss {self._experiment_name}",
-                value=self.loss_.__class__.__name__,
-            )
-            client.log_param(
-                run_id=run_id,
-                key=f"optimizer {self._experiment_name}",
-                value=self.optimizer_.__class__.__name__,
->>>>>>> e76e0d94
             )
             client.log_param(
                 run_id=run_id,
@@ -224,21 +200,6 @@
                     value=value,
                 )
 
-    def log_metrics(self, client, run_id, key, value, pipeline_level=False):
-        if run_id:
-            if pipeline_level:
-                client.log_metric(
-                    run_id=run_id,
-                    key=f"{self._experiment_name}/{key}",
-                    value=value,
-                )
-            else:
-                client.log_metric(
-                    run_id=run_id,
-                    key=f"iteration_{self._iteration_num}/{self._experiment_name}/{key}",
-                    value=value,
-                )
-
     def local_train(self, checkpoint):
         """Perform local training for a given number of epochs
 
