
$schema: https://azuremlschemas.azureedge.net/latest/commandComponent.schema.json
name: mnist_train_in_silo
version: 0.3.0
display_name: MNIST Train (in silo)
type: command
description: Component to train a model on MNIST dataset.
is_deterministic: true

inputs:
  train_data:
    type: uri_folder
    description: the input training data
  test_data:
    type: uri_folder
    description: the input testing data
  metrics_prefix:
    type: string
    description: Metrics prefix
    default: Default-prefix
    optional: true
  iteration_num:
    type: integer
    description: Iteration number
    default: 1
    optional: true
  checkpoint:
    type: uri_folder
    description: a given pre-existing checkpoint
    optional: true
  lr:
    type: number
    description: learning rate
    default: 0.01
    optional: true
  epochs:
    type: integer
    description: total number of epochs for local training
    default: 3
    optional: true
  batch_size:
    type: integer
    description: batch size
    default: 64
    optional: true
  dp:
    type: boolean
    description: differential privacy
<<<<<<< HEAD
    default: False
=======
    default: false
>>>>>>> d779c82b
    optional: true
  dp_noise_multiplier:
    type: number
    description: DP noise multiplier
    default: 1.0
    optional: true
  dp_max_grad_norm:
    type: number
    description: DP max gradient norm
    default: 1.0
    optional: true

outputs:
  model:
    type: uri_folder
    description: the output checkpoint

code: .

command: >-
  python run.py --train_data ${{inputs.train_data}} --test_data ${{inputs.test_data}} $[[--metrics_prefix ${{inputs.metrics_prefix}}]] $[[--iteration_num ${{inputs.iteration_num}}]] $[[--checkpoint ${{inputs.checkpoint}}]] --model ${{outputs.model}} $[[--lr ${{inputs.lr}}]] $[[--epochs ${{inputs.epochs}}]] $[[--batch_size ${{inputs.batch_size}}]] $[[--dp ${{inputs.dp}}]] $[[--dp_noise_multiplier ${{inputs.dp_noise_multiplier}}]] $[[--dp_max_grad_norm ${{inputs.dp_max_grad_norm}}]]
environment: 
  conda_file: ./conda.yaml
  image: mcr.microsoft.com/azureml/openmpi4.1.0-ubuntu20.04<|MERGE_RESOLUTION|>--- conflicted
+++ resolved
@@ -46,11 +46,7 @@
   dp:
     type: boolean
     description: differential privacy
-<<<<<<< HEAD
-    default: False
-=======
     default: false
->>>>>>> d779c82b
     optional: true
   dp_noise_multiplier:
     type: number
