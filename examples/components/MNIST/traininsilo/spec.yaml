
$schema: https://azuremlschemas.azureedge.net/latest/commandComponent.schema.json
name: mnist_train_in_silo
version: 0.3.0
display_name: MNIST Train (in silo)
type: command
description: Component to train a model on MNIST dataset.
is_deterministic: true

inputs:
  train_data:
    type: uri_folder
    description: the input training data
  test_data:
    type: uri_folder
    description: the input testing data
  metrics_prefix:
    type: string
    description: Metrics prefix
    default: Default-prefix
    optional: true
  iteration_num:
    type: integer
    description: Iteration number
    default: 1
    optional: true
  checkpoint:
    type: uri_folder
    description: a given pre-existing checkpoint
    optional: true
  lr:
    type: number
    description: learning rate
    default: 0.01
    optional: true
  epochs:
    type: integer
    description: total number of epochs for local training
    default: 3
    optional: true
  batch_size:
    type: integer
    description: batch size
    default: 64
    optional: true
<<<<<<< HEAD
  dp:
=======
  dp: # dp, dp_target_epsilon, dp_target_delta, dp_max_grad_norm, and total_num_of_iterations are defined for the only purpose of DP and can be ignored when users don't want to use Differential Privacy
>>>>>>> 119755c2
    type: boolean
    description: differential privacy
    default: false
    optional: true
<<<<<<< HEAD
  dp_noise_multiplier:
    type: number
    description: DP noise multiplier
    default: 1.0
=======
  dp_target_epsilon:
    type: number
    description: DP target epsilon
    default: 50.0
    optional: true
  dp_target_delta:
    type: number
    description: DP target delta
    default: 1e-5
>>>>>>> 119755c2
    optional: true
  dp_max_grad_norm:
    type: number
    description: DP max gradient norm
    default: 1.0
    optional: true
<<<<<<< HEAD
=======
  total_num_of_iterations:
    type: integer
    description: Total num of iterations
    default: 1
    optional: true
>>>>>>> 119755c2

outputs:
  model:
    type: uri_folder
    description: the output checkpoint

code: .

command: >-
<<<<<<< HEAD
  python run.py --train_data ${{inputs.train_data}} --test_data ${{inputs.test_data}} $[[--metrics_prefix ${{inputs.metrics_prefix}}]] $[[--iteration_num ${{inputs.iteration_num}}]] $[[--checkpoint ${{inputs.checkpoint}}]] --model ${{outputs.model}} $[[--lr ${{inputs.lr}}]] $[[--epochs ${{inputs.epochs}}]] $[[--batch_size ${{inputs.batch_size}}]] $[[--dp ${{inputs.dp}}]] $[[--dp_noise_multiplier ${{inputs.dp_noise_multiplier}}]] $[[--dp_max_grad_norm ${{inputs.dp_max_grad_norm}}]]
=======
  python run.py --train_data ${{inputs.train_data}} --test_data ${{inputs.test_data}} $[[--metrics_prefix ${{inputs.metrics_prefix}}]] $[[--iteration_num ${{inputs.iteration_num}}]] $[[--checkpoint ${{inputs.checkpoint}}]] --model ${{outputs.model}} $[[--lr ${{inputs.lr}}]] $[[--epochs ${{inputs.epochs}}]] $[[--batch_size ${{inputs.batch_size}}]] $[[--dp ${{inputs.dp}}]] $[[--total_num_of_iterations ${{inputs.total_num_of_iterations}}]] $[[--dp_target_epsilon ${{inputs.dp_target_epsilon}}]] $[[--dp_target_delta ${{inputs.dp_target_delta}}]] $[[--dp_max_grad_norm ${{inputs.dp_max_grad_norm}}]]
>>>>>>> 119755c2
environment: 
  conda_file: ./conda.yaml
  image: mcr.microsoft.com/azureml/openmpi4.1.0-ubuntu20.04<|MERGE_RESOLUTION|>--- conflicted
+++ resolved
@@ -43,21 +43,11 @@
     description: batch size
     default: 64
     optional: true
-<<<<<<< HEAD
-  dp:
-=======
   dp: # dp, dp_target_epsilon, dp_target_delta, dp_max_grad_norm, and total_num_of_iterations are defined for the only purpose of DP and can be ignored when users don't want to use Differential Privacy
->>>>>>> 119755c2
     type: boolean
     description: differential privacy
     default: false
     optional: true
-<<<<<<< HEAD
-  dp_noise_multiplier:
-    type: number
-    description: DP noise multiplier
-    default: 1.0
-=======
   dp_target_epsilon:
     type: number
     description: DP target epsilon
@@ -67,21 +57,17 @@
     type: number
     description: DP target delta
     default: 1e-5
->>>>>>> 119755c2
     optional: true
   dp_max_grad_norm:
     type: number
     description: DP max gradient norm
     default: 1.0
     optional: true
-<<<<<<< HEAD
-=======
   total_num_of_iterations:
     type: integer
     description: Total num of iterations
     default: 1
     optional: true
->>>>>>> 119755c2
 
 outputs:
   model:
@@ -91,11 +77,7 @@
 code: .
 
 command: >-
-<<<<<<< HEAD
-  python run.py --train_data ${{inputs.train_data}} --test_data ${{inputs.test_data}} $[[--metrics_prefix ${{inputs.metrics_prefix}}]] $[[--iteration_num ${{inputs.iteration_num}}]] $[[--checkpoint ${{inputs.checkpoint}}]] --model ${{outputs.model}} $[[--lr ${{inputs.lr}}]] $[[--epochs ${{inputs.epochs}}]] $[[--batch_size ${{inputs.batch_size}}]] $[[--dp ${{inputs.dp}}]] $[[--dp_noise_multiplier ${{inputs.dp_noise_multiplier}}]] $[[--dp_max_grad_norm ${{inputs.dp_max_grad_norm}}]]
-=======
   python run.py --train_data ${{inputs.train_data}} --test_data ${{inputs.test_data}} $[[--metrics_prefix ${{inputs.metrics_prefix}}]] $[[--iteration_num ${{inputs.iteration_num}}]] $[[--checkpoint ${{inputs.checkpoint}}]] --model ${{outputs.model}} $[[--lr ${{inputs.lr}}]] $[[--epochs ${{inputs.epochs}}]] $[[--batch_size ${{inputs.batch_size}}]] $[[--dp ${{inputs.dp}}]] $[[--total_num_of_iterations ${{inputs.total_num_of_iterations}}]] $[[--dp_target_epsilon ${{inputs.dp_target_epsilon}}]] $[[--dp_target_delta ${{inputs.dp_target_delta}}]] $[[--dp_max_grad_norm ${{inputs.dp_max_grad_norm}}]]
->>>>>>> 119755c2
 environment: 
   conda_file: ./conda.yaml
   image: mcr.microsoft.com/azureml/openmpi4.1.0-ubuntu20.04