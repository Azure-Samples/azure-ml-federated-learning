# This file defining the learner was adapted from https://github.com/Azure/medical-imaging/blob/main/federated-learning/pneumonia-federated/custom/pt_learner.py to run directly on Azure ML without using NVFlare.
"""Script for training component."""
import argparse
import logging
import sys
import os.path
from distutils.util import strtobool
<<<<<<< HEAD
import time
=======
>>>>>>> e7e3b2a1

import mlflow
from mlflow import log_metric, log_param

import torch
import torch.distributed as dist
from torch.nn.parallel import DistributedDataParallel as DDP
from torch import nn
from torch.optim import SGD
from torch.utils.data.dataloader import DataLoader
from torch.utils.data.distributed import DistributedSampler
from torchvision import models, datasets, transforms
from torchvision.datasets import ImageFolder
from torchvision.transforms import ToTensor, Normalize, Compose, Grayscale, Resize

from pneumonia_network import PneumoniaNetwork
import multiprocessing

# DP
from opacus import PrivacyEngine
from opacus.validators import ModuleValidator

# DP
from opacus import PrivacyEngine
from opacus.validators import ModuleValidator


class PTLearner:
    def __init__(
        self,
        lr=0.01,
        epochs=5,
        dp=False,
        dp_target_epsilon=50.0,
        dp_target_delta=1e-5,
        dp_max_grad_norm=1.0,
        total_num_of_iterations=1,
        dataset_dir: str = "pneumonia-alldata",
        experiment_name="default-experiment",
        iteration_num=1,
        model_path=None,
        device_id=None,
        distributed=False,
<<<<<<< HEAD
        benchmark_test_all_data=False,
        benchmark_train_all_data=False,
=======
>>>>>>> e7e3b2a1
    ):
        """Simple PyTorch Learner.
        Args:
            lr (float, optional): Learning rate. Defaults to 0.01.
            epochs (int, optional): Epochs. Defaults to 5.
            dp (bool, optional): Differential Privacy. Default is False (Note: dp, dp_target_epsilon, dp_target_delta, dp_max_grad_norm, and total_num_of_iterations are defined for the only purpose of DP and can be ignored when users don't want to use Differential Privacy)
            dp_target_epsilon (float, optional): DP target epsilon. Default is 50.0
            dp_target_delta (float, optional): DP target delta. Default is 1e-5
            dp_max_grad_norm (float, optional): DP max gradient norm. Default is 1.0
            total_num_of_iterations (int, optional): Total number of iterations. Defaults to 1
            dataset_dir (str, optional): Name of data asset in Azure ML. Defaults to "pneumonia-alldata".
            experiment_name (str, optional): Experiment name. Default is "default-experiment".
            iteration_num (int, optional): Iteration number. Defaults to 1.
            model_path (str, optional): where in the output directory to save the model. Defaults to None.
            device_id (int, optional): Device id to run training on. Default to None.
            distributed (bool, optional): Whether to run distributed training. Default to False.

        Attributes:
            model_: PneumoniaNetwork model
            loss_: CrossEntropy loss
            optimizer_: Stochastic gradient descent
            train_dataset_: Training Dataset obj
            train_loader_: Training DataLoader
            test_dataset_: Testing Dataset obj
            test_loader_: Testing DataLoader
        """
        self._lr = lr
        self._epochs = epochs
        self._dataset_dir = dataset_dir
        self._experiment_name = experiment_name
        self._iteration_num = iteration_num
        self._model_path = model_path
        self._distributed = distributed
<<<<<<< HEAD
        self.benchmark_test_all_data=benchmark_test_all_data,
        self.benchmark_train_all_data=benchmark_train_all_data
=======
>>>>>>> e7e3b2a1

        self.device_ = (
            torch.device(
                torch.device("cuda", device_id) if torch.cuda.is_available() else "cpu"
            )
            if device_id is not None
            else torch.device("cuda:0" if torch.cuda.is_available() else "cpu")
        )
        logger.info(f"Using device: {self.device_}")

        if self._distributed:
            self._rank = device_id
            logger.info(f"Rank: {self._rank}")
        else:
            self._rank = None

        # Training setup
        self.model_ = PneumoniaNetwork()
<<<<<<< HEAD
        self.model_ = self.model_.to(self.device_)
=======
        self.model_.to(self.device_)
>>>>>>> e7e3b2a1
        if self._distributed:
            self.model_ = DDP(
                self.model_,
                device_ids=[self._rank] if self._rank is not None else None,
                output_device=self._rank,
            )
        self.loss_ = nn.CrossEntropyLoss()

        # Data setup
        IMG_HEIGHT, IMG_WIDTH = 224, 224
        IMG_MEAN = 0.4818
        IMG_STD = 0.2357
        transforms = Compose(
            [
                Grayscale(),
                Resize((IMG_HEIGHT, IMG_WIDTH)),
                ToTensor(),
                Normalize(mean=(IMG_MEAN,), std=(IMG_STD,)),
            ]
        )
        self.train_dataset_, self.test_dataset_ = self.load_dataset(
            dataset_dir, transforms
        )

        if self._distributed:
            logger.info("Setting up distributed samplers.")
            self.train_sampler_ = DistributedSampler(self.train_dataset_)
            self.test_sampler_ = DistributedSampler(self.test_dataset_)
        else:
            self.train_sampler_ = None
            self.test_sampler_ = None
<<<<<<< HEAD
        
        #get number of cpu to load data for each gpu
        num_workers_per_gpu = int(multiprocessing.cpu_count()//int(os.environ['WORLD_SIZE']))
        logger.info(f"The num_work per GPU is: {num_workers_per_gpu}")
=======
>>>>>>> e7e3b2a1

        self.train_loader_ = DataLoader(
            dataset=self.train_dataset_,
            batch_size=32,
<<<<<<< HEAD
            num_workers=num_workers_per_gpu,
            shuffle=(not self._distributed),
            drop_last=True,
            prefetch_factor=3,
=======
            shuffle=(not self._distributed),
            drop_last=True,
>>>>>>> e7e3b2a1
            sampler=self.train_sampler_,
        )
        self.n_iterations = len(self.train_loader_)
        self.test_loader_ = DataLoader(
            dataset=self.test_dataset_,
            batch_size=100,
            shuffle=False,
            sampler=self.test_sampler_,
        )

        logger.info(f"Train loader steps: {len(self.train_loader_)}")
        logger.info(f"Test loader steps: {len(self.test_loader_)}")

        # DP
        logger.info(f"DP: {dp}")
        if dp:
            if not ModuleValidator.is_valid(self.model_):
                self.model_ = ModuleValidator.fix(self.model_)

        self.optimizer_ = SGD(self.model_.parameters(), lr=self._lr, momentum=0.9)

        if dp:
            privacy_engine = PrivacyEngine(secure_mode=False)
            """secure_mode: Set to True if cryptographically strong DP guarantee is
            required. secure_mode=True uses secure random number generator for
            noise and shuffling (as opposed to pseudo-rng in vanilla PyTorch) and
            prevents certain floating-point arithmetic-based attacks.
            See :meth:~opacus.optimizers.optimizer._generate_noise for details.
            When set to True requires torchcsprng to be installed"""
            (
                self.model_,
                self.optimizer_,
                self.train_loader_,
            ) = privacy_engine.make_private_with_epsilon(
                module=self.model_,
                optimizer=self.optimizer_,
                data_loader=self.train_loader_,
                epochs=total_num_of_iterations * epochs,
                target_epsilon=dp_target_epsilon,
                target_delta=dp_target_delta,
                max_grad_norm=dp_max_grad_norm,
            )

            """
            You can also obtain their counterparts by passing the noise multiplier. 
            Please refer to the following function.
            privacy_engine.make_private(
                module=self.model_,
                optimizer=self.optimizer_,
                data_loader=self.train_loader_,
                noise_multiplier=dp_noise_multiplier,
                max_grad_norm=dp_max_grad_norm,
            )
            """
            logger.info(
                f"Target epsilon: {dp_target_epsilon}, delta: {dp_target_delta} and noise multiplier: {self.optimizer_.noise_multiplier}"
            )

    def load_dataset(self, data_dir, transforms):
        """Load dataset from {data_dir} directory. It is assumed that it contains two subdirectories 'train' and 'test'.

        Args:
            data_dir(str, optional): Data directory path
        """
        logger.info(f"Data dir: {data_dir}.")
        

        train_dataset = datasets.ImageFolder(
            root=os.path.join(data_dir, "train"), transform=transforms
        )
        test_dataset = datasets.ImageFolder(
            root=os.path.join(data_dir, "test"), transform=transforms
        )
        if self.benchmark_test_all_data:
            if self.benchmark_train_all_data:
                train_dataset = datasets.ImageFolder(
                    root=os.path.join(data_dir, "all_data", "train"), transform=transforms
                )
                test_dataset = datasets.ImageFolder(
                    root=os.path.join(data_dir, "all_data", "test"), transform=transforms
                )


        return train_dataset, test_dataset

    def log_params(self, client, run_id):
        if run_id:
            client.log_param(
                run_id=run_id,
                key=f"learning_rate {self._experiment_name}",
                value=self._lr,
            )
            client.log_param(
                run_id=run_id, key=f"epochs {self._experiment_name}", value=self._epochs
            )
            client.log_param(
                run_id=run_id,
                key=f"loss {self._experiment_name}",
                value=self.loss_.__class__.__name__,
<<<<<<< HEAD
            )
            client.log_param(
                run_id=run_id,
                key=f"optimizer {self._experiment_name}",
                value=self.optimizer_.__class__.__name__,
=======
>>>>>>> e7e3b2a1
            )
            client.log_param(
                run_id=run_id,
                key=f"optimizer {self._experiment_name}",
                value=self.optimizer_.__class__.__name__,
            )

    def log_metrics(self, client, run_id, key, value, pipeline_level=False):
        if run_id:
            if pipeline_level:
                client.log_metric(
                    run_id=run_id,
                    key=f"{self._experiment_name}/{key}",
                    value=value,
                )
            else:
                client.log_metric(
                    run_id=run_id,
                    key=f"iteration_{self._iteration_num}/{self._experiment_name}/{key}",
                    value=value,
                )

    def log_metrics(self, client, run_id, key, value, pipeline_level=False):
        if run_id:
            if pipeline_level:
                client.log_metric(
                    run_id=run_id,
                    key=f"{self._experiment_name}/{key}",
                    value=value,
                )
            else:
                client.log_metric(
                    run_id=run_id,
                    key=f"iteration_{self._iteration_num}/{self._experiment_name}/{key}",
                    value=value,
                )

    def local_train(self, checkpoint):
        """Perform local training for a given number of epochs

        Args:
            checkpoint: Previous model checkpoint from where training has to be started.
        """
        if checkpoint:
            if self._distributed:
                # DDP comes with "module." prefix: https://pytorch.org/docs/stable/generated/torch.nn.parallel.DistributedDataParallel.html
                self.model_.module.load_state_dict(
                    torch.load(checkpoint + "/model.pt", map_location=self.device_)
                )
            else:
                self.model_.load_state_dict(
                    torch.load(checkpoint + "/model.pt", map_location=self.device_)
                )

        with mlflow.start_run() as mlflow_run:
            # get Mlflow client and root run id
            training_start_time = time.time()
            mlflow_client = mlflow.tracking.client.MlflowClient()
            root_run_id = mlflow_run.data.tags.get("mlflow.rootRunId")
            logger.debug(f"Root runId: {root_run_id}")

            # log params
            self.log_params(mlflow_client, root_run_id)

            logger.debug("Local training started")

            training_loss = 0.0
            test_loss = 0.0
            test_acc = 0.0

            # Basic training
            for epoch in range(self._epochs):
                running_loss = 0.0
                num_of_batches_before_logging = 100
                self.model_.train()
<<<<<<< HEAD
                epoch_start_time = time.time()
=======

>>>>>>> e7e3b2a1
                for i, batch in enumerate(self.train_loader_):
                    images, labels = batch[0].to(self.device_), batch[1].to(
                        self.device_
                    )
                    self.optimizer_.zero_grad()

                    predictions = self.model_(images)
                    cost = self.loss_(predictions, labels)
                    cost.backward()
                    self.optimizer_.step()

                    running_loss += cost.cpu().detach().numpy() / images.size()[0]
                    if i != 0 and i % num_of_batches_before_logging == 0:
                        training_loss = running_loss / num_of_batches_before_logging
                        logger.info(
                            f"Epoch: {epoch}/{self._epochs}, Iteration: {i}, Training Loss: {training_loss}"
                        )

                        # log train loss
                        if not self._distributed or self._rank == 0:
                            self.log_metrics(
                                mlflow_client,
                                root_run_id,
                                "Train Loss",
                                training_loss,
                            )
<<<<<<< HEAD
                
=======

>>>>>>> e7e3b2a1
                        running_loss = 0.0

                # compute test metrics
                epoch_end_time = time.time()
                epoch_duration = epoch_end_time - epoch_start_time
                test_loss, test_acc = self.test()

                # log test metrics after each epoch
                if not self._distributed or self._rank == 0:
                    self.log_metrics(mlflow_client, root_run_id, "Test Loss", test_loss)
                    self.log_metrics(
                        mlflow_client, root_run_id, "Test Accuracy", test_acc
                    )
<<<<<<< HEAD
                    self.log_metrics(
                        mlflow_client, root_run_id, f"Epoch {epoch} Duration ", epoch_duration
                    )
=======
>>>>>>> e7e3b2a1

                logger.info(
                    f"Epoch: {epoch}, Test Loss: {test_loss} and Test Accuracy: {test_acc}"
                )
                logger.info(
                    f"Epoch {epoch} Duration:{epoch_duration}"
                )

            training_end_time = time.time()  
            training_duration = training_end_time - training_start_time         
            logger.info(
                    f"Training Duration:{training_duration}"
                )
            # log metrics at the pipeline level
            if not self._distributed or self._rank == 0:
                self.log_metrics(
                    mlflow_client,
                    root_run_id,
                    "Train Loss",
                    training_loss,
                    pipeline_level=True,
                )
                self.log_metrics(
                    mlflow_client,
                    root_run_id,
                    "Test Loss",
                    test_loss,
                    pipeline_level=True,
                )
                self.log_metrics(
                    mlflow_client,
                    root_run_id,
                    "Test Accuracy",
                    test_acc,
                    pipeline_level=True,
                )
<<<<<<< HEAD
                self.log_metrics(
                    mlflow_client,
                    root_run_id,
                    "Train duration",
                    training_duration,
                    pipeline_level=True,
                )
=======
>>>>>>> e7e3b2a1

    def test(self):
        """Test the trained model and report test loss and accuracy"""
        self.model_.eval()
        test_loss = 0
        correct = 0
        with torch.no_grad():
            for data, target in self.test_loader_:
                data, target = data.to(self.device_), target.to(self.device_)
                output = self.model_(data)
                test_loss += self.loss_(output, target).item()
                pred = output.argmax(dim=1, keepdim=True)
                correct += pred.eq(target.view_as(pred)).sum().item()

        test_loss /= len(self.test_loader_.dataset)
        acc = correct / len(self.test_loader_.dataset)

        return test_loss, acc

    def execute(self, checkpoint=None):
        """Bundle steps to perform local training, model testing and finally saving the model.

        Args:
            checkpoint: Previous model checkpoint from where training has to be started.
        """
        logger.debug("Start training")
        self.local_train(checkpoint)

        if not self._distributed:
            logger.debug("Save model")
            torch.save(self.model_.state_dict(), self._model_path)
            logger.info(f"Model saved to {self._model_path}")
        elif self._rank == 0:
            # DDP comes with "module." prefix: https://pytorch.org/docs/stable/generated/torch.nn.parallel.DistributedDataParallel.html
            logger.debug("Save model")
            torch.save(self.model_.module.state_dict(), self._model_path)
            logger.info(f"Model saved to {self._model_path}")


def get_arg_parser(parser=None):
    """Parse the command line arguments for merge using argparse.

    Args:
        parser (argparse.ArgumentParser or CompliantArgumentParser):
        an argument parser instance

    Returns:
        ArgumentParser: the argument parser instance

    Notes:
        if parser is None, creates a new parser instance
    """
    # add arguments that are specific to the component
    if parser is None:
        parser = argparse.ArgumentParser(description=__doc__)

    parser.add_argument(
        "--dataset_name",
        type=str,
        required=True,
        help="Name of data asset in Azure ML.",
    )
    parser.add_argument(
        "--checkpoint", type=str, required=False, help="The previous model checkpoint."
    )
    parser.add_argument(
        "--model", type=str, required=True, help="Where to write the model output."
    )
    parser.add_argument(
        "--metrics_prefix", type=str, required=False, help="Metrics prefix."
    )
    parser.add_argument(
        "--iteration_num", type=int, required=False, help="Iteration number."
    )
    parser.add_argument(
        "--lr", type=float, required=False, help="Training algorithm's learning rate."
    )
    parser.add_argument(
        "--epochs",
        type=int,
        required=False,
        help="Total number of epochs for local training.",
    )
    parser.add_argument(
        "--dp", type=strtobool, required=False, help="differential privacy"
    )
    parser.add_argument(
        "--dp_target_epsilon", type=float, required=False, help="DP target epsilon"
    )
    parser.add_argument(
        "--dp_target_delta", type=float, required=False, help="DP target delta"
    )
    parser.add_argument(
        "--dp_max_grad_norm", type=float, required=False, help="DP max gradient norm"
    )
    parser.add_argument(
        "--total_num_of_iterations",
        type=int,
        required=False,
        help="Total number of iterations",
    )
<<<<<<< HEAD
    parser.add_argument("--benchmark_test_all_data", type=strtobool, required=False,
        help="Whether to use all test data (all silos combined) to bechmark final aggregated model"
    )
    parser.add_argument("--benchmark_train_all_data", type=strtobool, required=False, 
        help="Whether to use all train data (all silos combined) in training"
    )
=======
>>>>>>> e7e3b2a1
    return parser


def run(args):
    """Run script with arguments (the core of the component).

    Args:
        args (argparse.namespace): command line arguments provided to script
    """
    logger.info(f"Distributed process rank: {os.environ['RANK']}")
    logger.info(f"Distributed world size: {os.environ['WORLD_SIZE']}")

<<<<<<< HEAD
    if int(os.environ["WORLD_SIZE"]) > 1 and torch.cuda.is_available():
        dist.init_process_group(
            "nccl",
            rank=int(os.environ["RANK"]),
            world_size=int(os.environ["WORLD_SIZE"]),
        )
    elif int(os.environ["WORLD_SIZE"]) > 1:
=======
    if int(os.environ.get("WORLD_SIZE", "1")) > 1 and torch.cuda.is_available():
        dist.init_process_group(
            "nccl",
            rank=int(os.environ["RANK"]),
            world_size=int(os.environ.get("WORLD_SIZE", "1")),
        )
    elif int(os.environ.get("WORLD_SIZE", "1")) > 1:
>>>>>>> e7e3b2a1
        dist.init_process_group("gloo")

    trainer = PTLearner(
        dataset_dir=args.dataset_name,
        lr=args.lr,
        epochs=args.epochs,
        dp=args.dp,
        dp_target_epsilon=args.dp_target_epsilon,
        dp_target_delta=args.dp_target_delta,
        dp_max_grad_norm=args.dp_max_grad_norm,
        total_num_of_iterations=args.total_num_of_iterations,
        experiment_name=args.metrics_prefix,
        iteration_num=args.iteration_num,
        model_path=args.model + "/model.pt",
<<<<<<< HEAD
        benchmark_test_all_data=args.benchmark_test_all_data,
        benchmark_train_all_data=args.benchmark_train_all_data,
        device_id=int(os.environ["RANK"]),
        distributed=int(os.environ["WORLD_SIZE"]) > 1 and torch.cuda.is_available(),
=======
        device_id=int(os.environ["RANK"]),
        distributed=int(os.environ.get("WORLD_SIZE", "1")) > 1
        and torch.cuda.is_available(),
>>>>>>> e7e3b2a1
    )

    trainer.execute(args.checkpoint)

<<<<<<< HEAD
    if  int(os.environ["WORLD_SIZE"]) > 1:
=======
    if int(os.environ.get("WORLD_SIZE", "1")) > 1:
>>>>>>> e7e3b2a1
        dist.destroy_process_group()


def main(cli_args=None):
    """Component main function.

    It parses arguments and executes run() with the right arguments.

    Args:
        cli_args (List[str], optional): list of args to feed script, useful for debugging. Defaults to None.
    """
    # build an arg parser
    parser = get_arg_parser()

    # run the parser on cli args
    args = parser.parse_args(cli_args)

    print(f"Running script with arguments: {args}")
    run(args)


if __name__ == "__main__":
    # Set logging to sys.out
    logger = logging.getLogger(__name__)
    logger.setLevel(logging.DEBUG)
    log_format = logging.Formatter("[%(asctime)s] [%(levelname)s] - %(message)s")
    handler = logging.StreamHandler(sys.stdout)
    handler.setLevel(logging.DEBUG)
    handler.setFormatter(log_format)
    logger.addHandler(handler)

    main()<|MERGE_RESOLUTION|>--- conflicted
+++ resolved
@@ -5,10 +5,7 @@
 import sys
 import os.path
 from distutils.util import strtobool
-<<<<<<< HEAD
 import time
-=======
->>>>>>> e7e3b2a1
 
 import mlflow
 from mlflow import log_metric, log_param
@@ -52,11 +49,8 @@
         model_path=None,
         device_id=None,
         distributed=False,
-<<<<<<< HEAD
         benchmark_test_all_data=False,
         benchmark_train_all_data=False,
-=======
->>>>>>> e7e3b2a1
     ):
         """Simple PyTorch Learner.
         Args:
@@ -90,11 +84,8 @@
         self._iteration_num = iteration_num
         self._model_path = model_path
         self._distributed = distributed
-<<<<<<< HEAD
         self.benchmark_test_all_data=benchmark_test_all_data,
         self.benchmark_train_all_data=benchmark_train_all_data
-=======
->>>>>>> e7e3b2a1
 
         self.device_ = (
             torch.device(
@@ -113,11 +104,7 @@
 
         # Training setup
         self.model_ = PneumoniaNetwork()
-<<<<<<< HEAD
-        self.model_ = self.model_.to(self.device_)
-=======
         self.model_.to(self.device_)
->>>>>>> e7e3b2a1
         if self._distributed:
             self.model_ = DDP(
                 self.model_,
@@ -149,26 +136,18 @@
         else:
             self.train_sampler_ = None
             self.test_sampler_ = None
-<<<<<<< HEAD
         
         #get number of cpu to load data for each gpu
         num_workers_per_gpu = int(multiprocessing.cpu_count()//int(os.environ['WORLD_SIZE']))
         logger.info(f"The num_work per GPU is: {num_workers_per_gpu}")
-=======
->>>>>>> e7e3b2a1
 
         self.train_loader_ = DataLoader(
             dataset=self.train_dataset_,
             batch_size=32,
-<<<<<<< HEAD
             num_workers=num_workers_per_gpu,
             shuffle=(not self._distributed),
             drop_last=True,
             prefetch_factor=3,
-=======
-            shuffle=(not self._distributed),
-            drop_last=True,
->>>>>>> e7e3b2a1
             sampler=self.train_sampler_,
         )
         self.n_iterations = len(self.train_loader_)
@@ -268,35 +247,12 @@
                 run_id=run_id,
                 key=f"loss {self._experiment_name}",
                 value=self.loss_.__class__.__name__,
-<<<<<<< HEAD
             )
             client.log_param(
                 run_id=run_id,
                 key=f"optimizer {self._experiment_name}",
                 value=self.optimizer_.__class__.__name__,
-=======
->>>>>>> e7e3b2a1
-            )
-            client.log_param(
-                run_id=run_id,
-                key=f"optimizer {self._experiment_name}",
-                value=self.optimizer_.__class__.__name__,
-            )
-
-    def log_metrics(self, client, run_id, key, value, pipeline_level=False):
-        if run_id:
-            if pipeline_level:
-                client.log_metric(
-                    run_id=run_id,
-                    key=f"{self._experiment_name}/{key}",
-                    value=value,
-                )
-            else:
-                client.log_metric(
-                    run_id=run_id,
-                    key=f"iteration_{self._iteration_num}/{self._experiment_name}/{key}",
-                    value=value,
-                )
+            )
 
     def log_metrics(self, client, run_id, key, value, pipeline_level=False):
         if run_id:
@@ -351,11 +307,7 @@
                 running_loss = 0.0
                 num_of_batches_before_logging = 100
                 self.model_.train()
-<<<<<<< HEAD
                 epoch_start_time = time.time()
-=======
-
->>>>>>> e7e3b2a1
                 for i, batch in enumerate(self.train_loader_):
                     images, labels = batch[0].to(self.device_), batch[1].to(
                         self.device_
@@ -382,11 +334,6 @@
                                 "Train Loss",
                                 training_loss,
                             )
-<<<<<<< HEAD
-                
-=======
-
->>>>>>> e7e3b2a1
                         running_loss = 0.0
 
                 # compute test metrics
@@ -400,12 +347,9 @@
                     self.log_metrics(
                         mlflow_client, root_run_id, "Test Accuracy", test_acc
                     )
-<<<<<<< HEAD
                     self.log_metrics(
                         mlflow_client, root_run_id, f"Epoch {epoch} Duration ", epoch_duration
                     )
-=======
->>>>>>> e7e3b2a1
 
                 logger.info(
                     f"Epoch: {epoch}, Test Loss: {test_loss} and Test Accuracy: {test_acc}"
@@ -442,7 +386,6 @@
                     test_acc,
                     pipeline_level=True,
                 )
-<<<<<<< HEAD
                 self.log_metrics(
                     mlflow_client,
                     root_run_id,
@@ -450,8 +393,6 @@
                     training_duration,
                     pipeline_level=True,
                 )
-=======
->>>>>>> e7e3b2a1
 
     def test(self):
         """Test the trained model and report test loss and accuracy"""
@@ -553,15 +494,12 @@
         required=False,
         help="Total number of iterations",
     )
-<<<<<<< HEAD
     parser.add_argument("--benchmark_test_all_data", type=strtobool, required=False,
         help="Whether to use all test data (all silos combined) to bechmark final aggregated model"
     )
     parser.add_argument("--benchmark_train_all_data", type=strtobool, required=False, 
         help="Whether to use all train data (all silos combined) in training"
     )
-=======
->>>>>>> e7e3b2a1
     return parser
 
 
@@ -574,15 +512,6 @@
     logger.info(f"Distributed process rank: {os.environ['RANK']}")
     logger.info(f"Distributed world size: {os.environ['WORLD_SIZE']}")
 
-<<<<<<< HEAD
-    if int(os.environ["WORLD_SIZE"]) > 1 and torch.cuda.is_available():
-        dist.init_process_group(
-            "nccl",
-            rank=int(os.environ["RANK"]),
-            world_size=int(os.environ["WORLD_SIZE"]),
-        )
-    elif int(os.environ["WORLD_SIZE"]) > 1:
-=======
     if int(os.environ.get("WORLD_SIZE", "1")) > 1 and torch.cuda.is_available():
         dist.init_process_group(
             "nccl",
@@ -590,7 +519,6 @@
             world_size=int(os.environ.get("WORLD_SIZE", "1")),
         )
     elif int(os.environ.get("WORLD_SIZE", "1")) > 1:
->>>>>>> e7e3b2a1
         dist.init_process_group("gloo")
 
     trainer = PTLearner(
@@ -605,25 +533,16 @@
         experiment_name=args.metrics_prefix,
         iteration_num=args.iteration_num,
         model_path=args.model + "/model.pt",
-<<<<<<< HEAD
         benchmark_test_all_data=args.benchmark_test_all_data,
         benchmark_train_all_data=args.benchmark_train_all_data,
         device_id=int(os.environ["RANK"]),
-        distributed=int(os.environ["WORLD_SIZE"]) > 1 and torch.cuda.is_available(),
-=======
-        device_id=int(os.environ["RANK"]),
         distributed=int(os.environ.get("WORLD_SIZE", "1")) > 1
         and torch.cuda.is_available(),
->>>>>>> e7e3b2a1
     )
 
     trainer.execute(args.checkpoint)
 
-<<<<<<< HEAD
-    if  int(os.environ["WORLD_SIZE"]) > 1:
-=======
     if int(os.environ.get("WORLD_SIZE", "1")) > 1:
->>>>>>> e7e3b2a1
         dist.destroy_process_group()
 
 
