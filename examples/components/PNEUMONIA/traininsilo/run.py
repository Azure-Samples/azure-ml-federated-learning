--- conflicted
+++ resolved
@@ -130,13 +130,6 @@
             self.train_sampler_ = None
             self.test_sampler_ = None
 
-<<<<<<< HEAD
-        self.train_loader_ = DataLoader(
-            dataset=self.train_dataset_,
-            batch_size=32,
-            shuffle=True,
-            drop_last=True,
-=======
         # get number of cpu to load data for each gpu
         num_workers_per_gpu = int(
             multiprocessing.cpu_count() // int(os.environ.get("WORLD_SIZE", "1"))
@@ -150,7 +143,6 @@
             shuffle=(not self._distributed),
             drop_last=True,
             prefetch_factor=3,
->>>>>>> 7437028c
             sampler=self.train_sampler_,
         )
         self.n_iterations = len(self.train_loader_)
@@ -164,8 +156,6 @@
         logger.info(f"Train loader steps: {len(self.train_loader_)}")
         logger.info(f"Test loader steps: {len(self.test_loader_)}")
 
-<<<<<<< HEAD
-=======
         # DP
         logger.info(f"DP: {dp}")
         if dp:
@@ -211,7 +201,6 @@
                 f"Target epsilon: {dp_target_epsilon}, delta: {dp_target_delta} and noise multiplier: {self.optimizer_.noise_multiplier}"
             )
 
->>>>>>> 7437028c
     def load_dataset(self, data_dir, transforms):
         """Load dataset from {data_dir} directory. It is assumed that it contains two subdirectories 'train' and 'test'.
 
@@ -243,35 +232,12 @@
                 run_id=run_id,
                 key=f"loss {self._experiment_name}",
                 value=self.loss_.__class__.__name__,
-<<<<<<< HEAD
             )
             client.log_param(
                 run_id=run_id,
                 key=f"optimizer {self._experiment_name}",
                 value=self.optimizer_.__class__.__name__,
-=======
->>>>>>> 7437028c
-            )
-            client.log_param(
-                run_id=run_id,
-                key=f"optimizer {self._experiment_name}",
-                value=self.optimizer_.__class__.__name__,
-            )
-
-    def log_metrics(self, client, run_id, key, value, pipeline_level=False):
-        if run_id:
-            if pipeline_level:
-                client.log_metric(
-                    run_id=run_id,
-                    key=f"{self._experiment_name}/{key}",
-                    value=value,
-                )
-            else:
-                client.log_metric(
-                    run_id=run_id,
-                    key=f"iteration_{self._iteration_num}/{self._experiment_name}/{key}",
-                    value=value,
-                )
+            )
 
     def log_metrics(self, client, run_id, key, value, pipeline_level=False):
         if run_id:
@@ -510,15 +476,6 @@
     logger.info(f"Distributed process rank: {os.environ['RANK']}")
     logger.info(f"Distributed world size: {os.environ['WORLD_SIZE']}")
 
-<<<<<<< HEAD
-    if int(os.environ["WORLD_SIZE"]) > 1 and torch.cuda.is_available():
-        dist.init_process_group(
-            "nccl",
-            rank=int(os.environ["RANK"]),
-            world_size=int(os.environ["WORLD_SIZE"]),
-        )
-    elif int(os.environ["WORLD_SIZE"]) > 1:
-=======
     if int(os.environ.get("WORLD_SIZE", "1")) > 1 and torch.cuda.is_available():
         dist.init_process_group(
             "nccl",
@@ -526,7 +483,6 @@
             world_size=int(os.environ.get("WORLD_SIZE", "1")),
         )
     elif int(os.environ.get("WORLD_SIZE", "1")) > 1:
->>>>>>> 7437028c
         dist.init_process_group("gloo")
 
     trainer = PTLearner(
@@ -542,23 +498,14 @@
         experiment_name=args.metrics_prefix,
         iteration_num=args.iteration_num,
         model_path=args.model + "/model.pt",
-<<<<<<< HEAD
-        device_id=int(os.environ["RANK"]),
-        distributed=int(os.environ["WORLD_SIZE"]) > 1 and torch.cuda.is_available(),
-=======
         device_id=int(os.environ.get("LOCAL_RANK", "0")),
         distributed=int(os.environ.get("WORLD_SIZE", "1")) > 1
         and torch.cuda.is_available(),
->>>>>>> 7437028c
     )
 
     trainer.execute(args.checkpoint)
 
-<<<<<<< HEAD
-    if torch.cuda.is_available() or int(os.environ["WORLD_SIZE"]) > 1:
-=======
     if int(os.environ.get("WORLD_SIZE", "1")) > 1:
->>>>>>> 7437028c
         dist.destroy_process_group()
 
 
