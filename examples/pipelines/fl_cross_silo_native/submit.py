--- conflicted
+++ resolved
@@ -302,76 +302,7 @@
     # now for each iteration, run training
     for iteration in range(1, YAML_CONFIG.training_parameters.num_of_iterations + 1):
         # collect all outputs in a dict to be used for aggregation
-<<<<<<< HEAD
         aggregated_output = training_and_aggregation_pipeline(preprocess_output.outputs.processed_train_data_silo_0, preprocess_output.outputs.processed_test_data_silo_0, running_checkpoint.outputs.aggregated_output if running_checkpoint else None, iteration)
-=======
-        silo_weights_outputs = {}
-
-        # for each silo, run a distinct training with its own inputs and outputs
-        for silo_index, silo_config in enumerate(YAML_CONFIG.federated_learning.silos):
-            # we're using training component here
-            silo_training_step = training_component(
-                # with the train_data from the pre_processing step
-                train_data=silo_preprocessed_train_data[silo_index],
-                # with the test_data from the pre_processing step
-                test_data=silo_preprocessed_test_data[silo_index],
-                # and the checkpoint from previous iteration (or None if iteration == 1)
-                checkpoint=running_checkpoint,
-                # Learning rate for local training
-                lr=YAML_CONFIG.training_parameters.lr,
-                # Number of epochs
-                epochs=YAML_CONFIG.training_parameters.epochs,
-                # Dataloader batch size
-                batch_size=YAML_CONFIG.training_parameters.batch_size,
-                # Silo name/identifier
-                metrics_prefix=silo_config.compute,
-                # Iteration name
-                iteration_name=f"Iteration-{iteration}",
-            )
-            # add a readable name to the step
-            silo_training_step.name = f"silo_{silo_index}_training"
-
-            # make sure the compute corresponds to the silo
-            silo_training_step.compute = silo_config.compute
-
-            # make sure the data is written in the right datastore
-            silo_training_step.outputs.model = Output(
-                type=AssetTypes.URI_FOLDER,
-                mode="mount",
-                path=custom_fl_data_path(
-                    # IMPORTANT: writing the output of training into the orchestrator datastore
-                    YAML_CONFIG.federated_learning.orchestrator.datastore,
-                    f"model/silo{silo_index}",
-                    iteration_num=iteration,
-                ),
-            )
-
-            # each output is indexed to be fed into aggregate_component as a distinct input
-            silo_weights_outputs[
-                f"input_silo_{silo_index+1}"
-            ] = silo_training_step.outputs.model
-
-        # aggregate all silo models into one
-        aggregate_weights_step = aggregate_component(**silo_weights_outputs)
-        # this is done in the orchestrator compute
-        aggregate_weights_step.compute = (
-            YAML_CONFIG.federated_learning.orchestrator.compute
-        )
-        # add a readable name to the step
-        aggregate_weights_step.name = f"iteration_{iteration}_aggregation"
-
-        # make sure the data is written in the right datastore
-        aggregate_weights_step.outputs.aggregated_output = Output(
-            type=AssetTypes.URI_FOLDER,
-            mode="mount",
-            path=custom_fl_data_path(
-                YAML_CONFIG.federated_learning.orchestrator.datastore,
-                "aggregated_output",
-                unique_id=pipeline_identifier,
-                iteration_num=iteration,
-            ),
-        )
->>>>>>> ba46614f
 
         # let's keep track of the checkpoint to be used as input for next iteration
         running_checkpoint = aggregated_output
