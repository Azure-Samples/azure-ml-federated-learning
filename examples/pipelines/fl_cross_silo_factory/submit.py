# Copyright (c) Microsoft Corporation.
# Licensed under the MIT License.

"""Federated Learning Cross-Silo pipeline built by a factory class.

This scripts wraps up the FL pipeline orchestration code in a "factory" class.
This class is a draft API to build a pipeline based on simple steps
(preprocessing, training, aggregation). The factory could be extended
to cover more advanced scenarios.

In sequence, this script will:
A) reads a config file in yaml specifying the number of silos and their parameters,
B) reads the components from a given folder,
C) allow developers to write FL pipeline steps as pythonic functions,
D) call the factory class to build the full FL pipeline based on custom user code.


To adapt this script to your scenario, you can:
- modify the config file to change the number of silos
  and their parameters (see section A and config.yaml file),
- modify the components directly in the components folder (see section B),
- modify the silo_preprocessing()m silo_training() and orchestrator_aggregation() functions
  to change the steps behaviors (see section C and D.2 D.3),
- modify the affinity map according to a custom permission model (see section D.4).
"""
import os
import argparse
import random
import string
import datetime
import webbrowser
import time
import json
import sys

# Azure ML sdk v2 imports
from azure.identity import DefaultAzureCredential, InteractiveBrowserCredential
from azure.ai.ml import MLClient, Input, Output
from azure.ai.ml.constants import AssetTypes
from azure.ai.ml.dsl import pipeline
from azure.ai.ml import load_component

# to handle yaml config easily
from omegaconf import OmegaConf

from typing import List, Optional, Union
from typing import Callable, Dict
from dataclasses import dataclass
import itertools

# local imports
from fl_factory import FederatedLearningPipelineFactory

###############################
### A. CONFIGURE THE SCRIPT ###
###############################

parser = argparse.ArgumentParser(description=__doc__)

parser.add_argument(
    "--config",
    type=str,
    required=False,
    default=os.path.join(os.path.dirname(__file__), "config.yaml"),
    help="path to a config yaml file",
)
parser.add_argument(
    "--submit",
    default=False,
    action="store_true",
    help="actually submits the experiment to AzureML",
)
parser.add_argument(
    "--ignore_validation",
    default=False,
    action="store_true",
    help="bypass soft validation warnings and submit the experiment",
)

parser.add_argument(
    "--example",
    required=False,
    choices=["MNIST", "HELLOWORLD"],
    default="MNIST",
    help="dataset name",
)

parser.add_argument(
    "--subscription_id",
    type=str,
    required=False,
    help="Subscription ID",
)
parser.add_argument(
<<<<<<< HEAD
    "--resource_group_name",
=======
    "--resource_group",
>>>>>>> 29adffad
    type=str,
    required=False,
    help="Resource group name",
)

parser.add_argument(
    "--workspace_name",
    type=str,
    required=False,
    help="Workspace name",
)

<<<<<<< HEAD
parser.add_argument(
    "--wait",
    default=False,
    action="store_true",
    help="Wait for the pipeline to complete",
)
=======
>>>>>>> 29adffad

args = parser.parse_args()

# load the config from a local yaml file
YAML_CONFIG = OmegaConf.load(args.config)

# CONNECT TO AZURE ML

try:
    credential = DefaultAzureCredential()
    # Check if given credential can get token successfully.
    credential.get_token("https://management.azure.com/.default")
except Exception as ex:
    # Fall back to InteractiveBrowserCredential in case DefaultAzureCredential not work
    credential = InteractiveBrowserCredential()

# Get a handle to workspace
try:
    # tries to connect using local config.json
    ML_CLIENT = MLClient.from_config(credential=credential)

except Exception as ex:
    print(
        "Could not find config.json, using config.yaml refs to Azure ML workspace instead."
    )

    # tries to connect using cli args if provided else using config.yaml
<<<<<<< HEAD
    if args.subscription_id and args.resource_group_name and args.workspace_name:
        ML_CLIENT = MLClient(
            subscription_id=args.subscription_id,
            resource_group_name=args.resource_group_name,
            workspace_name=args.workspace_name,
            credential=credential,
        )
    else:
        ML_CLIENT = MLClient(
            subscription_id=YAML_CONFIG.aml.subscription_id,
            resource_group_name=YAML_CONFIG.aml.resource_group_name,
            workspace_name=YAML_CONFIG.aml.workspace_name,
            credential=credential,
        )
=======
    ML_CLIENT = MLClient(
        subscription_id=args.subscription_id or YAML_CONFIG.aml.subscription_id,
        resource_group_name=args.resource_group
        or YAML_CONFIG.aml.resource_group_name,
        workspace_name=args.workspace_name or YAML_CONFIG.aml.workspace_name,
        credential=credential,
    )
>>>>>>> 29adffad


#######################################
### B. LOAD THE PIPELINE COMPONENTS ###
#######################################

# path to the components
COMPONENTS_FOLDER = os.path.join(
    os.path.dirname(__file__), "..", "..", "components", args.example
)

# Loading the component from their yaml specifications
preprocessing_component = load_component(
    path=os.path.join(COMPONENTS_FOLDER, "preprocessing", "preprocessing.yaml")
)

training_component = load_component(
    path=os.path.join(COMPONENTS_FOLDER, "traininsilo", "traininsilo.yaml")
)

aggregate_component = load_component(
    path=os.path.join(
        COMPONENTS_FOLDER, "aggregatemodelweights", "aggregatemodelweights.yaml"
    )
)


#########################
### C. CUSTOM DS CODE ###
#########################

# This is your section, please modify anything here following the guidelines
# in the docstrings.

# The idea is that each of the following method is a "contract" you own
# and specify. The factory will read this contract and assemble the
# pieces of your pipeline based on input and output keys.


def silo_preprocessing(raw_train_data: Input, raw_test_data: Input) -> Dict[str, Input]:
    """Create steps for running FL preprocessing in the silo.

    Args:
        raw_train_data (Input): preprocessed data (see FederatedLearningPipelineFactory.add_silo())
        raw_test_data (Input): preprocessed data (see FederatedLearningPipelineFactory.add_silo())

    Returns:
        PipelineStep: the preprocessing step of the FL pipeline
        Dict[str, Input]: a map of the inputs expected as kwargs by silo_training()
    """
    # run the pre-processing component once
    silo_pre_processing_step = preprocessing_component(
        raw_training_data=raw_train_data,
        raw_testing_data=raw_test_data,
    )

    return silo_pre_processing_step, {
        # IMPORTANT: use a key that is consistent with kwargs of silo_training()
        "train_data": silo_pre_processing_step.outputs.processed_train_data,
        "test_data": silo_pre_processing_step.outputs.processed_test_data,
    }


def silo_training(
    train_data: Input = None,  # output from silo_preprocessing()
    test_data: Input = None,  # output from silo_preprocessing()
    running_checkpoint: Input = None,  # output from orchestrator_aggregation()
    lr: int = 0.01,  # custom param given to factory build_basic_fl_pipeline()
    batch_size: int = 64,  # custom param given to factory build_basic_fl_pipeline()
    epochs: int = 1,  # custom param given to factory build_basic_fl_pipeline()
):
    """Create steps for running FL training in the silo.

    Args:
        train_data (Input): preprocessed data (see outputs of silo_preprocessing())
        test_data (Input): preprocessed data (see outputs of silo_preprocessing())
        running_checkpoint (Input): if not None, the checkpoint obtained from previous iteration (see orchestrator_aggregation())
        lr (int): learning rate for training component
        batch_size (int): batch size for training component
        epochs (int): epochs for training component

    Returns:
        PipelineStep: the training step of the FL pipeline
        Dict[str, Input]: a map of the inputs expected as kwargs by orchestrator_aggregation()
    """
    # we're using training component here
    silo_training_step = training_component(
        # with the train_data from the pre_processing step
        train_data=train_data,
        # with the test_data from the pre_processing step
        test_data=test_data,
        # and the checkpoint from previous iteration (or None if iteration == 1)
        checkpoint=running_checkpoint,
        # Learning rate for local training
        lr=lr,
        # Number of epochs
        epochs=epochs,
        # Dataloader batch size
        batch_size=batch_size,
    )

    return silo_training_step, {
        # IMPORTANT: use a key that is consistent with kwargs of orchestrator_aggregation()
        "weights": silo_training_step.outputs.model
    }


def orchestrator_aggregation(weights=[]):
    """Create steps for running FL training in the silo.

    Args:
        train_data (Input): preprocessed data (see silo_training())
        test_data (Input): preprocessed data (see silo_training())
        running_checkpoint (Input): if not None, the checkpoint obtained from previous iteration (see orchestrator_aggregation())
        lr (int): learning rate for training component
        batch_size (int): batch size for training component
        epochs (int): epochs for training component

    Returns:
        PipelineStep: the training step of the FL pipeline
        Dict[str, Input]: a map of the inputs expected as kwargs by orchestrator_aggregation()
    """
    # create some custom map from silo_outputs_map to expected inputs
    aggregation_inputs = dict(
        [
            (f"input_silo_{silo_index+1}", silo_output)
            for silo_index, silo_output in enumerate(weights)
        ]
    )

    # aggregate all silo models into one
    aggregate_weights_step = aggregate_component(**aggregation_inputs)

    return aggregate_weights_step, {
        # IMPORTANT: use a key that is consistent with kwargs of silo_training()
        "running_checkpoint": aggregate_weights_step.outputs.aggregated_output
    }


#######################
### D. FACTORY CODE ###
#######################

# In this section, we're using a wrapper to build the full FL pipeline
# based on the custom methods you implemented in section C.

# 1. create an instance of the factory
builder = FederatedLearningPipelineFactory()

# 2. feed it with FL parameters

builder.set_orchestrator(
    # provide settings for orchestrator
    YAML_CONFIG.federated_learning.orchestrator.compute,
    YAML_CONFIG.federated_learning.orchestrator.datastore,
)

for silo_config in YAML_CONFIG.federated_learning.silos:
    builder.add_silo(
        # provide settings for this silo
        silo_config.compute,
        silo_config.datastore,
        # any additional custom kwarg will be sent to silo_preprocessing() as is
        raw_train_data=Input(
            type=silo_config.training_data.type,
            mode=silo_config.training_data.mode,
            path=silo_config.training_data.path,
        ),
        raw_test_data=Input(
            type=silo_config.testing_data.type,
            mode=silo_config.testing_data.mode,
            path=silo_config.testing_data.path,
        ),
    )

# 3. use a pipeline factory method

pipeline_job = builder.build_basic_fl_pipeline(
    # building requires all 3 functions provided as argument below
    silo_preprocessing,
    silo_training,
    orchestrator_aggregation,
    # RESERVED: this kwarg is for building iterations
    iterations=YAML_CONFIG.training_parameters.num_of_iterations,
    # any additional custom kwarg will be sent to silo_training() as is
    lr=YAML_CONFIG.training_parameters.lr,
    batch_size=YAML_CONFIG.training_parameters.batch_size,
    epochs=YAML_CONFIG.training_parameters.epochs,
)

# 4. Validate the pipeline using soft rules

print(pipeline_job)  # print yaml for visual debugging

# use a default set of rules
builder.set_default_affinity_map()

# run affinity map validation
builder.soft_validate(
    pipeline_job,
    raise_exception=not (
        args.ignore_validation
    ),  # set to False if you know what you're doing
)

# 5. Submit to Azure ML

if args.submit:
    print("Submitting the pipeline job to your AzureML workspace...")

    pipeline_job = ML_CLIENT.jobs.create_or_update(
        pipeline_job, experiment_name="fl_dev"
    )

    print("The url to see your live job running is returned by the sdk:")
    print(pipeline_job.services["Studio"].endpoint)

    webbrowser.open(pipeline_job.services["Studio"].endpoint)

    if args.wait:
        job_name = pipeline_job.name
        status = pipeline_job.status

        while status not in ["Failed", "Completed", "Canceled"]:
            # check status after every 1 min.
            time.sleep(60)
            try:
                status = json.loads(
                    os.popen(
                        f"az ml job show --name {job_name} --resource-group {args.resource_group or YAML_CONFIG.aml.resource_group_name} --workspace-name {args.workspace_name or YAML_CONFIG.aml.workspace_name}"
                    ).read()
                ).get("status")
            except json.decoder.JSONDecodeError as e:
                print(
                    f"Error occurred while checking the status of the pipeline job: {e}"
                )
                sys.exit(1)

        if status in ["Failed", "Canceled"]:
            print(f"Job failed with status {status}")
            sys.exit(1)
        else:
            print(f"Job finished with status {status}")
else:
    print("The pipeline was NOT submitted, use --submit to send it to AzureML.")<|MERGE_RESOLUTION|>--- conflicted
+++ resolved
@@ -92,11 +92,7 @@
     help="Subscription ID",
 )
 parser.add_argument(
-<<<<<<< HEAD
-    "--resource_group_name",
-=======
     "--resource_group",
->>>>>>> 29adffad
     type=str,
     required=False,
     help="Resource group name",
@@ -109,15 +105,12 @@
     help="Workspace name",
 )
 
-<<<<<<< HEAD
 parser.add_argument(
     "--wait",
     default=False,
     action="store_true",
     help="Wait for the pipeline to complete",
 )
-=======
->>>>>>> 29adffad
 
 args = parser.parse_args()
 
@@ -145,22 +138,6 @@
     )
 
     # tries to connect using cli args if provided else using config.yaml
-<<<<<<< HEAD
-    if args.subscription_id and args.resource_group_name and args.workspace_name:
-        ML_CLIENT = MLClient(
-            subscription_id=args.subscription_id,
-            resource_group_name=args.resource_group_name,
-            workspace_name=args.workspace_name,
-            credential=credential,
-        )
-    else:
-        ML_CLIENT = MLClient(
-            subscription_id=YAML_CONFIG.aml.subscription_id,
-            resource_group_name=YAML_CONFIG.aml.resource_group_name,
-            workspace_name=YAML_CONFIG.aml.workspace_name,
-            credential=credential,
-        )
-=======
     ML_CLIENT = MLClient(
         subscription_id=args.subscription_id or YAML_CONFIG.aml.subscription_id,
         resource_group_name=args.resource_group
@@ -168,7 +145,6 @@
         workspace_name=args.workspace_name or YAML_CONFIG.aml.workspace_name,
         credential=credential,
     )
->>>>>>> 29adffad
 
 
 #######################################
