--- conflicted
+++ resolved
@@ -28,10 +28,7 @@
 import webbrowser
 import time
 import sys
-<<<<<<< HEAD
-=======
 import logging
->>>>>>> 26c8a497
 
 # Azure ML sdk v2 imports
 import azure
