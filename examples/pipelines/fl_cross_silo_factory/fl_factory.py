--- conflicted
+++ resolved
@@ -195,50 +195,6 @@
                 # each output is indexed to be fed into training_component as a distinct input
                 silo_preprocessed_outputs[silo_index] = preprocessing_outputs
 
-<<<<<<< HEAD
-=======
-            ################
-            ### TRAINING ###
-            ################
-
-            running_outputs = {}  # for iteration 1, we have no pre-existing checkpoint
-
-            # now for each iteration, run training
-            for iteration in range(1, iterations + 1):
-                # collect all outputs in a dict to be used for aggregation
-                silo_training_outputs = []
-
-                # for each silo, run a distinct training with its own inputs and outputs
-                for silo_index, silo_config in enumerate(self.silos):
-                    # building the training steps as specified by developer
-                    training_step, training_outputs = silo_training(
-                        **silo_preprocessed_outputs[
-                            silo_index
-                        ],  # feed kwargs as produced by silo_preprocessing()
-                        **running_outputs,  # feed optional running kwargs as produced by aggregate_component()
-                        **training_kwargs,  # # providing training params
-                    )
-
-                    # TODO: verify _step is an actual step
-
-                    # verify the outputs from the developer code
-                    assert isinstance(
-                        training_outputs, dict
-                    ), f"your silo_training() function should return a step,outputs tuple with outputs a dictionary (currently a {type(training_outputs)})"
-                    for key in training_outputs.keys():
-                        assert isinstance(
-                            training_outputs[key], PipelineOutputBase
-                        ), f"silo_training() returned outputs has a key '{key}' not mapping to an PipelineOutputBase class from Azure ML SDK v2 (current type is {type(training_outputs[key])})."
-
-                    # make sure the compute corresponds to the silo
-                    # make sure the data is written in the right datastore
-                    self.anchor_step_in_silo(
-                        training_step,
-                        compute=silo_config["compute"],
-                        output_datastore=silo_config["datastore"],
-                        model_output_datastore=self.orchestrator["datastore"],
-                    )
->>>>>>> 77d7af0e
 
 
                 # building the training steps as specified by developer
@@ -270,7 +226,6 @@
                     model_output_datastore=self.orchestrator["datastore"],
                 )
 
-<<<<<<< HEAD
                 # each output is indexed to be fed into aggregate_component as a distinct input
                 silo_training_outputs.append(training_outputs)
 
@@ -334,10 +289,6 @@
 
             # let's keep track of the running outputs (dict) to be used as input for next round
             running_outputs = aggregation_outputs
-=======
-                # let's keep track of the running outputs (dict) to be used as input for next iteration
-                running_outputs = aggregation_outputs
->>>>>>> 77d7af0e
 
             return running_outputs
 
