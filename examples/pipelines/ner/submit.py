"""Federated Learning Cross-Silo basic pipeline for a Named Entity Recognition task (MultiNERD dataset)

This script:
1) reads a config file in yaml specifying the number of silos and their parameters,
2) reads the components from a given folder,
3) builds a flexible pipeline depending on the config,
4) configures each step of this pipeline to read/write from the right silo.
"""
import os
import argparse
import random
import string
import datetime
import webbrowser
import time
import sys

# Azure ML sdk v2 imports
import azure
from azure.identity import DefaultAzureCredential, InteractiveBrowserCredential
from azure.ai.ml import MLClient, Input, Output
from azure.ai.ml.constants import AssetTypes
from azure.ai.ml.dsl import pipeline
from azure.ai.ml import load_component

# to handle yaml config easily
from omegaconf import OmegaConf


############################
### CONFIGURE THE SCRIPT ###
############################

parser = argparse.ArgumentParser(description=__doc__)

parser.add_argument(
    "--config",
    type=str,
    required=False,
    default=os.path.join(os.path.dirname(__file__), "config.yaml"),
    help="path to a config yaml file",
)
parser.add_argument(
    "--offline",
    default=False,
    action="store_true",
    help="Sets flag to not submit the experiment to AzureML",
)

parser.add_argument(
    "--subscription_id",
    type=str,
    required=False,
    help="Subscription ID",
)
parser.add_argument(
    "--resource_group",
    type=str,
    required=False,
    help="Resource group name",
)

parser.add_argument(
    "--workspace_name",
    type=str,
    required=False,
    help="Workspace name",
)

parser.add_argument(
    "--wait",
    default=False,
    action="store_true",
    help="Wait for the pipeline to complete",
)

args = parser.parse_args()

# load the config from a local yaml file
YAML_CONFIG = OmegaConf.load(args.config)

# path to the components
COMPONENTS_FOLDER = os.path.join(
    os.path.dirname(__file__), "..", "..", "components", "NER"
)

# path to the shared components
SHARED_COMPONENTS_FOLDER = os.path.join(
    os.path.dirname(__file__), "..", "..", "components", "utils"
)

###########################
### CONNECT TO AZURE ML ###
###########################


def connect_to_aml():
    try:
        credential = DefaultAzureCredential()
        # Check if given credential can get token successfully.
        credential.get_token("https://management.azure.com/.default")
    except Exception as ex:
        # Fall back to InteractiveBrowserCredential in case DefaultAzureCredential does not work
        credential = InteractiveBrowserCredential()

    # Get a handle to workspace
    try:
        # tries to connect using cli args if provided else using config.yaml
        ML_CLIENT = MLClient(
            subscription_id=args.subscription_id or YAML_CONFIG.aml.subscription_id,
            resource_group_name=args.resource_group
            or YAML_CONFIG.aml.resource_group_name,
            workspace_name=args.workspace_name or YAML_CONFIG.aml.workspace_name,
            credential=credential,
        )

    except Exception as ex:
        print("Could not find either cli args or config.yaml.")
        # tries to connect using local config.json
        ML_CLIENT = MLClient.from_config(credential=credential)

    return ML_CLIENT


#############################################
### GET ML_CLIENT AND COMPUTE INFORMATION ###
#############################################

if not args.offline:
    ML_CLIENT = connect_to_aml()
    COMPUTE_SIZES = ML_CLIENT.compute.list_sizes()


def get_gpus_count(compute_name):
    if not args.offline:
        ws_compute = ML_CLIENT.compute.get(compute_name)
        if hasattr(ws_compute, "size"):
            silo_compute_size_name = ws_compute.size
            silo_compute_info = next(
                (
                    x
                    for x in COMPUTE_SIZES
                    if x.name.lower() == silo_compute_size_name.lower()
                ),
                None,
            )
            if silo_compute_info is not None and silo_compute_info.gpus >= 1:
                return silo_compute_info.gpus
    return 1


####################################
### LOAD THE PIPELINE COMPONENTS ###
####################################

# Loading the component from their yaml specifications
preprocessing_component = load_component(
    source=os.path.join(COMPONENTS_FOLDER, "preprocessing", "spec.yaml")
)

training_component = load_component(
    source=os.path.join(COMPONENTS_FOLDER, "traininsilo", "spec.yaml")
)

aggregate_component = load_component(
    source=os.path.join(SHARED_COMPONENTS_FOLDER, "aggregatemodelweights", "spec.yaml")
)


########################
### BUILD A PIPELINE ###
########################


def custom_fl_data_path(
    datastore_name, output_name, unique_id="${{name}}", iteration_num=None
):
    """Produces a path to store the data during FL training.

    Args:
        datastore_name (str): name of the Azure ML datastore
        output_name (str): a name unique to this output
        unique_id (str): a unique id for the run (default: inject run id with ${{name}})
        iteration_num (str): an iteration number if relevant

    Returns:
        data_path (str): direct url to the data path to store the data
    """
    data_path = f"azureml://datastores/{datastore_name}/paths/federated_learning/{output_name}/{unique_id}/"
    if iteration_num:
        data_path += f"iteration_{iteration_num}/"

    return data_path


def getUniqueIdentifier(length=8):
    """Generates a random string and concatenates it with today's date

    Args:
        length (int): length of the random string (default: 8)

    """
    str = string.ascii_lowercase
    date = datetime.date.today().strftime("%Y_%m_%d_")
    return date + "".join(random.choice(str) for i in range(length))


pipeline_identifier = getUniqueIdentifier()


@pipeline(
    description=f'FL cross-silo basic pipeline and the unique identifier is "{pipeline_identifier}" that can help you to track files in the storage account.',
)
def fl_ner_basic():
    ######################
    ### PRE-PROCESSING ###
    ######################

    # once per silo, we're running a pre-processing step

    silo_preprocessed_train_data = (
        []
    )  # list of preprocessed train datasets for each silo
    silo_preprocessed_test_data = []  # list of preprocessed test datasets for each silo

    for silo_index, silo_config in enumerate(YAML_CONFIG.federated_learning.silos):
        # run the pre-processing component once
        silo_pre_processing_step = preprocessing_component(
            raw_training_data=Input(
                type=silo_config.training_data.type,
                mode=silo_config.training_data.mode,
                path=silo_config.training_data.path,
            ),
            raw_testing_data=Input(
                type=silo_config.testing_data.type,
                mode=silo_config.testing_data.mode,
                path=silo_config.testing_data.path,
            ),
            tokenizer_name=YAML_CONFIG.training_parameters.tokenizer_name,
<<<<<<< HEAD
            metrics_prefix=silo_config.computes[0],
=======
            metrics_prefix=silo_config.name,
>>>>>>> 1f2cce03
        )

        # add a readable name to the step
        silo_pre_processing_step.name = f"silo_{silo_index}_preprocessing"

        # make sure the compute corresponds to the silo
        silo_pre_processing_step.compute = silo_config.computes[0]

        # assign instance type for AKS, if available
        if hasattr(silo_config, "instance_type"):
            silo_pre_processing_step.resources = {
                "instance_type": silo_config.instance_type
            }

        # make sure the data is written in the right datastore
        silo_pre_processing_step.outputs.processed_train_data = Output(
            type=AssetTypes.URI_FOLDER,
            mode="mount",
            path=custom_fl_data_path(silo_config.datastore, "train_data"),
        )
        silo_pre_processing_step.outputs.processed_test_data = Output(
            type=AssetTypes.URI_FOLDER,
            mode="mount",
            path=custom_fl_data_path(silo_config.datastore, "test_data"),
        )

        # store a handle to the train data for this silo
        silo_preprocessed_train_data.append(
            silo_pre_processing_step.outputs.processed_train_data
        )
        # store a handle to the test data for this silo
        silo_preprocessed_test_data.append(
            silo_pre_processing_step.outputs.processed_test_data
        )

    ################
    ### TRAINING ###
    ################

    running_checkpoint = None  # for iteration 1, we have no pre-existing checkpoint

    # now for each iteration, run training
    for iteration in range(1, YAML_CONFIG.training_parameters.num_of_iterations + 1):
        # collect all outputs in a dict to be used for aggregation
        silo_weights_outputs = {}

        # for each silo, run a distinct training with its own inputs and outputs
        for silo_index, silo_config in enumerate(YAML_CONFIG.federated_learning.silos):
            # Determine number of processes to deploy on a given compute cluster node
            silo_processes = get_gpus_count(silo_config.computes[0])

            # We need to reload component because otherwise all the instances will share same
            # value for process_count_per_instance
            training_component = load_component(
                source=os.path.join(COMPONENTS_FOLDER, "traininsilo", "spec.yaml")
            )

            # we're using training component here
            silo_training_step = training_component(
                # with the train_data from the pre_processing step
                train_data=silo_preprocessed_train_data[silo_index],
                # with the test_data from the pre_processing step
                test_data=silo_preprocessed_test_data[silo_index],
                # and the checkpoint from previous iteration (or None if iteration == 1)
                checkpoint=running_checkpoint,
                # Learning rate for local training
                lr=YAML_CONFIG.training_parameters.lr,
                # Number of epochs
                epochs=YAML_CONFIG.training_parameters.epochs,
                # Dataloader batch size
                batch_size=YAML_CONFIG.training_parameters.batch_size,
                # Silo name/identifier
<<<<<<< HEAD
                metrics_prefix=silo_config.computes[0],
=======
                metrics_prefix=silo_config.name,
>>>>>>> 1f2cce03
                # Iteration number
                iteration_num=iteration,
                # Tokenizer name
                tokenizer_name=YAML_CONFIG.training_parameters.tokenizer_name,
                # Model name
                model_name=YAML_CONFIG.training_parameters.model_name,
            )
            # add a readable name to the step
            silo_training_step.name = f"silo_{silo_index}_training"

            # make sure the compute corresponds to the silo
            silo_training_step.compute = silo_config.computes[0]

            # set distribution according to the number of available GPUs (1 in case of only CPU available)
            silo_training_step.distribution.process_count_per_instance = silo_processes

            # set number of instances to distribute training across
            if hasattr(silo_config, "instance_count"):
                if silo_training_step.resources is None:
                    silo_training_step.resources = {}
                silo_training_step.resources[
                    "instance_count"
                ] = silo_config.instance_count

            # assign instance type for AKS, if available
            if hasattr(silo_config, "instance_type"):
                if silo_training_step.resources is None:
                    silo_training_step.resources = {}
                silo_training_step.resources[
                    "instance_type"
                ] = silo_config.instance_type

            # make sure the data is written in the right datastore
            silo_training_step.outputs.model = Output(
                type=AssetTypes.URI_FOLDER,
                mode="mount",
                path=custom_fl_data_path(
                    # IMPORTANT: writing the output of training into the orchestrator datastore
                    YAML_CONFIG.federated_learning.orchestrator.datastore,
                    f"model/silo{silo_index}",
                    iteration_num=iteration,
                ),
            )

            # each output is indexed to be fed into aggregate_component as a distinct input
            silo_weights_outputs[
                f"input_silo_{silo_index+1}"
            ] = silo_training_step.outputs.model

        # aggregate all silo models into one
        aggregate_weights_step = aggregate_component(**silo_weights_outputs)
        # this is done in the orchestrator compute
        aggregate_weights_step.compute = (
            YAML_CONFIG.federated_learning.orchestrator.compute
        )
        # assign instance type for AKS, if available
        if hasattr(silo_config, "instance_type"):
            aggregate_weights_step.resources = {
                "instance_type": silo_config.instance_type
            }
        # add a readable name to the step
        aggregate_weights_step.name = f"iteration_{iteration}_aggregation"

        # make sure the data is written in the right datastore
        aggregate_weights_step.outputs.aggregated_output = Output(
            type=AssetTypes.URI_FOLDER,
            mode="mount",
            path=custom_fl_data_path(
                YAML_CONFIG.federated_learning.orchestrator.datastore,
                "aggregated_output",
                unique_id=pipeline_identifier,
                iteration_num=iteration,
            ),
        )

        # let's keep track of the checkpoint to be used as input for next iteration
        running_checkpoint = aggregate_weights_step.outputs.aggregated_output

    return {"final_aggregated_model": running_checkpoint}


pipeline_job = fl_ner_basic()

# Inspect built pipeline
print(pipeline_job)

if not args.offline:
    print("Submitting the pipeline job to your AzureML workspace...")
    pipeline_job = ML_CLIENT.jobs.create_or_update(
        pipeline_job, experiment_name="fl_demo_ner"
    )

    print("The url to see your live job running is returned by the sdk:")
    print(pipeline_job.services["Studio"].endpoint)

    webbrowser.open(pipeline_job.services["Studio"].endpoint)

    if args.wait:
        job_name = pipeline_job.name
        status = pipeline_job.status

        while status not in ["Failed", "Completed", "Canceled"]:
            print(f"Job current status is {status}")

            # check status after every 100 sec.
            time.sleep(100)
            try:
                pipeline_job = ML_CLIENT.jobs.get(name=job_name)
            except azure.identity._exceptions.CredentialUnavailableError as e:
                print(f"Token expired or Credentials unavailable: {e}")
                sys.exit(5)
            status = pipeline_job.status

        print(f"Job finished with status {status}")
        if status in ["Failed", "Canceled"]:
            sys.exit(1)
else:
    print("The pipeline was NOT submitted, omit --offline to send it to AzureML.")<|MERGE_RESOLUTION|>--- conflicted
+++ resolved
@@ -237,11 +237,7 @@
                 path=silo_config.testing_data.path,
             ),
             tokenizer_name=YAML_CONFIG.training_parameters.tokenizer_name,
-<<<<<<< HEAD
-            metrics_prefix=silo_config.computes[0],
-=======
             metrics_prefix=silo_config.name,
->>>>>>> 1f2cce03
         )
 
         # add a readable name to the step
@@ -314,11 +310,7 @@
                 # Dataloader batch size
                 batch_size=YAML_CONFIG.training_parameters.batch_size,
                 # Silo name/identifier
-<<<<<<< HEAD
-                metrics_prefix=silo_config.computes[0],
-=======
                 metrics_prefix=silo_config.name,
->>>>>>> 1f2cce03
                 # Iteration number
                 iteration_num=iteration,
                 # Tokenizer name
