--- conflicted
+++ resolved
@@ -62,11 +62,7 @@
     help="Subscription ID",
 )
 parser.add_argument(
-<<<<<<< HEAD
-    "--resource_group_name",
-=======
     "--resource_group",
->>>>>>> 29adffad
     type=str,
     required=False,
     help="Resource group name",
@@ -79,7 +75,6 @@
     help="Workspace name",
 )
 
-<<<<<<< HEAD
 parser.add_argument(
     "--wait",
     default=False,
@@ -87,8 +82,6 @@
     help="Wait for the pipeline to complete",
 )
 
-=======
->>>>>>> 29adffad
 args = parser.parse_args()
 
 # load the config from a local yaml file
@@ -123,22 +116,6 @@
     )
 
     # tries to connect using cli args if provided else using config.yaml
-<<<<<<< HEAD
-    if args.subscription_id and args.resource_group_name and args.workspace_name:
-        ML_CLIENT = MLClient(
-            subscription_id=args.subscription_id,
-            resource_group_name=args.resource_group_name,
-            workspace_name=args.workspace_name,
-            credential=credential,
-        )
-    else:
-        ML_CLIENT = MLClient(
-            subscription_id=YAML_CONFIG.aml.subscription_id,
-            resource_group_name=YAML_CONFIG.aml.resource_group_name,
-            workspace_name=YAML_CONFIG.aml.workspace_name,
-            credential=credential,
-        )
-=======
     ML_CLIENT = MLClient(
         subscription_id=args.subscription_id or YAML_CONFIG.aml.subscription_id,
         resource_group_name=args.resource_group
@@ -146,7 +123,6 @@
         workspace_name=args.workspace_name or YAML_CONFIG.aml.workspace_name,
         credential=credential,
     )
->>>>>>> 29adffad
 
 
 ####################################
