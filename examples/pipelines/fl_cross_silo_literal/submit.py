"""Federated Learning Cross-Silo basic pipeline.

This script:
1) reads a config file in yaml specifying the number of silos and their parameters,
2) reads the components from a given folder,
3) builds a flexible pipeline depending on the config,
4) configures each step of this pipeline to read/write from the right silo.
"""
import os
import argparse
import random
import string
import datetime
import webbrowser
import time
import json
import sys

# Azure ML sdk v2 imports
import azure
from azure.identity import DefaultAzureCredential, InteractiveBrowserCredential
from azure.ai.ml import MLClient, Input, Output
from azure.ai.ml.constants import AssetTypes
from azure.ai.ml.dsl import pipeline
from azure.ai.ml import load_component

# to handle yaml config easily
from omegaconf import OmegaConf


############################
### CONFIGURE THE SCRIPT ###
############################

parser = argparse.ArgumentParser(description=__doc__)

parser.add_argument(
    "--config",
    type=str,
    required=False,
    default=os.path.join(os.path.dirname(__file__), "config.yaml"),
    help="path to a config yaml file",
)
parser.add_argument(
    "--offline",
    default=False,
    action="store_true",
    help="Sets flag to not submit the experiment to AzureML",
)

parser.add_argument(
    "--example",
    required=False,
    choices=["MNIST", "HELLOWORLD"],
    default="MNIST",
    help="dataset name",
)

parser.add_argument(
    "--subscription_id",
    type=str,
    required=False,
    help="Subscription ID",
)
parser.add_argument(
    "--resource_group",
    type=str,
    required=False,
    help="Resource group name",
)

parser.add_argument(
    "--workspace_name",
    type=str,
    required=False,
    help="Workspace name",
)

parser.add_argument(
    "--wait",
    default=False,
    action="store_true",
    help="Wait for the pipeline to complete",
)

args = parser.parse_args()

# load the config from a local yaml file
YAML_CONFIG = OmegaConf.load(args.config)

# path to the components
COMPONENTS_FOLDER = os.path.join(
    os.path.dirname(__file__), "..", "..", "components", args.example
)

# path to the shared components
SHARED_COMPONENTS_FOLDER = os.path.join(
    os.path.dirname(__file__), "..", "..", "components", "utils"
)


###########################
### CONNECT TO AZURE ML ###
###########################


def connect_to_aml():
    try:
        credential = DefaultAzureCredential()
        # Check if given credential can get token successfully.
        credential.get_token("https://management.azure.com/.default")
    except Exception as ex:
        # Fall back to InteractiveBrowserCredential in case DefaultAzureCredential not work
        credential = InteractiveBrowserCredential()

    # Get a handle to workspace
    try:
        # tries to connect using cli args if provided else using config.yaml
        ML_CLIENT = MLClient(
            subscription_id=args.subscription_id or YAML_CONFIG.aml.subscription_id,
            resource_group_name=args.resource_group
            or YAML_CONFIG.aml.resource_group_name,
            workspace_name=args.workspace_name or YAML_CONFIG.aml.workspace_name,
            credential=credential,
        )

    except Exception as ex:
        print("Could not find either cli args or config.yaml.")
        # tries to connect using local config.json
        ML_CLIENT = MLClient.from_config(credential=credential)

    return ML_CLIENT


####################################
### LOAD THE PIPELINE COMPONENTS ###
####################################

# Loading the component from their yaml specifications
preprocessing_component = load_component(
    source=os.path.join(COMPONENTS_FOLDER, "preprocessing", "spec.yaml")
)

training_component = load_component(
    source=os.path.join(COMPONENTS_FOLDER, "traininsilo", "spec.yaml")
)

aggregate_component = load_component(
    source=os.path.join(SHARED_COMPONENTS_FOLDER, "aggregatemodelweights", "spec.yaml")
)


########################
### BUILD A PIPELINE ###
########################


def custom_fl_data_path(
    datastore_name, output_name, unique_id="${{name}}", iteration_num=None
):
    """Produces a path to store the data during FL training.

    Args:
        datastore_name (str): name of the Azure ML datastore
        output_name (str): a name unique to this output
        unique_id (str): a unique id for the run (default: inject run id with ${{name}})
        iteration_num (str): an iteration number if relevant

    Returns:
        data_path (str): direct url to the data path to store the data
    """
    data_path = f"azureml://datastores/{datastore_name}/paths/federated_learning/{output_name}/{unique_id}/"
    if iteration_num:
        data_path += f"iteration_{iteration_num}/"

    return data_path


def getUniqueIdentifier(length=8):
    """Generates a random string and concatenates it with today's date

    Args:
        length (int): length of the random string (default: 8)

    """
    str = string.ascii_lowercase
    date = datetime.date.today().strftime("%Y_%m_%d_")
    return date + "".join(random.choice(str) for i in range(length))


pipeline_identifier = getUniqueIdentifier()


@pipeline(
    description=f'FL cross-silo basic pipeline and the unique identifier is "{pipeline_identifier}" that can help you to track files in the storage account.',
)
def fl_cross_silo_internal_basic():
    ######################
    ### PRE-PROCESSING ###
    ######################

    # once per silo, we're running a pre-processing step

    silo_preprocessed_train_data = (
        []
    )  # list of preprocessed train datasets for each silo
    silo_preprocessed_test_data = []  # list of preprocessed test datasets for each silo

    for silo_index, silo_config in enumerate(YAML_CONFIG.federated_learning.silos):
        # run the pre-processing component once
        silo_pre_processing_step = preprocessing_component(
            raw_training_data=Input(
                type=silo_config.training_data.type,
                mode=silo_config.training_data.mode,
                path=silo_config.training_data.path,
            ),
            raw_testing_data=Input(
                type=silo_config.testing_data.type,
                mode=silo_config.testing_data.mode,
                path=silo_config.testing_data.path,
            ),
            metrics_prefix=silo_config.name,
        )

        # add a readable name to the step
        silo_pre_processing_step.name = f"silo_{silo_index}_preprocessing"

        # make sure the compute corresponds to the silo
        silo_pre_processing_step.compute = silo_config.computes[0]

        # assign instance type for AKS, if available
        if hasattr(silo_config, "instance_type"):
            silo_pre_processing_step.resources = {
                "instance_type": silo_config.instance_type
            }

        # make sure the data is written in the right datastore
        silo_pre_processing_step.outputs.processed_train_data = Output(
            type=AssetTypes.URI_FOLDER,
            mode="mount",
            path=custom_fl_data_path(silo_config.datastore, "train_data"),
        )
        silo_pre_processing_step.outputs.processed_test_data = Output(
            type=AssetTypes.URI_FOLDER,
            mode="mount",
            path=custom_fl_data_path(silo_config.datastore, "test_data"),
        )

        # store a handle to the train data for this silo
        silo_preprocessed_train_data.append(
            silo_pre_processing_step.outputs.processed_train_data
        )
        # store a handle to the test data for this silo
        silo_preprocessed_test_data.append(
            silo_pre_processing_step.outputs.processed_test_data
        )

    ################
    ### TRAINING ###
    ################

    running_checkpoint = None  # for iteration 1, we have no pre-existing checkpoint

    # now for each iteration, run training
    for iteration in range(1, YAML_CONFIG.training_parameters.num_of_iterations + 1):
        # collect all outputs in a dict to be used for aggregation
        silo_weights_outputs = {}

        # for each silo, run a distinct training with its own inputs and outputs
        for silo_index, silo_config in enumerate(YAML_CONFIG.federated_learning.silos):
            # we're using training component here
            silo_training_step = training_component(
                # with the train_data from the pre_processing step
                train_data=silo_preprocessed_train_data[silo_index],
                # with the test_data from the pre_processing step
                test_data=silo_preprocessed_test_data[silo_index],
                # and the checkpoint from previous iteration (or None if iteration == 1)
                checkpoint=running_checkpoint,
                # Learning rate for local training
                lr=YAML_CONFIG.training_parameters.lr,
                # Number of epochs
                epochs=YAML_CONFIG.training_parameters.epochs,
                # Dataloader batch size
                batch_size=YAML_CONFIG.training_parameters.batch_size,
                # Differential Privacy
                dp=YAML_CONFIG.training_parameters.dp,
<<<<<<< HEAD
                # DP noise multiplier
                dp_noise_multiplier=YAML_CONFIG.training_parameters.dp_noise_multiplier,
                # DP max gradient norm
                dp_max_grad_norm=YAML_CONFIG.training_parameters.dp_max_grad_norm,
=======
                # DP target epsilon
                dp_target_epsilon=YAML_CONFIG.training_parameters.dp_target_epsilon,
                # DP target delta
                dp_target_delta=YAML_CONFIG.training_parameters.dp_target_delta,
                # DP max gradient norm
                dp_max_grad_norm=YAML_CONFIG.training_parameters.dp_max_grad_norm,
                # Total num of iterations
                total_num_of_iterations=YAML_CONFIG.training_parameters.num_of_iterations,
>>>>>>> 119755c2
                # Silo name/identifier
                metrics_prefix=silo_config.name,
                # Iteration number
                iteration_num=iteration,
            )
            # add a readable name to the step
            silo_training_step.name = f"silo_{silo_index}_training"

            # make sure the compute corresponds to the silo
            silo_training_step.compute = silo_config.computes[1]

            # assign instance type for AKS, if available
            if hasattr(silo_config, "instance_type"):
                silo_training_step.resources = {
                    "instance_type": silo_config.instance_type
                }

            # make sure the data is written in the right datastore
            silo_training_step.outputs.model = Output(
                type=AssetTypes.URI_FOLDER,
                mode="mount",
                path=custom_fl_data_path(
                    # IMPORTANT: writing the output of training into the orchestrator datastore
                    YAML_CONFIG.federated_learning.orchestrator.datastore,
                    f"model/silo{silo_index}",
                    iteration_num=iteration,
                ),
            )

            # each output is indexed to be fed into aggregate_component as a distinct input
            silo_weights_outputs[
                f"input_silo_{silo_index+1}"
            ] = silo_training_step.outputs.model

        # aggregate all silo models into one
        aggregate_weights_step = aggregate_component(**silo_weights_outputs)
        # this is done in the orchestrator compute
        aggregate_weights_step.compute = (
            YAML_CONFIG.federated_learning.orchestrator.compute
        )
        # assign instance type for AKS, if available
        if hasattr(silo_config, "instance_type"):
            aggregate_weights_step.resources = {
                "instance_type": silo_config.instance_type
            }
        # add a readable name to the step
        aggregate_weights_step.name = f"iteration_{iteration}_aggregation"

        # make sure the data is written in the right datastore
        aggregate_weights_step.outputs.aggregated_output = Output(
            type=AssetTypes.URI_FOLDER,
            mode="mount",
            path=custom_fl_data_path(
                YAML_CONFIG.federated_learning.orchestrator.datastore,
                "aggregated_output",
                unique_id=pipeline_identifier,
                iteration_num=iteration,
            ),
        )

        # let's keep track of the checkpoint to be used as input for next iteration
        running_checkpoint = aggregate_weights_step.outputs.aggregated_output

    return {"final_aggregated_model": running_checkpoint}


pipeline_job = fl_cross_silo_internal_basic()

# Inspect built pipeline
print(pipeline_job)

if not args.offline:
    print("Submitting the pipeline job to your AzureML workspace...")
    ML_CLIENT = connect_to_aml()
    pipeline_job = ML_CLIENT.jobs.create_or_update(
        pipeline_job, experiment_name="fl_dev"
    )

    print("The url to see your live job running is returned by the sdk:")
    print(pipeline_job.services["Studio"].endpoint)

    webbrowser.open(pipeline_job.services["Studio"].endpoint)

    if args.wait:
        job_name = pipeline_job.name
        status = pipeline_job.status

        while status not in ["Failed", "Completed", "Canceled"]:
            print(f"Job current status is {status}")

            # check status after every 100 sec
            time.sleep(100)
            try:
                pipeline_job = ML_CLIENT.jobs.get(name=job_name)
            except azure.identity._exceptions.CredentialUnavailableError as e:
                print(f"Token expired or Credentials unavailable: {e}")
                sys.exit(5)
            status = pipeline_job.status

        print(f"Job finished with status {status}")
        if status in ["Failed", "Canceled"]:
            sys.exit(1)
else:
    print("The pipeline was NOT submitted, omit --offline to send it to AzureML.")<|MERGE_RESOLUTION|>--- conflicted
+++ resolved
@@ -284,12 +284,6 @@
                 batch_size=YAML_CONFIG.training_parameters.batch_size,
                 # Differential Privacy
                 dp=YAML_CONFIG.training_parameters.dp,
-<<<<<<< HEAD
-                # DP noise multiplier
-                dp_noise_multiplier=YAML_CONFIG.training_parameters.dp_noise_multiplier,
-                # DP max gradient norm
-                dp_max_grad_norm=YAML_CONFIG.training_parameters.dp_max_grad_norm,
-=======
                 # DP target epsilon
                 dp_target_epsilon=YAML_CONFIG.training_parameters.dp_target_epsilon,
                 # DP target delta
@@ -298,7 +292,6 @@
                 dp_max_grad_norm=YAML_CONFIG.training_parameters.dp_max_grad_norm,
                 # Total num of iterations
                 total_num_of_iterations=YAML_CONFIG.training_parameters.num_of_iterations,
->>>>>>> 119755c2
                 # Silo name/identifier
                 metrics_prefix=silo_config.name,
                 # Iteration number
