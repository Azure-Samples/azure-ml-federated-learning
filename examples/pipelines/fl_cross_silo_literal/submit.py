--- conflicted
+++ resolved
@@ -219,11 +219,7 @@
                 mode=silo_config.testing_data.mode,
                 path=silo_config.testing_data.path,
             ),
-<<<<<<< HEAD
-            metrics_prefix=silo_config.computes[0],
-=======
             metrics_prefix=silo_config.name,
->>>>>>> 1f2cce03
         )
 
         # add a readable name to the step
@@ -287,11 +283,7 @@
                 # Dataloader batch size
                 batch_size=YAML_CONFIG.training_parameters.batch_size,
                 # Silo name/identifier
-<<<<<<< HEAD
-                metrics_prefix=silo_config.computes[1],
-=======
                 metrics_prefix=silo_config.name,
->>>>>>> 1f2cce03
                 # Iteration number
                 iteration_num=iteration,
             )
