# EXAMPLE CONFIG FILE

# This file is intendedt to help contain all the parameters required
# to orchestrate our sample federated learning experiments.
# It is by no means necessary to run an FL experiment, just helpful.
# See submit.py for details on how to consume this file in python.

# This should work out of the box when running an experiment
# on one of our sandbox environments.

# Follow the instructions in the comments to adapt to your settings.

# References to Azure ML workspace (use cli args to override)
aml:
  # subscription_id: "<SUBSCRIPTION_ID>"
  # resource_group_name: "<RESOURCE_GROUP>"
  # workspace_name: "<AML_WORKSPACE_NAME>"

# Parameters to generate the FL graph
federated_learning:
  orchestrator:
    # name of compute for orchestrator
    compute: "orchestrator-01"
    # name of datastore for orchestrator (saving model weights + aggregate)
    datastore: "datastore_orchestrator"

  silos: # silos are provided as a list
    - name: silo0
      computes: 
      - silo0-01 # name of the compute for silo X
<<<<<<< HEAD
      - silo0-02
=======
>>>>>>> e7e3b2a1
      datastore: datastore_silo0 # name of the datastore for silo X
      # training inputs are specified below
      # NOTE: in this demo, we're using public data from a url instead
      training_data:
        type: uri_file
        mode: 'download'
        path: https://azureopendatastorage.blob.core.windows.net/mnist/processed/train.csv
      testing_data:
        type: uri_file
        mode: 'download'
        path: https://azureopendatastorage.blob.core.windows.net/mnist/processed/t10k.csv

    - name: silo1
      computes: 
      - silo1-01 # we are repeating over the same config for silo 2
<<<<<<< HEAD
      - silo1-02
=======
>>>>>>> e7e3b2a1
      datastore: datastore_silo1
      training_data:
        type: uri_file
        mode: 'download'
        path: https://azureopendatastorage.blob.core.windows.net/mnist/processed/train.csv
      testing_data:
        type: uri_file
        mode: 'download'
        path: https://azureopendatastorage.blob.core.windows.net/mnist/processed/t10k.csv

    - name: silo2
      computes: 
      - silo2-01 # we are repeating over the same config for silo 3
<<<<<<< HEAD
      - silo2-02
=======
>>>>>>> e7e3b2a1
      datastore: datastore_silo2
      training_data:
        type: uri_file
        mode: 'download'
        path: https://azureopendatastorage.blob.core.windows.net/mnist/processed/train.csv
      testing_data:
        type: uri_file
        mode: 'download'
        path: https://azureopendatastorage.blob.core.windows.net/mnist/processed/t10k.csv

# Training parameters
training_parameters:
  # how many loops of scatter-gather to run
  num_of_iterations: 2

  # Differential privacy
<<<<<<< HEAD
  dp: true # Flag to enable/disable differential privacy
=======
  dp: false # Flag to enable/disable differential privacy
>>>>>>> e7e3b2a1
  dp_target_epsilon: 50.0 # Smaller epsilon means more privacy, more noise (it depends on the size of the training dataset. For more info, please visit https://opacus.ai/docs/faq#what-does-epsilon11-really-mean-how-about-delta )
  dp_target_delta: 1e-5 # The target δ of the (ϵ,δ)-differential privacy guarantee. Generally, it should be set to be less than the inverse of the size of the training dataset. 
  dp_max_grad_norm: 1.0 # Clip per-sample gradients to this norm (DP)

  # if you want to use the privacy_engine.make_private method, please set the value of dp_noise_multiplier parameter
  # dp_noise_multiplier: 1.0 # Noise multiplier - to add noise to gradients (DP)

  # then typical training parameters
  epochs: 3 # number of epochs per iteration (in-silo training) 
  lr: 0.01 # learning rate
  batch_size: 64 # batch size<|MERGE_RESOLUTION|>--- conflicted
+++ resolved
@@ -28,10 +28,6 @@
     - name: silo0
       computes: 
       - silo0-01 # name of the compute for silo X
-<<<<<<< HEAD
-      - silo0-02
-=======
->>>>>>> e7e3b2a1
       datastore: datastore_silo0 # name of the datastore for silo X
       # training inputs are specified below
       # NOTE: in this demo, we're using public data from a url instead
@@ -47,10 +43,6 @@
     - name: silo1
       computes: 
       - silo1-01 # we are repeating over the same config for silo 2
-<<<<<<< HEAD
-      - silo1-02
-=======
->>>>>>> e7e3b2a1
       datastore: datastore_silo1
       training_data:
         type: uri_file
@@ -64,10 +56,6 @@
     - name: silo2
       computes: 
       - silo2-01 # we are repeating over the same config for silo 3
-<<<<<<< HEAD
-      - silo2-02
-=======
->>>>>>> e7e3b2a1
       datastore: datastore_silo2
       training_data:
         type: uri_file
@@ -84,11 +72,7 @@
   num_of_iterations: 2
 
   # Differential privacy
-<<<<<<< HEAD
-  dp: true # Flag to enable/disable differential privacy
-=======
   dp: false # Flag to enable/disable differential privacy
->>>>>>> e7e3b2a1
   dp_target_epsilon: 50.0 # Smaller epsilon means more privacy, more noise (it depends on the size of the training dataset. For more info, please visit https://opacus.ai/docs/faq#what-does-epsilon11-really-mean-how-about-delta )
   dp_target_delta: 1e-5 # The target δ of the (ϵ,δ)-differential privacy guarantee. Generally, it should be set to be less than the inverse of the size of the training dataset. 
   dp_max_grad_norm: 1.0 # Clip per-sample gradients to this norm (DP)
