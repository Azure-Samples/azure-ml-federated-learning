"""Federated Learning Cross-Silo basic pipeline for Credit Card Fraud example.

This script:
1) reads a config file in yaml specifying the number of silos and their parameters,
2) reads the components from a given folder,
3) builds a flexible pipeline depending on the config,
4) configures each step of this pipeline to read/write from the right silo.
"""
import os
import argparse
import random
import string
import datetime
import webbrowser
import time
import sys

# Azure ML sdk v2 imports
import azure
from azure.identity import DefaultAzureCredential, InteractiveBrowserCredential
from azure.ai.ml import MLClient, Input, Output
from azure.ai.ml.constants import AssetTypes
from azure.ai.ml.dsl import pipeline
from azure.ai.ml import load_component

# to handle yaml config easily
from omegaconf import OmegaConf


############################
### CONFIGURE THE SCRIPT ###
############################

parser = argparse.ArgumentParser(description=__doc__)

parser.add_argument(
    "--config",
    type=str,
    required=False,
    default=os.path.join(os.path.dirname(__file__), "config.yaml"),
    help="path to a config yaml file",
)
parser.add_argument(
    "--submit",
    default=False,
    action="store_true",
    help="actually submits the experiment to AzureML",
)

parser.add_argument(
    "--subscription_id",
    type=str,
    required=False,
    help="Subscription ID",
)
parser.add_argument(
    "--resource_group",
    type=str,
    required=False,
    help="Resource group name",
)

parser.add_argument(
    "--workspace_name",
    type=str,
    required=False,
    help="Workspace name",
)

parser.add_argument(
    "--wait",
    default=False,
    action="store_true",
    help="Wait for the pipeline to complete",
)

args = parser.parse_args()

# load the config from a local yaml file
YAML_CONFIG = OmegaConf.load(args.config)

# path to the components
COMPONENTS_FOLDER = os.path.join(
    os.path.dirname(__file__), "..", "..", "components", "CCFRAUD"
)

# path to the shared components
SHARED_COMPONENTS_FOLDER = os.path.join(
    os.path.dirname(__file__), "..", "..", "components", "utils"
)

###########################
### CONNECT TO AZURE ML ###
###########################


def connect_to_aml():
    try:
        credential = DefaultAzureCredential()
        # Check if given credential can get token successfully.
        credential.get_token("https://management.azure.com/.default")
    except Exception as ex:
        # Fall back to InteractiveBrowserCredential in case DefaultAzureCredential does not work
        credential = InteractiveBrowserCredential()

    # Get a handle to workspace
    try:
        # tries to connect using cli args if provided else using config.yaml
        ML_CLIENT = MLClient(
            subscription_id=args.subscription_id or YAML_CONFIG.aml.subscription_id,
            resource_group_name=args.resource_group
            or YAML_CONFIG.aml.resource_group_name,
            workspace_name=args.workspace_name or YAML_CONFIG.aml.workspace_name,
            credential=credential,
        )

    except Exception as ex:
        print("Could not find either cli args or config.yaml.")
        # tries to connect using local config.json
        ML_CLIENT = MLClient.from_config(credential=credential)

    return ML_CLIENT


#############################################
### GET ML_CLIENT AND COMPUTE INFORMATION ###
#############################################

ML_CLIENT = connect_to_aml()
COMPUTE_SIZES = ML_CLIENT.compute.list_sizes()

####################################
### LOAD THE PIPELINE COMPONENTS ###
####################################

# Loading the component from their yaml specifications
preprocessing_component = load_component(
    source=os.path.join(COMPONENTS_FOLDER, "preprocessing", "spec.yaml")
)

training_component = load_component(
    source=os.path.join(COMPONENTS_FOLDER, "traininsilo", "spec.yaml")
)

aggregate_component = load_component(
    source=os.path.join(SHARED_COMPONENTS_FOLDER, "aggregatemodelweights", "spec.yaml")
)


########################
### BUILD A PIPELINE ###
########################


def get_gpus_count(compute_name):
    ws_compute = ML_CLIENT.compute.get(compute_name)
    if hasattr(ws_compute, "size"):
        silo_compute_size_name = ws_compute.size
        silo_compute_info = next(
            (
                x
                for x in COMPUTE_SIZES
                if x.name.lower() == silo_compute_size_name.lower()
            ),
            None,
        )
        if silo_compute_info is not None and silo_compute_info.gpus >= 1:
            return silo_compute_info.gpus
    return 1


def custom_fl_data_path(
    datastore_name, output_name, unique_id="${{name}}", iteration_num=None
):
    """Produces a path to store the data during FL training.

    Args:
        datastore_name (str): name of the Azure ML datastore
        output_name (str): a name unique to this output
        unique_id (str): a unique id for the run (default: inject run id with ${{name}})
        iteration_num (str): an iteration number if relevant

    Returns:
        data_path (str): direct url to the data path to store the data
    """
    data_path = f"azureml://datastores/{datastore_name}/paths/federated_learning/{output_name}/{unique_id}/"
    if iteration_num:
        data_path += f"iteration_{iteration_num}/"

    return data_path


def getUniqueIdentifier(length=8):
    """Generates a random string and concatenates it with today's date

    Args:
        length (int): length of the random string (default: 8)

    """
    str = string.ascii_lowercase
    date = datetime.date.today().strftime("%Y_%m_%d_")
    return date + "".join(random.choice(str) for i in range(length))


pipeline_identifier = getUniqueIdentifier()


@pipeline(
    description=f'FL cross-silo basic pipeline and the unique identifier is "{pipeline_identifier}" that can help you to track files in the storage account.',
)
def fl_ccfraud_basic():
    ######################
    ### PRE-PROCESSING ###
    ######################

    # once per silo, we're running a pre-processing step

    silo_preprocessed_train_data = (
        []
    )  # list of preprocessed train datasets for each silo
    silo_preprocessed_test_data = []  # list of preprocessed test datasets for each silo

    for silo_index, silo_config in enumerate(YAML_CONFIG.federated_learning.silos):
        # run the pre-processing component once
        silo_pre_processing_step = preprocessing_component(
            raw_training_data=Input(
                type=silo_config.training_data.type,
                mode=silo_config.training_data.mode,
                path=silo_config.training_data.path,
            ),
            raw_testing_data=Input(
                type=silo_config.testing_data.type,
                mode=silo_config.testing_data.mode,
                path=silo_config.testing_data.path,
            ),
            metrics_prefix=silo_config.compute,
        )

        # add a readable name to the step
        silo_pre_processing_step.name = f"silo_{silo_index}_preprocessing"

        # make sure the compute corresponds to the silo
        silo_pre_processing_step.compute = silo_config.compute

        # assign instance type for AKS, if available
        if hasattr(silo_config, "instance_type"):
            silo_pre_processing_step.resources = {
                "instance_type": silo_config.instance_type
            }

        # make sure the data is written in the right datastore
        silo_pre_processing_step.outputs.processed_train_data = Output(
            type=AssetTypes.URI_FOLDER,
            mode="mount",
            path=custom_fl_data_path(silo_config.datastore, "train_data"),
        )
        silo_pre_processing_step.outputs.processed_test_data = Output(
            type=AssetTypes.URI_FOLDER,
            mode="mount",
            path=custom_fl_data_path(silo_config.datastore, "test_data"),
        )

        # store a handle to the train data for this silo
        silo_preprocessed_train_data.append(
            silo_pre_processing_step.outputs.processed_train_data
        )
        # store a handle to the test data for this silo
        silo_preprocessed_test_data.append(
            silo_pre_processing_step.outputs.processed_test_data
        )

    ################
    ### TRAINING ###
    ################

    running_checkpoint = None  # for iteration 1, we have no pre-existing checkpoint

    # now for each iteration, run training
    for iteration in range(1, YAML_CONFIG.training_parameters.num_of_iterations + 1):
        # collect all outputs in a dict to be used for aggregation
        silo_weights_outputs = {}

        # for each silo, run a distinct training with its own inputs and outputs
        for silo_index, silo_config in enumerate(YAML_CONFIG.federated_learning.silos):
            # Determine number of processes to deploy on a given compute cluster node
            silo_processes = get_gpus_count(silo_config.compute)

            # We need to reload component because otherwise all the instances will share same
            # value for process_count_per_instance
            training_component = load_component(
                source=os.path.join(COMPONENTS_FOLDER, "traininsilo", "spec.yaml")
            )

            # we're using training component here
            silo_training_step = training_component(
                # with the train_data from the pre_processing step
                train_data=silo_preprocessed_train_data[silo_index],
                # with the test_data from the pre_processing step
                test_data=silo_preprocessed_test_data[silo_index],
                # and the checkpoint from previous iteration (or None if iteration == 1)
                checkpoint=running_checkpoint,
                # Learning rate for local training
                lr=YAML_CONFIG.training_parameters.lr,
                # Number of epochs
                epochs=YAML_CONFIG.training_parameters.epochs,
                # Dataloader batch size
                batch_size=YAML_CONFIG.training_parameters.batch_size,
                # Silo name/identifier
                metrics_prefix=silo_config.compute,
                # Iteration name
                iteration_name=f"Iteration-{iteration}",
                # Model name
                model_name=YAML_CONFIG.training_parameters.model_name,
            )
            # add a readable name to the step
            silo_training_step.name = f"silo_{silo_index}_training"

            # make sure the compute corresponds to the silo
            silo_training_step.compute = silo_config.compute

<<<<<<< HEAD
            # set distribution according to the number of available GPUs (1 in case of only CPU available)
            silo_training_step.distribution.process_count_per_instance = silo_processes

            # set number of instances to distribute training across
            if hasattr(silo_config, "instance_count"):
                silo_training_step.resources = {
                    "instance_count": silo_config.instance_count
=======
            # assign instance type for AKS, if available
            if hasattr(silo_config, "instance_type"):
                silo_training_step.resources = {
                    "instance_type": silo_config.instance_type
>>>>>>> 072f18f1
                }

            # make sure the data is written in the right datastore
            silo_training_step.outputs.model = Output(
                type=AssetTypes.URI_FOLDER,
                mode="mount",
                path=custom_fl_data_path(
                    # IMPORTANT: writing the output of training into the orchestrator datastore
                    YAML_CONFIG.federated_learning.orchestrator.datastore,
                    f"model/silo{silo_index}",
                    iteration_num=iteration,
                ),
            )

            # each output is indexed to be fed into aggregate_component as a distinct input
            silo_weights_outputs[
                f"input_silo_{silo_index+1}"
            ] = silo_training_step.outputs.model

        # aggregate all silo models into one
        aggregate_weights_step = aggregate_component(**silo_weights_outputs)
        # this is done in the orchestrator compute
        aggregate_weights_step.compute = (
            YAML_CONFIG.federated_learning.orchestrator.compute
        )
        # assign instance type for AKS, if available
        if hasattr(silo_config, "instance_type"):
            aggregate_weights_step.resources = {
                "instance_type": silo_config.instance_type
            }
        # add a readable name to the step
        aggregate_weights_step.name = f"iteration_{iteration}_aggregation"

        # make sure the data is written in the right datastore
        aggregate_weights_step.outputs.aggregated_output = Output(
            type=AssetTypes.URI_FOLDER,
            mode="mount",
            path=custom_fl_data_path(
                YAML_CONFIG.federated_learning.orchestrator.datastore,
                "aggregated_output",
                unique_id=pipeline_identifier,
                iteration_num=iteration,
            ),
        )

        # let's keep track of the checkpoint to be used as input for next iteration
        running_checkpoint = aggregate_weights_step.outputs.aggregated_output

    return {"final_aggregated_model": running_checkpoint}


pipeline_job = fl_ccfraud_basic()

# Inspect built pipeline
print(pipeline_job)

if args.submit:
    print("Submitting the pipeline job to your AzureML workspace...")
    pipeline_job = ML_CLIENT.jobs.create_or_update(
        pipeline_job, experiment_name="fl_demo_ccfraud"
    )

    print("The url to see your live job running is returned by the sdk:")
    print(pipeline_job.services["Studio"].endpoint)

    webbrowser.open(pipeline_job.services["Studio"].endpoint)

    if args.wait:
        job_name = pipeline_job.name
        status = pipeline_job.status

        while status not in ["Failed", "Completed", "Canceled"]:
            print(f"Job current status is {status}")

            # check status after every 100 sec.
            time.sleep(100)
            try:
                pipeline_job = ML_CLIENT.jobs.get(name=job_name)
            except azure.identity._exceptions.CredentialUnavailableError as e:
                print(f"Token expired or Credentials unavailable: {e}")
                sys.exit(5)
            status = pipeline_job.status

        print(f"Job finished with status {status}")
        if status in ["Failed", "Canceled"]:
            sys.exit(1)
else:
    print("The pipeline was NOT submitted, use --submit to send it to AzureML.")<|MERGE_RESOLUTION|>--- conflicted
+++ resolved
@@ -318,21 +318,20 @@
             # make sure the compute corresponds to the silo
             silo_training_step.compute = silo_config.compute
 
-<<<<<<< HEAD
             # set distribution according to the number of available GPUs (1 in case of only CPU available)
             silo_training_step.distribution.process_count_per_instance = silo_processes
 
             # set number of instances to distribute training across
             if hasattr(silo_config, "instance_count"):
-                silo_training_step.resources = {
-                    "instance_count": silo_config.instance_count
-=======
+                if silo_training_step.resources is None: 
+                    silo_training_step.resources = {}
+                silo_training_step.resources["instance_count"] = silo_config.instance_count
+
             # assign instance type for AKS, if available
             if hasattr(silo_config, "instance_type"):
-                silo_training_step.resources = {
-                    "instance_type": silo_config.instance_type
->>>>>>> 072f18f1
-                }
+                if silo_training_step.resources is None: 
+                    silo_training_step.resources = {}
+                silo_training_step.resources["instance_type"] = silo_config.instance_type
 
             # make sure the data is written in the right datastore
             silo_training_step.outputs.model = Output(
