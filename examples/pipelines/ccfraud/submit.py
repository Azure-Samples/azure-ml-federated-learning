"""Federated Learning Cross-Silo basic pipeline for Credit Card Fraud example.

This script:
1) reads a config file in yaml specifying the number of silos and their parameters,
2) reads the components from a given folder,
3) builds a flexible pipeline depending on the config,
4) configures each step of this pipeline to read/write from the right silo.
"""
import os
import argparse
import random
import string
import datetime
import webbrowser
import time
import sys

# Azure ML sdk v2 imports
import azure
from azure.identity import DefaultAzureCredential, InteractiveBrowserCredential
from azure.ai.ml import MLClient, Input, Output
from azure.ai.ml.constants import AssetTypes
from azure.ai.ml.dsl import pipeline
from azure.ai.ml import load_component

# to handle yaml config easily
from omegaconf import OmegaConf


############################
### CONFIGURE THE SCRIPT ###
############################

parser = argparse.ArgumentParser(description=__doc__)

parser.add_argument(
    "--config",
    type=str,
    required=False,
    default=os.path.join(os.path.dirname(__file__), "config.yaml"),
    help="path to a config yaml file",
)
parser.add_argument(
    "--offline",
    default=False,
    action="store_true",
    help="Sets flag to not submit the experiment to AzureML",
)

parser.add_argument(
    "--subscription_id",
    type=str,
    required=False,
    help="Subscription ID",
)
parser.add_argument(
    "--resource_group",
    type=str,
    required=False,
    help="Resource group name",
)

parser.add_argument(
    "--workspace_name",
    type=str,
    required=False,
    help="Workspace name",
)

parser.add_argument(
    "--wait",
    default=False,
    action="store_true",
    help="Wait for the pipeline to complete",
)

args = parser.parse_args()

# load the config from a local yaml file
YAML_CONFIG = OmegaConf.load(args.config)

# path to the components
COMPONENTS_FOLDER = os.path.join(
    os.path.dirname(__file__), "..", "..", "components", "CCFRAUD"
)

# path to the shared components
SHARED_COMPONENTS_FOLDER = os.path.join(
    os.path.dirname(__file__), "..", "..", "components", "utils"
)

###########################
### CONNECT TO AZURE ML ###
###########################


def connect_to_aml():
    try:
        credential = DefaultAzureCredential()
        # Check if given credential can get token successfully.
        credential.get_token("https://management.azure.com/.default")
    except Exception as ex:
        # Fall back to InteractiveBrowserCredential in case DefaultAzureCredential does not work
        credential = InteractiveBrowserCredential()

    # Get a handle to workspace
    try:
        # tries to connect using cli args if provided else using config.yaml
        ML_CLIENT = MLClient(
            subscription_id=args.subscription_id or YAML_CONFIG.aml.subscription_id,
            resource_group_name=args.resource_group
            or YAML_CONFIG.aml.resource_group_name,
            workspace_name=args.workspace_name or YAML_CONFIG.aml.workspace_name,
            credential=credential,
        )

    except Exception as ex:
        print("Could not find either cli args or config.yaml.")
        # tries to connect using local config.json
        ML_CLIENT = MLClient.from_config(credential=credential)

    return ML_CLIENT


#############################################
### GET ML_CLIENT AND COMPUTE INFORMATION ###
#############################################

if not args.offline:
    ML_CLIENT = connect_to_aml()
    COMPUTE_SIZES = ML_CLIENT.compute.list_sizes()


def get_gpus_count(compute_name):
    if not args.offline:
        ws_compute = ML_CLIENT.compute.get(compute_name)
        if hasattr(ws_compute, "size"):
            silo_compute_size_name = ws_compute.size
            silo_compute_info = next(
                (
                    x
                    for x in COMPUTE_SIZES
                    if x.name.lower() == silo_compute_size_name.lower()
                ),
                None,
            )
            if silo_compute_info is not None and silo_compute_info.gpus >= 1:
                return silo_compute_info.gpus
    return 1


####################################
### LOAD THE PIPELINE COMPONENTS ###
####################################

# Loading the component from their yaml specifications
preprocessing_component = load_component(
    source=os.path.join(COMPONENTS_FOLDER, "preprocessing", "spec.yaml")
)

training_component = load_component(
    source=os.path.join(COMPONENTS_FOLDER, "traininsilo", "spec.yaml")
)

aggregate_component = load_component(
    source=os.path.join(SHARED_COMPONENTS_FOLDER, "aggregatemodelweights", "spec.yaml")
)


########################
### BUILD A PIPELINE ###
########################


def custom_fl_data_path(
    datastore_name, output_name, unique_id="${{name}}", iteration_num=None
):
    """Produces a path to store the data during FL training.

    Args:
        datastore_name (str): name of the Azure ML datastore
        output_name (str): a name unique to this output
        unique_id (str): a unique id for the run (default: inject run id with ${{name}})
        iteration_num (str): an iteration number if relevant

    Returns:
        data_path (str): direct url to the data path to store the data
    """
    data_path = f"azureml://datastores/{datastore_name}/paths/federated_learning/{output_name}/{unique_id}/"
    if iteration_num:
        data_path += f"iteration_{iteration_num}/"

    return data_path


def getUniqueIdentifier(length=8):
    """Generates a random string and concatenates it with today's date

    Args:
        length (int): length of the random string (default: 8)

    """
    str = string.ascii_lowercase
    date = datetime.date.today().strftime("%Y_%m_%d_")
    return date + "".join(random.choice(str) for i in range(length))


pipeline_identifier = getUniqueIdentifier()


@pipeline(
    description=f'FL cross-silo basic pipeline and the unique identifier is "{pipeline_identifier}" that can help you to track files in the storage account.',
)
def fl_ccfraud_basic():
    ######################
    ### PRE-PROCESSING ###
    ######################

    # once per silo, we're running a pre-processing step

    silo_preprocessed_train_data = (
        []
    )  # list of preprocessed train datasets for each silo
    silo_preprocessed_test_data = []  # list of preprocessed test datasets for each silo

    for silo_index, silo_config in enumerate(YAML_CONFIG.federated_learning.silos):
        # run the pre-processing component once
        silo_pre_processing_step = preprocessing_component(
            raw_training_data=Input(
                type=silo_config.training_data.type,
                mode=silo_config.training_data.mode,
                path=silo_config.training_data.path,
            ),
            raw_testing_data=Input(
                type=silo_config.testing_data.type,
                mode=silo_config.testing_data.mode,
                path=silo_config.testing_data.path,
            ),
<<<<<<< HEAD
            metrics_prefix=silo_config.computes[0],
=======
            metrics_prefix=silo_config.name,
>>>>>>> 1f2cce03
        )

        # add a readable name to the step
        silo_pre_processing_step.name = f"silo_{silo_index}_preprocessing"

        # make sure the compute corresponds to the silo
        silo_pre_processing_step.compute = silo_config.computes[0]

        # assign instance type for AKS, if available
        if hasattr(silo_config, "instance_type"):
            silo_pre_processing_step.resources = {
                "instance_type": silo_config.instance_type
            }

        # make sure the data is written in the right datastore
        silo_pre_processing_step.outputs.processed_train_data = Output(
            type=AssetTypes.URI_FOLDER,
            mode="mount",
            path=custom_fl_data_path(silo_config.datastore, "train_data"),
        )
        silo_pre_processing_step.outputs.processed_test_data = Output(
            type=AssetTypes.URI_FOLDER,
            mode="mount",
            path=custom_fl_data_path(silo_config.datastore, "test_data"),
        )

        # store a handle to the train data for this silo
        silo_preprocessed_train_data.append(
            silo_pre_processing_step.outputs.processed_train_data
        )
        # store a handle to the test data for this silo
        silo_preprocessed_test_data.append(
            silo_pre_processing_step.outputs.processed_test_data
        )

    ################
    ### TRAINING ###
    ################

    running_checkpoint = None  # for iteration 1, we have no pre-existing checkpoint

    # now for each iteration, run training
    for iteration in range(1, YAML_CONFIG.training_parameters.num_of_iterations + 1):
        # collect all outputs in a dict to be used for aggregation
        silo_weights_outputs = {}

        # for each silo, run a distinct training with its own inputs and outputs
        for silo_index, silo_config in enumerate(YAML_CONFIG.federated_learning.silos):
            # Determine number of processes to deploy on a given compute cluster node
            silo_processes = get_gpus_count(silo_config.computes[0])

            # We need to reload component because otherwise all the instances will share same
            # value for process_count_per_instance
            training_component = load_component(
                source=os.path.join(COMPONENTS_FOLDER, "traininsilo", "spec.yaml")
            )

            # we're using training component here
            silo_training_step = training_component(
                # with the train_data from the pre_processing step
                train_data=silo_preprocessed_train_data[silo_index],
                # with the test_data from the pre_processing step
                test_data=silo_preprocessed_test_data[silo_index],
                # and the checkpoint from previous iteration (or None if iteration == 1)
                checkpoint=running_checkpoint,
                # Learning rate for local training
                lr=YAML_CONFIG.training_parameters.lr,
                # Number of epochs
                epochs=YAML_CONFIG.training_parameters.epochs,
                # Dataloader batch size
                batch_size=YAML_CONFIG.training_parameters.batch_size,
                # Silo name/identifier
<<<<<<< HEAD
                metrics_prefix=silo_config.computes[0],
=======
                metrics_prefix=silo_config.name,
>>>>>>> 1f2cce03
                # Iteration name
                iteration_name=f"Iteration-{iteration}",
                # Model name
                model_name=YAML_CONFIG.training_parameters.model_name,
            )
            # add a readable name to the step
            silo_training_step.name = f"silo_{silo_index}_training"

            # make sure the compute corresponds to the silo
            silo_training_step.compute = silo_config.computes[0]

            # set distribution according to the number of available GPUs (1 in case of only CPU available)
            silo_training_step.distribution.process_count_per_instance = silo_processes

            # set number of instances to distribute training across
            if hasattr(silo_config, "instance_count"):
                if silo_training_step.resources is None:
                    silo_training_step.resources = {}
                silo_training_step.resources[
                    "instance_count"
                ] = silo_config.instance_count

            # assign instance type for AKS, if available
            if hasattr(silo_config, "instance_type"):
                if silo_training_step.resources is None:
                    silo_training_step.resources = {}
                silo_training_step.resources[
                    "instance_type"
                ] = silo_config.instance_type

            # make sure the data is written in the right datastore
            silo_training_step.outputs.model = Output(
                type=AssetTypes.URI_FOLDER,
                mode="mount",
                path=custom_fl_data_path(
                    # IMPORTANT: writing the output of training into the orchestrator datastore
                    YAML_CONFIG.federated_learning.orchestrator.datastore,
                    f"model/silo{silo_index}",
                    iteration_num=iteration,
                ),
            )

            # each output is indexed to be fed into aggregate_component as a distinct input
            silo_weights_outputs[
                f"input_silo_{silo_index+1}"
            ] = silo_training_step.outputs.model

        # aggregate all silo models into one
        aggregate_weights_step = aggregate_component(**silo_weights_outputs)
        # this is done in the orchestrator compute
        aggregate_weights_step.compute = (
            YAML_CONFIG.federated_learning.orchestrator.compute
        )
        # assign instance type for AKS, if available
        if hasattr(silo_config, "instance_type"):
            aggregate_weights_step.resources = {
                "instance_type": silo_config.instance_type
            }
        # add a readable name to the step
        aggregate_weights_step.name = f"iteration_{iteration}_aggregation"

        # make sure the data is written in the right datastore
        aggregate_weights_step.outputs.aggregated_output = Output(
            type=AssetTypes.URI_FOLDER,
            mode="mount",
            path=custom_fl_data_path(
                YAML_CONFIG.federated_learning.orchestrator.datastore,
                "aggregated_output",
                unique_id=pipeline_identifier,
                iteration_num=iteration,
            ),
        )

        # let's keep track of the checkpoint to be used as input for next iteration
        running_checkpoint = aggregate_weights_step.outputs.aggregated_output

    return {"final_aggregated_model": running_checkpoint}


pipeline_job = fl_ccfraud_basic()

# Inspect built pipeline
print(pipeline_job)

if not args.offline:
    print("Submitting the pipeline job to your AzureML workspace...")
    pipeline_job = ML_CLIENT.jobs.create_or_update(
        pipeline_job, experiment_name="fl_demo_ccfraud"
    )

    print("The url to see your live job running is returned by the sdk:")
    print(pipeline_job.services["Studio"].endpoint)

    webbrowser.open(pipeline_job.services["Studio"].endpoint)

    if args.wait:
        job_name = pipeline_job.name
        status = pipeline_job.status

        while status not in ["Failed", "Completed", "Canceled"]:
            print(f"Job current status is {status}")

            # check status after every 100 sec.
            time.sleep(100)
            try:
                pipeline_job = ML_CLIENT.jobs.get(name=job_name)
            except azure.identity._exceptions.CredentialUnavailableError as e:
                print(f"Token expired or Credentials unavailable: {e}")
                sys.exit(5)
            status = pipeline_job.status

        print(f"Job finished with status {status}")
        if status in ["Failed", "Canceled"]:
            sys.exit(1)
else:
    print("The pipeline was NOT submitted, omit --offline to send it to AzureML.")<|MERGE_RESOLUTION|>--- conflicted
+++ resolved
@@ -236,11 +236,7 @@
                 mode=silo_config.testing_data.mode,
                 path=silo_config.testing_data.path,
             ),
-<<<<<<< HEAD
-            metrics_prefix=silo_config.computes[0],
-=======
             metrics_prefix=silo_config.name,
->>>>>>> 1f2cce03
         )
 
         # add a readable name to the step
@@ -313,11 +309,7 @@
                 # Dataloader batch size
                 batch_size=YAML_CONFIG.training_parameters.batch_size,
                 # Silo name/identifier
-<<<<<<< HEAD
-                metrics_prefix=silo_config.computes[0],
-=======
                 metrics_prefix=silo_config.name,
->>>>>>> 1f2cce03
                 # Iteration name
                 iteration_name=f"Iteration-{iteration}",
                 # Model name
