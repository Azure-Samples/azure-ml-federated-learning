# example yaml config

# using this to store references to Azure ML
aml:
  subscription_id: 48bbc269-ce89-4f6f-9a12-c6f91fcb772d
  resource_group_name: fldev-customer1-rg
  workspace_name: aml-fldemo-customer1

# federated learning parameters
federated_learning:
  orchestrator:
    compute: orchestrator-01
    datastore: datastore_orchestrator

  silos:
    - name: silo0
      computes: 
<<<<<<< HEAD
      - gpu-silo0-westus # name of the compute for silo X
      datastore: datastore_silo0_westus
=======
      - silo0-01 # name of the compute for silo X
      datastore: datastore_silo0
>>>>>>> e7e3b2a1
      training_data:
        type: uri_file
        mode: 'download'
        path: azureml://datastores/datastore_silo0/paths/federated_learning/ccfraud/raw_train_data
      testing_data:
        type: uri_file
        mode: 'download'
<<<<<<< HEAD
        path: azureml://datastores/datastore_silo0_westus/paths/federated_learning/ccfraud/raw_test_data
      instance_count: 1

    - name: silo1
      computes: 
      - gpu-silo1-francecentral # we are repeating over the same config for silo 2
      datastore: datastore_silo1_francecentral
=======
        path: azureml://datastores/datastore_silo0/paths/federated_learning/ccfraud/raw_test_data

    - name: silo1
      computes: 
      - silo1-01 # we are repeating over the same config for silo 2
      datastore: datastore_silo1
>>>>>>> e7e3b2a1
      training_data:
        type: uri_file
        mode: 'download'
        path: azureml://datastores/datastore_silo1/paths/federated_learning/ccfraud/raw_train_data
      testing_data:
        type: uri_file
        mode: 'download'
<<<<<<< HEAD
        path: azureml://datastores/datastore_silo1_francecentral/paths/federated_learning/ccfraud/raw_test_data
      instance_count: 1

    - name: silo2
      computes: 
      - gpu-silo2-brazilsouth # we are repeating over the same config for silo 3
      datastore: datastore_silo2_brazilsouth
=======
        path: azureml://datastores/datastore_silo1/paths/federated_learning/ccfraud/raw_test_data

    - name: silo2
      computes: 
      - silo2-01 # we are repeating over the same config for silo 3
      datastore: datastore_silo2
>>>>>>> e7e3b2a1
      training_data:
        type: uri_file
        mode: 'download'
        path: azureml://datastores/datastore_silo2/paths/federated_learning/ccfraud/raw_train_data
      testing_data:
        type: uri_file
        mode: 'download'
<<<<<<< HEAD
        path: azureml://datastores/datastore_silo2_brazilsouth/paths/federated_learning/ccfraud/raw_test_data
      instance_count: 1
=======
        path: azureml://datastores/datastore_silo2/paths/federated_learning/ccfraud/raw_test_data
>>>>>>> e7e3b2a1

data_analysis_parameters:
  onehot_columns_prefix: category_,gender_,street_,city_,state_,job_,region_

# training parameters
training_parameters:
  num_of_iterations: 3
  epochs: 3
  lr: 1e-3
  batch_size: 500
<<<<<<< HEAD
  eval_batch_size: 500
=======
>>>>>>> e7e3b2a1
  # Property model_name defines model to be used for training and 
  # must be one of the models defined in the traininsilo/model.py 
  # file for the CCFRAUD component. Options include: 
  # SimpleLinear, SimpleLSTM, SimpleVAE
  model_name: SimpleLinear
  run_data_analysis: false

  # Differential privacy
<<<<<<< HEAD
  dp: true # Flag to enable/disable differential privacy
  dp_target_epsilon: 200.0 # Smaller epsilon means more privacy, more noise (it depends on the size of the training dataset. For more info, please visit https://opacus.ai/docs/faq#what-does-epsilon11-really-mean-how-about-delta )
=======
  dp: false # Flag to enable/disable differential privacy
  dp_target_epsilon: 50.0 # Smaller epsilon means more privacy, more noise (it depends on the size of the training dataset. For more info, please visit https://opacus.ai/docs/faq#what-does-epsilon11-really-mean-how-about-delta )
>>>>>>> e7e3b2a1
  dp_target_delta: 1e-5 # The target δ of the (ϵ,δ)-differential privacy guarantee. Generally, it should be set to be less than the inverse of the size of the training dataset. 
  dp_max_grad_norm: 1.0 # Clip per-sample gradients to this norm (DP)

  # if you want to use the privacy_engine.make_private method, please set the value of dp_noise_multiplier parameter
<<<<<<< HEAD
  # dp_noise_multiplier: 1.0 # Noise multiplier - to add noise to gradients (DP)

  # Benchmark
  benchmark_test_all_data: true   # Whether to use all test data (all silos combined) to bechmark final aggregated model
  benchmark_train_all_data: false   # Whether to use all train data (all silos combined) in training, True if one wants to see performance of a centralized model trained on all data.
=======
  # dp_noise_multiplier: 1.0 # Noise multiplier - to add noise to gradients (DP)
>>>>>>> e7e3b2a1
<|MERGE_RESOLUTION|>--- conflicted
+++ resolved
@@ -15,13 +15,8 @@
   silos:
     - name: silo0
       computes: 
-<<<<<<< HEAD
-      - gpu-silo0-westus # name of the compute for silo X
-      datastore: datastore_silo0_westus
-=======
       - silo0-01 # name of the compute for silo X
       datastore: datastore_silo0
->>>>>>> e7e3b2a1
       training_data:
         type: uri_file
         mode: 'download'
@@ -29,22 +24,12 @@
       testing_data:
         type: uri_file
         mode: 'download'
-<<<<<<< HEAD
-        path: azureml://datastores/datastore_silo0_westus/paths/federated_learning/ccfraud/raw_test_data
-      instance_count: 1
-
-    - name: silo1
-      computes: 
-      - gpu-silo1-francecentral # we are repeating over the same config for silo 2
-      datastore: datastore_silo1_francecentral
-=======
         path: azureml://datastores/datastore_silo0/paths/federated_learning/ccfraud/raw_test_data
 
     - name: silo1
       computes: 
       - silo1-01 # we are repeating over the same config for silo 2
       datastore: datastore_silo1
->>>>>>> e7e3b2a1
       training_data:
         type: uri_file
         mode: 'download'
@@ -52,22 +37,12 @@
       testing_data:
         type: uri_file
         mode: 'download'
-<<<<<<< HEAD
-        path: azureml://datastores/datastore_silo1_francecentral/paths/federated_learning/ccfraud/raw_test_data
-      instance_count: 1
-
-    - name: silo2
-      computes: 
-      - gpu-silo2-brazilsouth # we are repeating over the same config for silo 3
-      datastore: datastore_silo2_brazilsouth
-=======
         path: azureml://datastores/datastore_silo1/paths/federated_learning/ccfraud/raw_test_data
 
     - name: silo2
       computes: 
       - silo2-01 # we are repeating over the same config for silo 3
       datastore: datastore_silo2
->>>>>>> e7e3b2a1
       training_data:
         type: uri_file
         mode: 'download'
@@ -75,12 +50,7 @@
       testing_data:
         type: uri_file
         mode: 'download'
-<<<<<<< HEAD
-        path: azureml://datastores/datastore_silo2_brazilsouth/paths/federated_learning/ccfraud/raw_test_data
-      instance_count: 1
-=======
         path: azureml://datastores/datastore_silo2/paths/federated_learning/ccfraud/raw_test_data
->>>>>>> e7e3b2a1
 
 data_analysis_parameters:
   onehot_columns_prefix: category_,gender_,street_,city_,state_,job_,region_
@@ -91,10 +61,7 @@
   epochs: 3
   lr: 1e-3
   batch_size: 500
-<<<<<<< HEAD
   eval_batch_size: 500
-=======
->>>>>>> e7e3b2a1
   # Property model_name defines model to be used for training and 
   # must be one of the models defined in the traininsilo/model.py 
   # file for the CCFRAUD component. Options include: 
@@ -103,23 +70,14 @@
   run_data_analysis: false
 
   # Differential privacy
-<<<<<<< HEAD
-  dp: true # Flag to enable/disable differential privacy
-  dp_target_epsilon: 200.0 # Smaller epsilon means more privacy, more noise (it depends on the size of the training dataset. For more info, please visit https://opacus.ai/docs/faq#what-does-epsilon11-really-mean-how-about-delta )
-=======
   dp: false # Flag to enable/disable differential privacy
   dp_target_epsilon: 50.0 # Smaller epsilon means more privacy, more noise (it depends on the size of the training dataset. For more info, please visit https://opacus.ai/docs/faq#what-does-epsilon11-really-mean-how-about-delta )
->>>>>>> e7e3b2a1
   dp_target_delta: 1e-5 # The target δ of the (ϵ,δ)-differential privacy guarantee. Generally, it should be set to be less than the inverse of the size of the training dataset. 
   dp_max_grad_norm: 1.0 # Clip per-sample gradients to this norm (DP)
 
   # if you want to use the privacy_engine.make_private method, please set the value of dp_noise_multiplier parameter
-<<<<<<< HEAD
   # dp_noise_multiplier: 1.0 # Noise multiplier - to add noise to gradients (DP)
 
   # Benchmark
   benchmark_test_all_data: true   # Whether to use all test data (all silos combined) to bechmark final aggregated model
-  benchmark_train_all_data: false   # Whether to use all train data (all silos combined) in training, True if one wants to see performance of a centralized model trained on all data.
-=======
-  # dp_noise_multiplier: 1.0 # Noise multiplier - to add noise to gradients (DP)
->>>>>>> e7e3b2a1
+  benchmark_train_all_data: false   # Whether to use all train data (all silos combined) in training, True if one wants to see performance of a centralized model trained on all data.