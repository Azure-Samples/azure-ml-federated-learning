--- conflicted
+++ resolved
@@ -51,12 +51,9 @@
         type: uri_file
         mode: 'download'
         path: azureml://datastores/datastore_silo2/paths/federated_learning/ccfraud/raw_test_data
-<<<<<<< HEAD
-=======
 
 data_analysis_parameters:
   onehot_columns_prefix: category_,gender_,street_,city_,state_,job_,region_
->>>>>>> e76e0d94
 
 # training parameters
 training_parameters:
@@ -69,16 +66,10 @@
   # file for the CCFRAUD component. Options include: 
   # SimpleLinear, SimpleLSTM, SimpleVAE
   model_name: SimpleLinear
-<<<<<<< HEAD
-
-  # Differential privacy
-  dp: true # Flag to enable/disable differential privacy
-=======
   run_data_analysis: false
 
   # Differential privacy
   dp: false # Flag to enable/disable differential privacy
->>>>>>> e76e0d94
   dp_target_epsilon: 50.0 # Smaller epsilon means more privacy, more noise (it depends on the size of the training dataset. For more info, please visit https://opacus.ai/docs/faq#what-does-epsilon11-really-mean-how-about-delta )
   dp_target_delta: 1e-5 # The target δ of the (ϵ,δ)-differential privacy guarantee. Generally, it should be set to be less than the inverse of the size of the training dataset. 
   dp_max_grad_norm: 1.0 # Clip per-sample gradients to this norm (DP)
