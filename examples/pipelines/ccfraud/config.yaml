--- conflicted
+++ resolved
@@ -13,13 +13,9 @@
     datastore: datastore_orchestrator
 
   silos:
-<<<<<<< HEAD
-    - compute: silo0-01
-=======
     - name: silo0
       computes: 
       - silo0-01 # name of the compute for silo X
->>>>>>> 7437028c
       datastore: datastore_silo0
       training_data:
         type: uri_file
@@ -29,14 +25,10 @@
         type: uri_file
         mode: 'download'
         path: azureml://datastores/datastore_silo0/paths/federated_learning/ccfraud/raw_test_data
-<<<<<<< HEAD
-    - compute: silo1-01
-=======
 
     - name: silo1
       computes: 
       - silo1-01 # we are repeating over the same config for silo 2
->>>>>>> 7437028c
       datastore: datastore_silo1
       training_data:
         type: uri_file
@@ -46,14 +38,10 @@
         type: uri_file
         mode: 'download'
         path: azureml://datastores/datastore_silo1/paths/federated_learning/ccfraud/raw_test_data
-<<<<<<< HEAD
-    - compute: silo2-01
-=======
 
     - name: silo2
       computes: 
       - silo2-01 # we are repeating over the same config for silo 3
->>>>>>> 7437028c
       datastore: datastore_silo2
       training_data:
         type: uri_file
@@ -63,12 +51,9 @@
         type: uri_file
         mode: 'download'
         path: azureml://datastores/datastore_silo2/paths/federated_learning/ccfraud/raw_test_data
-<<<<<<< HEAD
-=======
 
 data_analysis_parameters:
   onehot_columns_prefix: category_,gender_,street_,city_,state_,job_,region_
->>>>>>> 7437028c
 
 # training parameters
 training_parameters:
@@ -80,9 +65,6 @@
   # must be one of the models defined in the traininsilo/model.py 
   # file for the CCFRAUD component. Options include: 
   # SimpleLinear, SimpleLSTM, SimpleVAE
-<<<<<<< HEAD
-  model_name: SimpleLinear
-=======
   model_name: SimpleLSTM
   run_data_analysis: false
 
@@ -93,5 +75,4 @@
   dp_max_grad_norm: 1.0 # Clip per-sample gradients to this norm (DP)
 
   # if you want to use the privacy_engine.make_private method, please set the value of dp_noise_multiplier parameter
-  # dp_noise_multiplier: 1.0 # Noise multiplier - to add noise to gradients (DP)
->>>>>>> 7437028c
+  # dp_noise_multiplier: 1.0 # Noise multiplier - to add noise to gradients (DP)