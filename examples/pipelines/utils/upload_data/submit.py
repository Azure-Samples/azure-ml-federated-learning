"""Federated Learning Cross-Silo pipeline for uploading data to the silos' storages.
This script:
1) reads a config file in yaml specifying the number of silos and their parameters,
2) reads the components from a given folder,
3) builds a flexible pipeline depending on the config,
4) configures each step of this pipeline to write to the right storage.
"""
import os
import argparse
import random
import string
import datetime
import webbrowser
import time
import sys

# Azure ML sdk v2 imports
import azure
from azure.identity import DefaultAzureCredential, InteractiveBrowserCredential
from azure.ai.ml import MLClient, Output
from azure.ai.ml.constants import AssetTypes
from azure.ai.ml.dsl import pipeline
from azure.ai.ml import load_component

# to handle yaml config easily
from omegaconf import OmegaConf


############################
### CONFIGURE THE SCRIPT ###
############################

parser = argparse.ArgumentParser(description=__doc__)

parser.add_argument(
    "--config",
    type=str,
    required=False,
    default=os.path.join(os.path.dirname(__file__), "config.yaml"),
    help="path to a config yaml file",
)
parser.add_argument(
    "--offline",
    default=False,
    action="store_true",
    help="Sets flag to not submit the experiment to AzureML",
)

parser.add_argument(
    "--example",
    required=True,
    choices=[
        "CCFRAUD",
        "NER",
        "PNEUMONIA",
        "MNIST",
        "CCFRAUD_VERTICAL",
        "MNIST_VERTICAL",
<<<<<<< HEAD
=======
        "BANK_MARKETING_VERTICAL",
>>>>>>> d552e2bc
    ],
    help="dataset name",
)

parser.add_argument(
    "--subscription_id",
    type=str,
    required=False,
    help="Subscription ID",
)
parser.add_argument(
    "--resource_group",
    type=str,
    required=False,
    help="Resource group name",
)

parser.add_argument(
    "--workspace_name",
    type=str,
    required=False,
    help="Workspace name",
)

parser.add_argument(
    "--wait",
    default=False,
    action="store_true",
    help="Wait for the pipeline to complete",
)

args = parser.parse_args()

# load the config from a local yaml file
YAML_CONFIG = OmegaConf.load(args.config)

# path to the components
COMPONENTS_FOLDER = os.path.join(
    os.path.dirname(__file__),
    "..",
    "..",
    "..",
    "components",
    args.example,
)

# flag for vertical jobs
IS_VERTICAL = args.example.endswith("_VERTICAL")

###########################
### CONNECT TO AZURE ML ###
###########################


def connect_to_aml():
    try:
        credential = DefaultAzureCredential()
        # Check if given credential can get token successfully.
        credential.get_token("https://management.azure.com/.default")
    except Exception as ex:
        # Fall back to InteractiveBrowserCredential in case DefaultAzureCredential not work
        credential = InteractiveBrowserCredential()

    # Get a handle to workspace
    try:
        # tries to connect using cli args if provided else using config.yaml
        ML_CLIENT = MLClient(
            subscription_id=args.subscription_id or YAML_CONFIG.aml.subscription_id,
            resource_group_name=args.resource_group
            or YAML_CONFIG.aml.resource_group_name,
            workspace_name=args.workspace_name or YAML_CONFIG.aml.workspace_name,
            credential=credential,
        )

    except Exception as ex:
        print("Could not find either cli args or config.yaml.")
        # tries to connect using local config.json
        ML_CLIENT = MLClient.from_config(credential=credential)

    return ML_CLIENT


####################################
### LOAD THE PIPELINE COMPONENTS ###
####################################

# Loading the component from their yaml specifications
upload_data_component = load_component(
    source=os.path.join(COMPONENTS_FOLDER, "upload_data", "spec.yaml")
)


########################
### BUILD A PIPELINE ###
########################


def custom_fl_data_path(datastore_name, output_name, iteration_num=None):
    """Produces a path to store the data.

    Args:
        datastore_name (str): name of the Azure ML datastore
        output_name (str): a name unique to this output

    Returns:
        data_path (str): direct url to the data path to store the data
    """
    return (
        f"azureml://datastores/{datastore_name}/paths/federated_learning/{output_name}/"
    )


@pipeline(
    description=f"FL cross-silo upload data pipeline.",
)
def fl_cross_silo_upload_data():
    if IS_VERTICAL:
        silos = [
            YAML_CONFIG.federated_learning.host,
            *YAML_CONFIG.federated_learning.silos,
        ]
    else:
        silos = YAML_CONFIG.federated_learning.silos

    for silo_index, silo_config in enumerate(silos):
        # create step for upload component
        silo_upload_data_step = upload_data_component(
            silo_count=len(silos), silo_index=silo_index
        )
        # if confidentiality is enabled, add the keyvault and key name as environment variables
        if hasattr(YAML_CONFIG, "confidentiality"):
            silo_upload_data_step.environment_variables = {
                "CONFIDENTIALITY_DISABLE": str(not YAML_CONFIG.confidentiality.enable),
                "CONFIDENTIALITY_KEYVAULT": YAML_CONFIG.confidentiality.keyvault,
                "CONFIDENTIALITY_KEY_NAME": YAML_CONFIG.confidentiality.key_name,
            }
        else:
            silo_upload_data_step.environment_variables = {
                "CONFIDENTIALITY_DISABLE": "True",
            }

        # add a readable name to the step
        silo_upload_data_step.name = f"silo_{silo_index}_upload_data"

        # make sure the compute corresponds to the silo
        silo_upload_data_step.compute = silo_config.compute

        # assign instance type for AKS, if available
        if hasattr(silo_config, "instance_type"):
            if silo_upload_data_step.resources is None:
                silo_upload_data_step.resources = {}
            silo_upload_data_step.resources["instance_type"] = silo_config.instance_type

        # make sure the data is written in the right datastore
        if args.example == "PNEUMONIA":
            silo_upload_data_step.outputs.raw_data_folder = Output(
                type=AssetTypes.URI_FOLDER,
                mode="mount",
                path=custom_fl_data_path(silo_config.datastore, args.example.lower()),
            )
        else:
            silo_upload_data_step.outputs.raw_train_data = Output(
                type=AssetTypes.URI_FOLDER,
                mode="mount",
                path=custom_fl_data_path(
                    silo_config.datastore,
                    f"{args.example.lower()}/raw_train_data",
                ),
            )
            silo_upload_data_step.outputs.raw_test_data = Output(
                type=AssetTypes.URI_FOLDER,
                mode="mount",
                path=custom_fl_data_path(
                    silo_config.datastore,
                    f"{args.example.lower()}/raw_test_data",
                ),
            )


pipeline_job = fl_cross_silo_upload_data()

# Inspect built pipeline
print(pipeline_job)

if not args.offline:
    print("Submitting the pipeline job to your AzureML workspace...")
    ML_CLIENT = connect_to_aml()
    pipeline_job = ML_CLIENT.jobs.create_or_update(
        pipeline_job, experiment_name="fl_demo_upload_data"
    )

    print("The url to see your live job running is returned by the sdk:")
    print(pipeline_job.services["Studio"].endpoint)

    webbrowser.open(pipeline_job.services["Studio"].endpoint)

    if args.wait:
        job_name = pipeline_job.name
        status = pipeline_job.status

        while status not in ["Failed", "Completed", "Canceled"]:
            print(f"Job current status is {status}")

            # check status after every 100 sec.
            time.sleep(100)
            try:
                pipeline_job = ML_CLIENT.jobs.get(name=job_name)
            except azure.identity._exceptions.CredentialUnavailableError as e:
                print(f"Token expired or Credentials unavailable: {e}")
                sys.exit(5)
            status = pipeline_job.status

        print(f"Job finished with status {status}")
        if status in ["Failed", "Canceled"]:
            sys.exit(1)
else:
    print("The pipeline was NOT submitted, omit --offline to send it to AzureML.")<|MERGE_RESOLUTION|>--- conflicted
+++ resolved
@@ -56,10 +56,7 @@
         "MNIST",
         "CCFRAUD_VERTICAL",
         "MNIST_VERTICAL",
-<<<<<<< HEAD
-=======
         "BANK_MARKETING_VERTICAL",
->>>>>>> d552e2bc
     ],
     help="dataset name",
 )
