--- conflicted
+++ resolved
@@ -56,10 +56,7 @@
         "MNIST",
         "CCFRAUD_VERTICAL",
         "MNIST_VERTICAL",
-<<<<<<< HEAD
-=======
         "BANK_MARKETING_VERTICAL",
->>>>>>> d3984231
     ],
     help="dataset name",
 )
