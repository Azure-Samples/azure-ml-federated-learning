--- conflicted
+++ resolved
@@ -10,17 +10,6 @@
 federated_learning:
   benchmark_test_all_data: true
   silos: # silos are provided as a list
-<<<<<<< HEAD
-    - compute: gpu-silo0-westus # name of the compute for silo X
-      datastore: datastore_silo0_westus # name of the datastore for silo Xc
-
-    - compute: gpu-silo1-francecentral # we are repeating over the same config for silo 2
-      datastore: datastore_silo1_francecentral
-
-    - compute: gpu-silo2-brazilsouth # we are repeating over the same config for silo 3
-      datastore: datastore_silo2_brazilsouth
-
-=======
     - compute: silo0-01 # name of the compute for silo X
       datastore: datastore_silo0 # name of the datastore for silo X
 
@@ -28,5 +17,4 @@
       datastore: datastore_silo1
 
     - compute: silo2-01 # we are repeating over the same config for silo 3
-      datastore: datastore_silo2
->>>>>>> e7e3b2a1
+      datastore: datastore_silo2