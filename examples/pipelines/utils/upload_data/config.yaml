--- conflicted
+++ resolved
@@ -16,11 +16,6 @@
     - compute: silo1-01 # we are repeating over the same config for silo 2
       datastore: datastore_silo1
 
-<<<<<<< HEAD
     - compute: cpu-silo2-brazilsouth # we are repeating over the same config for silo 3
       datastore: datastore_silo2_brazilsouth
 
-=======
-    - compute: silo2-01 # we are repeating over the same config for silo 3
-      datastore: datastore_silo2
->>>>>>> 8a7d7e0e
