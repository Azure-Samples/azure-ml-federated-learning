"""Federated Learning Cross-Silo basic pipeline for pneumonia detection on chest xrays.

This script:
1) reads a config file in yaml specifying the number of silos and their parameters,
2) reads the components from a given folder,
3) builds a flexible pipeline depending on the config,
4) configures each step of this pipeline to read/write from the right silo.
"""
import os
import argparse
import random
import string
import datetime
import webbrowser
import time
import sys

# Azure ML sdk v2 imports
import azure
from azure.identity import DefaultAzureCredential, InteractiveBrowserCredential
from azure.ai.ml import MLClient, Input, Output
from azure.ai.ml.constants import AssetTypes
from azure.ai.ml.dsl import pipeline
from azure.ai.ml import load_component

# to handle yaml config easily
from omegaconf import OmegaConf


############################
### CONFIGURE THE SCRIPT ###
############################

parser = argparse.ArgumentParser(description=__doc__)

parser.add_argument(
    "--config",
    type=str,
    required=False,
    default=os.path.join(os.path.dirname(__file__), "config.yaml"),
    help="path to a config yaml file",
)
parser.add_argument(
    "--offline",
    default=False,
    action="store_true",
    help="Sets flag to not submit the experiment to AzureML",
)

parser.add_argument(
    "--subscription_id",
    type=str,
    required=False,
    help="Subscription ID",
)
parser.add_argument(
    "--resource_group",
    type=str,
    required=False,
    help="Resource group name",
)

parser.add_argument(
    "--workspace_name",
    type=str,
    required=False,
    help="Workspace name",
)

parser.add_argument(
    "--wait",
    default=False,
    action="store_true",
    help="Wait for the pipeline to complete",
)

args = parser.parse_args()

# load the config from a local yaml file
YAML_CONFIG = OmegaConf.load(args.config)

# path to the components
COMPONENTS_FOLDER = os.path.join(
    os.path.dirname(__file__), "..", "..", "components", "PNEUMONIA"
)

# path to the shared components
SHARED_COMPONENTS_FOLDER = os.path.join(
    os.path.dirname(__file__), "..", "..", "components", "utils"
)

###########################
### CONNECT TO AZURE ML ###
###########################


def connect_to_aml():
    try:
        credential = DefaultAzureCredential()
        # Check if given credential can get token successfully.
        credential.get_token("https://management.azure.com/.default")
    except Exception as ex:
        # Fall back to InteractiveBrowserCredential in case DefaultAzureCredential does not work
        credential = InteractiveBrowserCredential()

    # Get a handle to workspace
    try:
        # tries to connect using cli args if provided else using config.yaml
        ML_CLIENT = MLClient(
            subscription_id=args.subscription_id or YAML_CONFIG.aml.subscription_id,
            resource_group_name=args.resource_group
            or YAML_CONFIG.aml.resource_group_name,
            workspace_name=args.workspace_name or YAML_CONFIG.aml.workspace_name,
            credential=credential,
        )

    except Exception as ex:
        print("Could not find either cli args or config.yaml.")
        # tries to connect using local config.json
        ML_CLIENT = MLClient.from_config(credential=credential)

    return ML_CLIENT


#############################################
### GET ML_CLIENT AND COMPUTE INFORMATION ###
#############################################

if not args.offline:
    ML_CLIENT = connect_to_aml()
    COMPUTE_SIZES = ML_CLIENT.compute.list_sizes()


def get_gpus_count(compute_name):
    if not args.offline:
        ws_compute = ML_CLIENT.compute.get(compute_name)
        if hasattr(ws_compute, "size"):
            silo_compute_size_name = ws_compute.size
            silo_compute_info = next(
                (
                    x
                    for x in COMPUTE_SIZES
                    if x.name.lower() == silo_compute_size_name.lower()
                ),
                None,
            )
            if silo_compute_info is not None and silo_compute_info.gpus >= 1:
                return silo_compute_info.gpus
    return 1


####################################
### LOAD THE PIPELINE COMPONENTS ###
####################################

# Loading the component from their yaml specifications
training_component = load_component(
    source=os.path.join(COMPONENTS_FOLDER, "traininsilo", "spec.yaml")
)

aggregate_component = load_component(
    source=os.path.join(SHARED_COMPONENTS_FOLDER, "aggregatemodelweights", "spec.yaml")
)


########################
### BUILD A PIPELINE ###
########################


def custom_fl_data_path(
    datastore_name, output_name, unique_id="${{name}}", iteration_num=None
):
    """Produces a path to store the data during FL training.

    Args:
        datastore_name (str): name of the Azure ML datastore
        output_name (str): a name unique to this output
        unique_id (str): a unique id for the run (default: inject run id with ${{name}})
        iteration_num (str): an iteration number if relevant

    Returns:
        data_path (str): direct url to the data path to store the data
    """
    data_path = f"azureml://datastores/{datastore_name}/paths/federated_learning/{output_name}/{unique_id}/"
    if iteration_num:
        data_path += f"iteration_{iteration_num}/"

    return data_path


def getUniqueIdentifier(length=8):
    """Generates a random string and concatenates it with today's date

    Args:
        length (int): length of the random string (default: 8)

    """
    str = string.ascii_lowercase
    date = datetime.date.today().strftime("%Y_%m_%d_")
    return date + "".join(random.choice(str) for i in range(length))


pipeline_identifier = getUniqueIdentifier()


@pipeline(
    description=f'FL cross-silo basic pipeline for pneumonia detection. The unique identifier is "{pipeline_identifier}" that can help you to track files in the storage account.',
)
def fl_pneumonia_basic():
    ################
    ### TRAINING ###
    ################

    running_checkpoint = None  # for iteration 1, we have no pre-existing checkpoint

    # now for each iteration, run training
    for iteration in range(1, YAML_CONFIG.training_parameters.num_of_iterations + 1):
        # collect all outputs in a dict to be used for aggregation
        silo_weights_outputs = {}

        # for each silo, run a distinct training with its own inputs and outputs
        for silo_index, silo_config in enumerate(YAML_CONFIG.federated_learning.silos):
            # Determine number of processes to deploy on a given compute cluster node
            silo_processes = get_gpus_count(silo_config.computes[0])

            # We need to reload component because otherwise all the instances will share same
            # value for process_count_per_instance
            training_component = load_component(
                source=os.path.join(COMPONENTS_FOLDER, "traininsilo", "spec.yaml")
            )

            # we're using training component here
            silo_training_step = training_component(
                # with the train_data from the pre_processing step
                dataset_name=Input(
                    type=silo_config.silo_data.type,
                    mode=silo_config.silo_data.mode,
                    path=silo_config.silo_data.path,
                ),
                # and the checkpoint from previous iteration (or None if iteration == 1)
                checkpoint=running_checkpoint,
                # Learning rate for local training
                lr=YAML_CONFIG.training_parameters.lr,
                # Number of epochs
                epochs=YAML_CONFIG.training_parameters.epochs,
                # Silo name/identifier
<<<<<<< HEAD
                metrics_prefix=silo_config.computes[0],
=======
                metrics_prefix=silo_config.name,
>>>>>>> 1f2cce03
                # Iteration number
                iteration_num=iteration,
            )
            # add a readable name to the step
            silo_training_step.name = f"silo_{silo_index}_training"

            # make sure the compute corresponds to the silo
            silo_training_step.compute = silo_config.computes[0]

            # set distribution according to the number of available GPUs (1 in case of only CPU available)
            silo_training_step.distribution.process_count_per_instance = silo_processes

            # set number of instances to distribute training across
            if hasattr(silo_config, "instance_count"):
                if silo_training_step.resources is None:
                    silo_training_step.resources = {}
                silo_training_step.resources[
                    "instance_count"
                ] = silo_config.instance_count

            # assign instance type for AKS, if available
            if hasattr(silo_config, "instance_type"):
                if silo_training_step.resources is None:
                    silo_training_step.resources = {}
                silo_training_step.resources[
                    "instance_type"
                ] = silo_config.instance_type

            # make sure the data is written in the right datastore
            silo_training_step.outputs.model = Output(
                type=AssetTypes.URI_FOLDER,
                mode="mount",
                path=custom_fl_data_path(
                    # IMPORTANT: writing the output of training into the orchestrator datastore
                    YAML_CONFIG.federated_learning.orchestrator.datastore,
                    f"model/silo{silo_index}",
                    iteration_num=iteration,
                ),
            )

            # each output is indexed to be fed into aggregate_component as a distinct input
            silo_weights_outputs[
                f"input_silo_{silo_index+1}"
            ] = silo_training_step.outputs.model

        # aggregate all silo models into one
        aggregate_weights_step = aggregate_component(**silo_weights_outputs)
        # this is done in the orchestrator compute
        aggregate_weights_step.compute = (
            YAML_CONFIG.federated_learning.orchestrator.compute
        )
        # assign instance type for AKS, if available
        if hasattr(silo_config, "instance_type"):
            aggregate_weights_step.resources = {
                "instance_type": silo_config.instance_type
            }
        # add a readable name to the step
        aggregate_weights_step.name = f"iteration_{iteration}_aggregation"

        # make sure the data is written in the right datastore
        aggregate_weights_step.outputs.aggregated_output = Output(
            type=AssetTypes.URI_FOLDER,
            mode="mount",
            path=custom_fl_data_path(
                YAML_CONFIG.federated_learning.orchestrator.datastore,
                "aggregated_output",
                unique_id=pipeline_identifier,
                iteration_num=iteration,
            ),
        )

        # let's keep track of the checkpoint to be used as input for next iteration
        running_checkpoint = aggregate_weights_step.outputs.aggregated_output

    return {"final_aggregated_model": running_checkpoint}


pipeline_job = fl_pneumonia_basic()

# Inspect built pipeline
print(pipeline_job)

if not args.offline:
    print("Submitting the pipeline job to your AzureML workspace...")
    ML_CLIENT = connect_to_aml()
    pipeline_job = ML_CLIENT.jobs.create_or_update(
        pipeline_job, experiment_name="fl_demo_pneumonia"
    )

    print("The url to see your live job running is returned by the sdk:")
    print(pipeline_job.services["Studio"].endpoint)

    webbrowser.open(pipeline_job.services["Studio"].endpoint)

    if args.wait:
        job_name = pipeline_job.name
        status = pipeline_job.status

        while status not in ["Failed", "Completed", "Canceled"]:
            print(f"Job current status is {status}")

            # check status after every 100 sec.
            time.sleep(100)
            try:
                pipeline_job = ML_CLIENT.jobs.get(name=job_name)
            except azure.identity._exceptions.CredentialUnavailableError as e:
                print(f"Token expired or Credentials unavailable: {e}")
                sys.exit(5)
            status = pipeline_job.status

        print(f"Job finished with status {status}")
        if status in ["Failed", "Canceled"]:
            sys.exit(1)
else:
    print("The pipeline was NOT submitted, omit --offline to send it to AzureML.")<|MERGE_RESOLUTION|>--- conflicted
+++ resolved
@@ -245,11 +245,7 @@
                 # Number of epochs
                 epochs=YAML_CONFIG.training_parameters.epochs,
                 # Silo name/identifier
-<<<<<<< HEAD
-                metrics_prefix=silo_config.computes[0],
-=======
                 metrics_prefix=silo_config.name,
->>>>>>> 1f2cce03
                 # Iteration number
                 iteration_num=iteration,
             )
