--- conflicted
+++ resolved
@@ -271,14 +271,9 @@
 
             # make sure the compute corresponds to the silo
             silo_training_step.compute = silo_config.computes[0]
-<<<<<<< HEAD
-            # set distribution according to the number of available GPUs (1 in case of only CPU available)
-            silo_training_step.distribution.process_count_per_instance =  1
-=======
 
             # set distribution according to the number of available GPUs (1 in case of only CPU available)
             silo_training_step.distribution.process_count_per_instance = silo_processes
->>>>>>> e7e3b2a1
 
             # set number of instances to distribute training across
             if hasattr(silo_config, "instance_count"):
@@ -367,7 +362,7 @@
         silo_evaluation_step.name = f"silo_{silo_index}_evaluation"
 
         # set distribution according to the number of available GPUs (1 in case of only CPU available)
-        silo_evaluation_step.distribution.process_count_per_instance =  1
+        silo_evaluation_step.distribution.process_count_per_instance =  silo_processes
 
         # set number of instances to distribute training across
         if hasattr(silo_config, "instance_count"):
