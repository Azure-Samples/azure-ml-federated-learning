--- conflicted
+++ resolved
@@ -379,11 +379,7 @@
         workspace-name: ${{ secrets.AML_WORKSPACE_NAME }}
         example: pneumonia
 
-<<<<<<< HEAD
-  open-sandbox-ner-test:
-=======
   ner-test:
->>>>>>> 7437028c
     runs-on: ubuntu-latest
     needs: paths-filter
     if: ${{ (needs.paths-filter.outputs.utils-upload-data == 'true') || (needs.paths-filter.outputs.ner == 'true') || (needs.paths-filter.outputs.components-utils-aggregatemodelweights == 'true') }} 
@@ -518,50 +514,6 @@
         workspace-name: aml-fl2${{ github.run_attempt }}${{ github.run_id }}
         example: PNEUMONIA
 
-<<<<<<< HEAD
-  paths-filter:
-    runs-on: ubuntu-latest
-    outputs:
-      components-utils: ${{ steps.filter.outputs.components-utils }}
-      components-pneumonia: ${{ steps.filter.outputs.components-pneumonia }}
-      components-ner: ${{ steps.filter.outputs.components-ner }}
-      components-ccfraud: ${{ steps.filter.outputs.components-ccfraud }}
-      pneumonia: ${{ steps.filter.outputs.pneumonia }}
-      ner: ${{ steps.filter.outputs.ner }}
-      ccfraud: ${{ steps.filter.outputs.ccfraud }}
-      utils-upload-data: ${{ steps.filter.outputs.utils-upload-data }}
-      pneumonia-upload-data: ${{ steps.filter.outputs.pneumonia-upload-data }}
-      ner-upload-data: ${{ steps.filter.outputs.ner-upload-data }}
-      ccfraud-upload-data: ${{ steps.filter.outputs.ccfraud-upload-data }}
-    steps:
-    - uses: actions/checkout@v2
-    - uses: dorny/paths-filter@v2
-      id: filter
-      with:
-        filters: |
-          components-utils:
-            - 'examples/components/utils/**'
-          components-pneumonia:
-            - 'examples/components/PNEUMONIA/**'
-          components-ner:
-            - 'examples/components/NER/**'
-          components-ccfraud:
-            - 'examples/components/CCFRAUD/**'
-          pneumonia:
-            - 'examples/pipelines/pneumonia/**'
-          ner:
-            - 'examples/pipelines/ner/**'
-          ccfraud:
-            - 'examples/pipelines/ccfraud/**'
-          utils-upload-data:
-            - 'examples/pipelines/utils/upload_data/**'
-          pneumonia-upload-data:
-            - 'examples/components/PNEUMONIA/upload_data/**'
-          ner-upload-data:
-            - 'examples/components/NER/upload_data/**'
-          ccfraud-upload-data:
-            - 'examples/components/CCFRAUD/upload_data/**'
-=======
     - name: Submit the PNEUMONIA NVFLARE example pipeline
       uses: ./.github/actions/submit-example-pipeline
       with:
@@ -571,17 +523,11 @@
         resource-group: vnet-${{ secrets.RESOURCE_GROUP_TMP }}
         workspace-name: aml-fl2${{ github.run_attempt }}${{ github.run_id }}
         example: pneumonia_nvflare
->>>>>>> 7437028c
 
   pneumonia-flwr-test:
     runs-on: ubuntu-latest
-<<<<<<< HEAD
-    needs: paths-filter
-    if: ${{ (needs.paths-filter.outputs.utils-upload-data == 'true') || (needs.paths-filter.outputs.pneumonia-upload-data == 'true') || (needs.paths-filter.outputs.components-pneumonia == 'true') || (needs.paths-filter.outputs.pneumonia == 'true') || (needs.paths-filter.outputs.components-utils == 'true') }} 
-=======
     needs: [paths-filter, vnet-sandbox-test]
     if: ${{ needs.paths-filter.outputs.pneumonia-flwr == 'true' }} 
->>>>>>> 7437028c
     permissions:
       id-token: write
     steps:
@@ -610,11 +556,7 @@
   pneumonia-multiply-dataset:
     runs-on: ubuntu-latest
     needs: paths-filter
-<<<<<<< HEAD
-    if: ${{ (needs.paths-filter.outputs.utils-upload-data == 'true') || (needs.paths-filter.outputs.ner-upload-data == 'true') || (needs.paths-filter.outputs.components-ner == 'true') || (needs.paths-filter.outputs.ner == 'true') || (needs.paths-filter.outputs.components-utils == 'true') }} 
-=======
     if: ${{ needs.paths-filter.outputs.pneumonia-multiply-data == 'true' }} 
->>>>>>> 7437028c
     permissions:
       id-token: write
     steps:
@@ -628,30 +570,7 @@
         subscription-id: ${{ secrets.AZURE_SUBSCRIPTION_ID }}
         resource-group: ${{ secrets.RESOURCE_GROUP }}
         workspace-name: ${{ secrets.AML_WORKSPACE_NAME }}
-<<<<<<< HEAD
-        example: NER
-
-    - name: Submit the NER example pipeline
-      uses: ./.github/actions/submit-example-pipeline
-      with:
-        client-id: ${{ secrets.AZURE_CLIENT_ID }}
-        tenant-id: ${{ secrets.AZURE_TENANT_ID }}
-        subscription-id: ${{ secrets.AZURE_SUBSCRIPTION_ID }}
-        resource-group: ${{ secrets.RESOURCE_GROUP }}
-        workspace-name: ${{ secrets.AML_WORKSPACE_NAME }}
-        example: ner
-
-  ccfraud-test:
-    runs-on: ubuntu-latest
-    needs: paths-filter
-    if: ${{ (needs.paths-filter.outputs.utils-upload-data == 'true') || (needs.paths-filter.outputs.ccfraud-upload-data == 'true') || (needs.paths-filter.outputs.components-ccfraud == 'true') || (needs.paths-filter.outputs.ccfraud == 'true') || (needs.paths-filter.outputs.components-utils == 'true') }} 
-    permissions:
-      id-token: write
-    steps:
-    - uses: actions/checkout@v2
-=======
         example: PNEUMONIA
->>>>>>> 7437028c
 
     - name: Submit the PNEUMONIA multiply data pipeline
       uses: ./.github/actions/submit-multiply-data-pipeline
