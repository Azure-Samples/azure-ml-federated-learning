name: python

on:
  push:
    branches:
    - main
    - gargamit/ci-tests
  pull_request:
    branches:
    - main
    - release-sdkv2-iteration-02
    - release-sdkv2-iteration-03

jobs:
  build:
    runs-on: ubuntu-latest
    steps:

    - uses: actions/checkout@v2

    - uses: actions/setup-python@v2.2.1
      with:
        python-version: 3.8

    - run: pip install black

    - run:  black --check .
      if: github.base_ref
    
    - name: Intall python dependencies
      run: pip install -r examples/pipelines/fl_cross_silo_literal/requirements.txt
    
<<<<<<< HEAD
    - name: Validate fl_cross_silo_native pipeline
      run: python examples/pipelines/fl_cross_silo_native/submit.py

    - name: Submit HelloWorld fl_cross_silo_native pipeline
      run: python examples/pipelines/fl_cross_silo_native/submit.py --subscription_id ${{ secrets.SUBSCRIPTION_ID }} --resource_group_name ${{ secrets.RESOURCE_GROUP }} --workspace_name ${{ secrets.AML_WORKSPACE_NAME }} --example HELLOWORLD --submit
=======
    - name: Validate fl_cross_silo_literal pipeline
      run: python examples/pipelines/fl_cross_silo_literal/submit.py
>>>>>>> 20d746d9
<|MERGE_RESOLUTION|>--- conflicted
+++ resolved
@@ -30,13 +30,8 @@
     - name: Intall python dependencies
       run: pip install -r examples/pipelines/fl_cross_silo_literal/requirements.txt
     
-<<<<<<< HEAD
-    - name: Validate fl_cross_silo_native pipeline
-      run: python examples/pipelines/fl_cross_silo_native/submit.py
-
-    - name: Submit HelloWorld fl_cross_silo_native pipeline
-      run: python examples/pipelines/fl_cross_silo_native/submit.py --subscription_id ${{ secrets.SUBSCRIPTION_ID }} --resource_group_name ${{ secrets.RESOURCE_GROUP }} --workspace_name ${{ secrets.AML_WORKSPACE_NAME }} --example HELLOWORLD --submit
-=======
     - name: Validate fl_cross_silo_literal pipeline
       run: python examples/pipelines/fl_cross_silo_literal/submit.py
->>>>>>> 20d746d9
+
+    - name: Submit HelloWorld fl_cross_silo_literal pipeline
+      run: python examples/pipelines/fl_cross_silo_literal/submit.py --subscription_id ${{ secrets.SUBSCRIPTION_ID }} --resource_group_name ${{ secrets.RESOURCE_GROUP }} --workspace_name ${{ secrets.AML_WORKSPACE_NAME }} --example HELLOWORLD --submit