name: Release-branch-test

on:
  pull_request:
    branches:
    - release**

concurrency:
  group: ${{ github.workflow }}-${{ github.event.pull_request.number || github.ref }}
  cancel-in-progress: true
  
jobs:
  paths-filter:
    runs-on: ubuntu-latest
    outputs:
      provisioning-modules: ${{ steps.filter.outputs.provisioning-modules }}
      open-sandbox: ${{ steps.filter.outputs.open-sandbox }}
      vnet-sandbox: ${{ steps.filter.outputs.vnet-sandbox }}
      components-helloworld: ${{ steps.filter.outputs.components-helloworld }}
      components-mnist: ${{ steps.filter.outputs.components-mnist }}
      components-utils: ${{ steps.filter.outputs.components-utils }}
      literal: ${{ steps.filter.outputs.literal }}
      factory: ${{ steps.filter.outputs.factory }}
      components-pneumonia: ${{ steps.filter.outputs.components-pneumonia }}
      components-ner: ${{ steps.filter.outputs.components-ner }}
      components-ccfraud: ${{ steps.filter.outputs.components-ccfraud }}
      pneumonia: ${{ steps.filter.outputs.pneumonia }}
      ner: ${{ steps.filter.outputs.ner }}
      ccfraud: ${{ steps.filter.outputs.ccfraud }}
      utils-upload-data: ${{ steps.filter.outputs.utils-upload-data }}
      pneumonia-upload-data: ${{ steps.filter.outputs.pneumonia-upload-data }}
      ner-upload-data: ${{ steps.filter.outputs.ner-upload-data }}
      ccfraud-upload-data: ${{ steps.filter.outputs.ccfraud-upload-data }}
    steps:
    - uses: actions/checkout@v2
    - uses: dorny/paths-filter@v2
      id: filter
      with:
        filters: |
          provisioning-modules:
            - 'mlops/bicep/modules/**'
          open-sandbox:
            - 'mlops/bicep/open_sandbox_setup.bicep'
          vnet-sandbox:
            - 'mlops/bicep/vnet_publicip_sandbox_setup.bicep'
          components-helloworld:
            - 'examples/components/HELLOWORLD/**'
          components-mnist:
            - 'examples/components/MNIST/**'
          components-utils:
            - 'examples/components/utils/**'
          literal:
            - 'examples/pipelines/fl_cross_silo_literal/**'
          factory:
            - 'examples/pipelines/fl_cross_silo_factory/**'
          components-pneumonia:
            - 'examples/components/PNEUMONIA/**'
          components-ner:
            - 'examples/components/NER/**'
          components-ccfraud:
            - 'examples/components/CCFRAUD/**'
          pneumonia:
            - 'examples/pipelines/pneumonia/**'
          ner:
            - 'examples/pipelines/ner/**'
          ccfraud:
            - 'examples/pipelines/ccfraud/**'
          utils-upload-data:
            - 'examples/pipelines/utils/upload_data/**'
          pneumonia-upload-data:
            - 'examples/components/PNEUMONIA/upload_data/**'
          ner-upload-data:
            - 'examples/components/NER/upload_data/**'
          ccfraud-upload-data:
            - 'examples/components/CCFRAUD/upload_data/**'

  open-sandbox-test:
    runs-on: ubuntu-latest
    needs: paths-filter
    if: ${{ (needs.paths-filter.outputs.provisioning-modules == 'true') || (needs.paths-filter.outputs.open-sandbox == 'true') }}
    permissions:
      id-token: write
    steps:
    - uses: actions/checkout@v2

    - name: Provision resources
      uses: ./.github/actions/provision-resources
      with:
        client-id: ${{ secrets.AZURE_CLIENT_ID }}
        tenant-id: ${{ secrets.AZURE_TENANT_ID }}
        subscription-id: ${{ secrets.AZURE_SUBSCRIPTION_ID }}
        resource-group: open-${{ secrets.RESOURCE_GROUP_TMP }}
        deployment-file-path: ./mlops/bicep/open_sandbox_setup.bicep
        deployment-name: open_sandbox_${{ github.run_attempt }}${{ github.run_id }}
        demo-base-name: fl1${{ github.run_attempt }}${{ github.run_id }}
        github-sp-object-id: ${{ secrets.CI_CD_SP_OBJECT_ID }}
        kaggle-username: ${{ secrets.KAGGLE_USERNAME }}
        kaggle-api-token: ${{ secrets.KAGGLE_API_TOKEN }}


  open-sandbox-pneumonia-test:
    runs-on: ubuntu-latest
    needs: open-sandbox-test
    permissions:
      id-token: write
    steps:
    - uses: actions/checkout@v2

    - name: Submit the PNEUMONIA upload data pipeline
      uses: ./.github/actions/submit-upload-data-pipeline
      with:
        client-id: ${{ secrets.AZURE_CLIENT_ID }}
        tenant-id: ${{ secrets.AZURE_TENANT_ID }}
        subscription-id: ${{ secrets.AZURE_SUBSCRIPTION_ID }}
        resource-group: open-${{ secrets.RESOURCE_GROUP_TMP }}
        workspace-name: aml-fl1${{ github.run_attempt }}${{ github.run_id }}
        example: PNEUMONIA

    - name: Submit the PNEUMONIA example pipeline
      uses: ./.github/actions/submit-example-pipeline
      with:
        client-id: ${{ secrets.AZURE_CLIENT_ID }}
        tenant-id: ${{ secrets.AZURE_TENANT_ID }}
        subscription-id: ${{ secrets.AZURE_SUBSCRIPTION_ID }}
        resource-group: open-${{ secrets.RESOURCE_GROUP_TMP }}
        workspace-name: aml-fl1${{ github.run_attempt }}${{ github.run_id }}
        example: pneumonia

  open-sandbox-ner-test:
    runs-on: ubuntu-latest
    needs: open-sandbox-test
    permissions:
      id-token: write
    steps:
    - uses: actions/checkout@v2

    - name: Submit the NER upload data pipeline
      uses: ./.github/actions/submit-upload-data-pipeline
      with:
        client-id: ${{ secrets.AZURE_CLIENT_ID }}
        tenant-id: ${{ secrets.AZURE_TENANT_ID }}
        subscription-id: ${{ secrets.AZURE_SUBSCRIPTION_ID }}
        resource-group: open-${{ secrets.RESOURCE_GROUP_TMP }}
        workspace-name: aml-fl1${{ github.run_attempt }}${{ github.run_id }}
        example: NER

    - name: Submit the NER example pipeline
      uses: ./.github/actions/submit-example-pipeline
      with:
        client-id: ${{ secrets.AZURE_CLIENT_ID }}
        tenant-id: ${{ secrets.AZURE_TENANT_ID }}
        subscription-id: ${{ secrets.AZURE_SUBSCRIPTION_ID }}
        resource-group: open-${{ secrets.RESOURCE_GROUP_TMP }}
        workspace-name: aml-fl1${{ github.run_attempt }}${{ github.run_id }}
        example: ner

  open-sandbox-ccfraud-test:
    runs-on: ubuntu-latest
    needs: open-sandbox-test
    permissions:
      id-token: write
    steps:
    - uses: actions/checkout@v2

    - name: Submit the CCFRAUD upload data pipeline
      uses: ./.github/actions/submit-upload-data-pipeline
      with:
        client-id: ${{ secrets.AZURE_CLIENT_ID }}
        tenant-id: ${{ secrets.AZURE_TENANT_ID }}
        subscription-id: ${{ secrets.AZURE_SUBSCRIPTION_ID }}
        resource-group: open-${{ secrets.RESOURCE_GROUP_TMP }}
        workspace-name: aml-fl1${{ github.run_attempt }}${{ github.run_id }}
        example: CCFRAUD

    - name: Submit the CCFRAUD example pipeline
      uses: ./.github/actions/submit-example-pipeline
      with:
        client-id: ${{ secrets.AZURE_CLIENT_ID }}
        tenant-id: ${{ secrets.AZURE_TENANT_ID }}
        subscription-id: ${{ secrets.AZURE_SUBSCRIPTION_ID }}
        resource-group: open-${{ secrets.RESOURCE_GROUP_TMP }}
        workspace-name: aml-fl1${{ github.run_attempt }}${{ github.run_id }}
        example: ccfraud

  vnet-sandbox-test:
    runs-on: ubuntu-latest
    needs: paths-filter
    if: ${{ (needs.paths-filter.outputs.provisioning-modules == 'true') || (needs.paths-filter.outputs.vnet-sandbox == 'true') }}
    permissions:
      id-token: write
    steps:

    - uses: actions/checkout@v2

    - name: Provision resources
      uses: ./.github/actions/provision-resources
      with:
        client-id: ${{ secrets.AZURE_CLIENT_ID }}
        tenant-id: ${{ secrets.AZURE_TENANT_ID }}
        subscription-id: ${{ secrets.AZURE_SUBSCRIPTION_ID }}
        resource-group: vnet-${{ secrets.RESOURCE_GROUP_TMP }}
        deployment-file-path: ./mlops/bicep/vnet_publicip_sandbox_setup.bicep
        deployment-name: vnet_sandbox_${{ github.run_attempt }}${{ github.run_id }}
        demo-base-name: fl2${{ github.run_attempt }}${{ github.run_id }}
        github-sp-object-id: ${{ secrets.CI_CD_SP_OBJECT_ID }}
        kaggle-username: ${{ secrets.KAGGLE_USERNAME }}
        kaggle-api-token: ${{ secrets.KAGGLE_API_TOKEN }}



  vnet-sandbox-pneumonia-test:
    runs-on: ubuntu-latest
<<<<<<< HEAD
    needs: vnet-sandbox-test
=======
    needs: paths-filter
    if: ${{ (needs.paths-filter.outputs.utils-upload-data == 'true') || (needs.paths-filter.outputs.pneumonia-upload-data == 'true') || (needs.paths-filter.outputs.components-pneumonia == 'true') || (needs.paths-filter.outputs.pneumonia == 'true') || (needs.paths-filter.outputs.components-utils == 'true') }} 
>>>>>>> a02355ea
    permissions:
      id-token: write
    steps:
    - uses: actions/checkout@v2

    - name: Submit the PNEUMONIA upload data pipeline
      uses: ./.github/actions/submit-upload-data-pipeline
      with:
        client-id: ${{ secrets.AZURE_CLIENT_ID }}
        tenant-id: ${{ secrets.AZURE_TENANT_ID }}
        subscription-id: ${{ secrets.AZURE_SUBSCRIPTION_ID }}
        resource-group: vnet-${{ secrets.RESOURCE_GROUP_TMP }}
        workspace-name: aml-fl2${{ github.run_attempt }}${{ github.run_id }}
        example: PNEUMONIA

    - name: Submit the PNEUMONIA example pipeline
      uses: ./.github/actions/submit-example-pipeline
      with:
        client-id: ${{ secrets.AZURE_CLIENT_ID }}
        tenant-id: ${{ secrets.AZURE_TENANT_ID }}
        subscription-id: ${{ secrets.AZURE_SUBSCRIPTION_ID }}
        resource-group: vnet-${{ secrets.RESOURCE_GROUP_TMP }}
        workspace-name: aml-fl2${{ github.run_attempt }}${{ github.run_id }}
        example: pneumonia

  vnet-sandbox-ner-test:
    runs-on: ubuntu-latest
<<<<<<< HEAD
    needs: vnet-sandbox-test
=======
    needs: paths-filter
    if: ${{ (needs.paths-filter.outputs.utils-upload-data == 'true') || (needs.paths-filter.outputs.ner-upload-data == 'true') || (needs.paths-filter.outputs.components-ner == 'true') || (needs.paths-filter.outputs.ner == 'true') || (needs.paths-filter.outputs.components-utils == 'true') }} 
>>>>>>> a02355ea
    permissions:
      id-token: write
    steps:
    - uses: actions/checkout@v2

    - name: Submit the NER upload data pipeline
      uses: ./.github/actions/submit-upload-data-pipeline
      with:
        client-id: ${{ secrets.AZURE_CLIENT_ID }}
        tenant-id: ${{ secrets.AZURE_TENANT_ID }}
        subscription-id: ${{ secrets.AZURE_SUBSCRIPTION_ID }}
        resource-group: vnet-${{ secrets.RESOURCE_GROUP_TMP }}
        workspace-name: aml-fl2${{ github.run_attempt }}${{ github.run_id }}
        example: NER

    - name: Submit the NER example pipeline
      uses: ./.github/actions/submit-example-pipeline
      with:
        client-id: ${{ secrets.AZURE_CLIENT_ID }}
        tenant-id: ${{ secrets.AZURE_TENANT_ID }}
        subscription-id: ${{ secrets.AZURE_SUBSCRIPTION_ID }}
        resource-group: vnet-${{ secrets.RESOURCE_GROUP_TMP }}
        workspace-name: aml-fl2${{ github.run_attempt }}${{ github.run_id }}
        example: ner

  vnet-sandbox-ccfraud-test:
    runs-on: ubuntu-latest
<<<<<<< HEAD
    needs: vnet-sandbox-test
=======
    needs: paths-filter
    if: ${{ (needs.paths-filter.outputs.utils-upload-data == 'true') || (needs.paths-filter.outputs.ccfraud-upload-data == 'true') || (needs.paths-filter.outputs.components-ccfraud == 'true') || (needs.paths-filter.outputs.ccfraud == 'true') || (needs.paths-filter.outputs.components-utils == 'true') }} 
>>>>>>> a02355ea
    permissions:
      id-token: write
    steps:
    - uses: actions/checkout@v2

    - name: Submit the CCFRAUD upload data pipeline
      uses: ./.github/actions/submit-upload-data-pipeline
      with:
        client-id: ${{ secrets.AZURE_CLIENT_ID }}
        tenant-id: ${{ secrets.AZURE_TENANT_ID }}
        subscription-id: ${{ secrets.AZURE_SUBSCRIPTION_ID }}
        resource-group: vnet-${{ secrets.RESOURCE_GROUP_TMP }}
        workspace-name: aml-fl2${{ github.run_attempt }}${{ github.run_id }}
        example: CCFRAUD

    - name: Submit the CCFRAUD example pipeline
      uses: ./.github/actions/submit-example-pipeline
      with:
        client-id: ${{ secrets.AZURE_CLIENT_ID }}
        tenant-id: ${{ secrets.AZURE_TENANT_ID }}
        subscription-id: ${{ secrets.AZURE_SUBSCRIPTION_ID }}
        resource-group: vnet-${{ secrets.RESOURCE_GROUP_TMP }}
        workspace-name: aml-fl2${{ github.run_attempt }}${{ github.run_id }}
        example: ccfraud

  # literal-helloworld-test:
  #   runs-on: ubuntu-latest
  #   needs: paths-filter
  #   if: ${{ (needs.paths-filter.outputs.components-helloworld == 'true') || (needs.paths-filter.outputs.literal == 'true') }}
  #   permissions:
  #     id-token: write
  #   steps:
  #   - uses: actions/checkout@v2

  #   - name: Submit Helloworld example using the literal code
  #     uses: ./.github/actions/submit-aml-literal-pipeline
  #     with:
  #       client-id: ${{ secrets.AZURE_CLIENT_ID }}
  #       tenant-id: ${{ secrets.AZURE_TENANT_ID }}
  #       subscription-id: ${{ secrets.AZURE_SUBSCRIPTION_ID }}
  #       resource-group: ${{ secrets.RESOURCE_GROUP }}
  #       workspace-name: ${{ secrets.AML_WORKSPACE_NAME }}
  #       example: HELLOWORLD

  # factory-helloworld-test:
  #   runs-on: ubuntu-latest
  #   needs: paths-filter
  #   if: ${{ (needs.paths-filter.outputs.components-helloworld == 'true') || (needs.paths-filter.outputs.factory == 'true') }}    
  #   permissions:
  #     id-token: write
  #   steps:

  #   - uses: actions/checkout@v2

  #   - name: Submit Helloworld example using the factory code
  #     uses: ./.github/actions/submit-aml-factory-pipeline
  #     with:
  #       client-id: ${{ secrets.AZURE_CLIENT_ID }}
  #       tenant-id: ${{ secrets.AZURE_TENANT_ID }}
  #       subscription-id: ${{ secrets.AZURE_SUBSCRIPTION_ID }}
  #       resource-group: ${{ secrets.RESOURCE_GROUP }}
  #       workspace-name: ${{ secrets.AML_WORKSPACE_NAME }}
  #       example: HELLOWORLD

  # literal-mnist-test:
  #   runs-on: ubuntu-latest
  #   needs: paths-filter
  #   if: ${{ needs.paths-filter.outputs.components-mnist == 'true' }}
  #   permissions:
  #     id-token: write
  #   steps:
  #   - uses: actions/checkout@v2

  #   - name: Submit MNIST example using the literal code
  #     uses: ./.github/actions/submit-aml-literal-pipeline
  #     with:
  #       client-id: ${{ secrets.AZURE_CLIENT_ID }}
  #       tenant-id: ${{ secrets.AZURE_TENANT_ID }}
  #       subscription-id: ${{ secrets.AZURE_SUBSCRIPTION_ID }}
  #       resource-group: ${{ secrets.RESOURCE_GROUP }}
  #       workspace-name: ${{ secrets.AML_WORKSPACE_NAME }}
  #       example: MNIST

  # factory-mnist-test:
  #   runs-on: ubuntu-latest
  #   needs: paths-filter
  #   if: ${{ needs.paths-filter.outputs.components-mnist == 'true' }}
  #   permissions:
  #     id-token: write
  #   steps:

  #   - uses: actions/checkout@v2

  #   - name: Submit MNIST example using the factory code
  #     uses: ./.github/actions/submit-aml-factory-pipeline
  #     with:
  #       client-id: ${{ secrets.AZURE_CLIENT_ID }}
  #       tenant-id: ${{ secrets.AZURE_TENANT_ID }}
  #       subscription-id: ${{ secrets.AZURE_SUBSCRIPTION_ID }}
  #       resource-group: ${{ secrets.RESOURCE_GROUP }}
  #       workspace-name: ${{ secrets.AML_WORKSPACE_NAME }}
  #       example: MNIST

  # pneumonia-test:
  #   runs-on: ubuntu-latest
  #   needs: paths-filter
  #   if: ${{ (needs.paths-filter.outputs.utils-upload-data == 'true') || (needs.paths-filter.outputs.pneumonia-upload-data == 'true') || (needs.paths-filter.outputs.components-pneumonia == 'true') || (needs.paths-filter.outputs.pneumonia == 'true') }} 
  #   permissions:
  #     id-token: write
  #   steps:
  #   - uses: actions/checkout@v2

  #   - name: Submit the PNEUMONIA upload data pipeline
  #     uses: ./.github/actions/submit-upload-data-pipeline
  #     with:
  #       client-id: ${{ secrets.AZURE_CLIENT_ID }}
  #       tenant-id: ${{ secrets.AZURE_TENANT_ID }}
  #       subscription-id: ${{ secrets.AZURE_SUBSCRIPTION_ID }}
  #       resource-group: ${{ secrets.RESOURCE_GROUP }}
  #       workspace-name: ${{ secrets.AML_WORKSPACE_NAME }}
  #       example: PNEUMONIA

  #   - name: Submit the PNEUMONIA example pipeline
  #     uses: ./.github/actions/submit-example-pipeline
  #     with:
  #       client-id: ${{ secrets.AZURE_CLIENT_ID }}
  #       tenant-id: ${{ secrets.AZURE_TENANT_ID }}
  #       subscription-id: ${{ secrets.AZURE_SUBSCRIPTION_ID }}
  #       resource-group: ${{ secrets.RESOURCE_GROUP }}
  #       workspace-name: ${{ secrets.AML_WORKSPACE_NAME }}
  #       example: pneumonia

  # ner-test:
  #   runs-on: ubuntu-latest
  #   needs: paths-filter
  #   if: ${{ (needs.paths-filter.outputs.utils-upload-data == 'true') || (needs.paths-filter.outputs.ner-upload-data == 'true') || (needs.paths-filter.outputs.components-ner == 'true') || (needs.paths-filter.outputs.ner == 'true') }} 
  #   permissions:
  #     id-token: write
  #   steps:
  #   - uses: actions/checkout@v2

  #   - name: Submit the NER upload data pipeline
  #     uses: ./.github/actions/submit-upload-data-pipeline
  #     with:
  #       client-id: ${{ secrets.AZURE_CLIENT_ID }}
  #       tenant-id: ${{ secrets.AZURE_TENANT_ID }}
  #       subscription-id: ${{ secrets.AZURE_SUBSCRIPTION_ID }}
  #       resource-group: ${{ secrets.RESOURCE_GROUP }}
  #       workspace-name: ${{ secrets.AML_WORKSPACE_NAME }}
  #       example: NER

  #   - name: Submit the NER example pipeline
  #     uses: ./.github/actions/submit-example-pipeline
  #     with:
  #       client-id: ${{ secrets.AZURE_CLIENT_ID }}
  #       tenant-id: ${{ secrets.AZURE_TENANT_ID }}
  #       subscription-id: ${{ secrets.AZURE_SUBSCRIPTION_ID }}
  #       resource-group: ${{ secrets.RESOURCE_GROUP }}
  #       workspace-name: ${{ secrets.AML_WORKSPACE_NAME }}
  #       example: ner

  # ccfraud-test:
  #   runs-on: ubuntu-latest
  #   needs: paths-filter
  #   if: ${{ (needs.paths-filter.outputs.utils-upload-data == 'true') || (needs.paths-filter.outputs.ccfraud-upload-data == 'true') || (needs.paths-filter.outputs.components-ccfraud == 'true') || (needs.paths-filter.outputs.ccfraud == 'true') }} 
  #   permissions:
  #     id-token: write
  #   steps:
  #   - uses: actions/checkout@v2

  #   - name: Submit the CCFRAUD upload data pipeline
  #     uses: ./.github/actions/submit-upload-data-pipeline
  #     with:
  #       client-id: ${{ secrets.AZURE_CLIENT_ID }}
  #       tenant-id: ${{ secrets.AZURE_TENANT_ID }}
  #       subscription-id: ${{ secrets.AZURE_SUBSCRIPTION_ID }}
  #       resource-group: ${{ secrets.RESOURCE_GROUP }}
  #       workspace-name: ${{ secrets.AML_WORKSPACE_NAME }}
  #       example: CCFRAUD

  #   - name: Submit the CCFRAUD example pipeline
  #     uses: ./.github/actions/submit-example-pipeline
  #     with:
  #       client-id: ${{ secrets.AZURE_CLIENT_ID }}
  #       tenant-id: ${{ secrets.AZURE_TENANT_ID }}
  #       subscription-id: ${{ secrets.AZURE_SUBSCRIPTION_ID }}
  #       resource-group: ${{ secrets.RESOURCE_GROUP }}
  #       workspace-name: ${{ secrets.AML_WORKSPACE_NAME }}
  #       example: ccfraud<|MERGE_RESOLUTION|>--- conflicted
+++ resolved
@@ -210,12 +210,7 @@
 
   vnet-sandbox-pneumonia-test:
     runs-on: ubuntu-latest
-<<<<<<< HEAD
     needs: vnet-sandbox-test
-=======
-    needs: paths-filter
-    if: ${{ (needs.paths-filter.outputs.utils-upload-data == 'true') || (needs.paths-filter.outputs.pneumonia-upload-data == 'true') || (needs.paths-filter.outputs.components-pneumonia == 'true') || (needs.paths-filter.outputs.pneumonia == 'true') || (needs.paths-filter.outputs.components-utils == 'true') }} 
->>>>>>> a02355ea
     permissions:
       id-token: write
     steps:
@@ -243,12 +238,7 @@
 
   vnet-sandbox-ner-test:
     runs-on: ubuntu-latest
-<<<<<<< HEAD
     needs: vnet-sandbox-test
-=======
-    needs: paths-filter
-    if: ${{ (needs.paths-filter.outputs.utils-upload-data == 'true') || (needs.paths-filter.outputs.ner-upload-data == 'true') || (needs.paths-filter.outputs.components-ner == 'true') || (needs.paths-filter.outputs.ner == 'true') || (needs.paths-filter.outputs.components-utils == 'true') }} 
->>>>>>> a02355ea
     permissions:
       id-token: write
     steps:
@@ -276,12 +266,7 @@
 
   vnet-sandbox-ccfraud-test:
     runs-on: ubuntu-latest
-<<<<<<< HEAD
     needs: vnet-sandbox-test
-=======
-    needs: paths-filter
-    if: ${{ (needs.paths-filter.outputs.utils-upload-data == 'true') || (needs.paths-filter.outputs.ccfraud-upload-data == 'true') || (needs.paths-filter.outputs.components-ccfraud == 'true') || (needs.paths-filter.outputs.ccfraud == 'true') || (needs.paths-filter.outputs.components-utils == 'true') }} 
->>>>>>> a02355ea
     permissions:
       id-token: write
     steps:
@@ -388,7 +373,7 @@
   # pneumonia-test:
   #   runs-on: ubuntu-latest
   #   needs: paths-filter
-  #   if: ${{ (needs.paths-filter.outputs.utils-upload-data == 'true') || (needs.paths-filter.outputs.pneumonia-upload-data == 'true') || (needs.paths-filter.outputs.components-pneumonia == 'true') || (needs.paths-filter.outputs.pneumonia == 'true') }} 
+  #   if: ${{ (needs.paths-filter.outputs.utils-upload-data == 'true') || (needs.paths-filter.outputs.pneumonia-upload-data == 'true') || (needs.paths-filter.outputs.components-pneumonia == 'true') || (needs.paths-filter.outputs.pneumonia == 'true') || (needs.paths-filter.outputs.components-utils == 'true') }} 
   #   permissions:
   #     id-token: write
   #   steps:
@@ -417,7 +402,7 @@
   # ner-test:
   #   runs-on: ubuntu-latest
   #   needs: paths-filter
-  #   if: ${{ (needs.paths-filter.outputs.utils-upload-data == 'true') || (needs.paths-filter.outputs.ner-upload-data == 'true') || (needs.paths-filter.outputs.components-ner == 'true') || (needs.paths-filter.outputs.ner == 'true') }} 
+  #   if: ${{ (needs.paths-filter.outputs.utils-upload-data == 'true') || (needs.paths-filter.outputs.ner-upload-data == 'true') || (needs.paths-filter.outputs.components-ner == 'true') || (needs.paths-filter.outputs.ner == 'true') || (needs.paths-filter.outputs.components-utils == 'true') }} 
   #   permissions:
   #     id-token: write
   #   steps:
@@ -446,7 +431,7 @@
   # ccfraud-test:
   #   runs-on: ubuntu-latest
   #   needs: paths-filter
-  #   if: ${{ (needs.paths-filter.outputs.utils-upload-data == 'true') || (needs.paths-filter.outputs.ccfraud-upload-data == 'true') || (needs.paths-filter.outputs.components-ccfraud == 'true') || (needs.paths-filter.outputs.ccfraud == 'true') }} 
+  #   if: ${{ (needs.paths-filter.outputs.utils-upload-data == 'true') || (needs.paths-filter.outputs.ccfraud-upload-data == 'true') || (needs.paths-filter.outputs.components-ccfraud == 'true') || (needs.paths-filter.outputs.ccfraud == 'true') || (needs.paths-filter.outputs.components-utils == 'true') }} 
   #   permissions:
   #     id-token: write
   #   steps:
