--- conflicted
+++ resolved
@@ -29,15 +29,12 @@
 @description('Specifies whether to reduce telemetry collection and enable additional encryption.')
 param hbiWorkspace bool = false
 
-<<<<<<< HEAD
-=======
 @description('Name of the application insights log analytics workspace')
 param appInsightLogAnalyticsName string = 'logs-${baseName}'
 
 @description('Name of the application insights resource')
 param applicationInsightsName string = 'appi-${baseName}'
 
->>>>>>> d3984231
 @description('Name of the container registry resource')
 param containerRegistryName string = replace('cr-${baseName}','-','') // replace because only alphanumeric characters are supported
 
@@ -106,8 +103,6 @@
   }
 }
 
-<<<<<<< HEAD
-=======
 resource logAnalyticsWorkspace 'Microsoft.OperationalInsights/workspaces@2021-06-01' = {
   name: appInsightLogAnalyticsName
   location: location
@@ -132,7 +127,6 @@
     Flow_Type: 'Bluefield'
   }
 }
->>>>>>> d3984231
 
 // ********************************
 // Azure Machine Learning workspace
