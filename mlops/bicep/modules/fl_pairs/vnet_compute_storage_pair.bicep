// This BICEP script will provision a compute+storage pair
// in a given AzureML workspace, using a vnet and subnet to secure
// the communication between compute and storage, plus managed identity
// for permissions management.

// resource group must be specified as scope in az cli or module call
targetScope = 'resourceGroup'

// required parameters
@description('Name of AzureML workspace to attach compute+storage to.')
param machineLearningName string

@description('The region of the machine learning workspace')
param machineLearningRegion string = resourceGroup().location

@description('Specifies the location of the pair resources.')
param pairRegion string = resourceGroup().location

@description('Base name used for creating all pair resources.')
param pairBaseName string

@description('Name of the storage account resource to create for the pair')
param storageAccountName string = replace('st${pairBaseName}','-','') // replace because only alphanumeric characters are supported

@description('Name of the datastore for attaching the storage to the AzureML workspace.')
param datastoreName string = replace('datastore_${pairBaseName}','-','_')

@description('Name of the default compute cluster for the pair')
param compute1Name string = '${pairBaseName}-01'

@description('VM size for the compute cluster')
param compute1SKU string = 'Standard_DS3_v2'

@description('VM nodes for the default compute cluster')
param computeNodes int = 4

@description('Flag whether to create a second compute or not')
param compute2 bool = false

@description('The second VM used for creating compute clusters in orchestrator and silos.')
param compute2SKU string = 'Standard_DS3_v2'

@description('Name of the second compute cluster for the pair')
param compute2Name string = '${pairBaseName}-02'

@allowed(['UserAssigned','SystemAssigned'])
param identityType string = 'UserAssigned'

@description('Name of the UAI for the pair compute cluster (if identityType==UserAssigned)')
param uaiName string = 'uai-${pairBaseName}'

@description('Name of the Network Security Group resource')
param nsgResourceName string = 'nsg-${pairBaseName}'

@description('Name of the vNET resource')
param vnetResourceName string = 'vnet-${pairBaseName}'

@description('Virtual network address prefix')
param vnetAddressPrefix string = '10.0.0.0/16'

@description('Subnet address prefix')
param subnetPrefix string = '10.0.0.0/24'

@description('Use a static ip for storage PLE')
param useStorageStaticIP bool = false

@description('Which static IP to use for storage PLE (if useStorageStaticIP is true)')
param storagePLEStaticIP string = '10.0.0.50'

@description('Subnet name')
param subnetName string = 'snet-training'

@description('Allow other subnets into the storage (need to be in the same region)')
param allowedSubnetIds array = []

@description('Enable compute node public IP')
param enableNodePublicIp bool = true

@allowed(['Enabled','vNetOnly','Disabled'])
@description('Allow or disallow public network access to Storage Account.')
param storagePublicNetworkAccess string = 'Disabled'

@description('Allow compute cluster to access storage account with R/W permissions (using UAI)')
param applyDefaultPermissions bool = true

@description('Name of the private DNS zone for blob')
param blobPrivateDNSZoneName string = 'privatelink.blob.${environment().suffixes.storage}'

@description('Location of the private DNS zone for blob')
param blobPrivateDNSZoneLocation string = 'global'

@description('Tags to curate the resources in Azure.')
param tags object = {}


// Virtual network and network security group
<<<<<<< HEAD
module nsg '../networking/nsg.bicep' = { 
=======
module nsg '../networking/azureml_compute_nsg.bicep' = {
>>>>>>> 7437028c
  name: '${nsgResourceName}-deployment'
  params: {
    location: pairRegion
    nsgName: nsgResourceName
    tags: tags
<<<<<<< HEAD
=======
    workspaceRegion: machineLearningRegion
    enableNodePublicIp: enableNodePublicIp
>>>>>>> 7437028c
  }
}

module vnet '../networking/vnet.bicep' = { 
  name: '${vnetResourceName}-deployment'
  params: {
    location: pairRegion
    virtualNetworkName: vnetResourceName
    networkSecurityGroupId: nsg.outputs.id
    vnetAddressPrefix: vnetAddressPrefix
    subnets: [
      {
        name: subnetName
        addressPrefix: subnetPrefix
      }
    ]
    tags: tags
  }
}

// provision a user assigned identify for this compute
resource uai 'Microsoft.ManagedIdentity/userAssignedIdentities@2022-01-31-preview' = if (identityType == 'UserAssigned') {
  name: uaiName
  location: pairRegion
  tags: tags
}


// create new Azure ML compute
module computeDeployment1 '../computes/vnet_new_aml_compute.bicep' = {
  name: '${pairBaseName}-vnet-aml-compute-01'
  scope: resourceGroup()
  params: {
    machineLearningName: machineLearningName
    machineLearningRegion: machineLearningRegion

    // compute
    computeName: compute1Name
    computeRegion: pairRegion
    computeSKU: compute1SKU
    computeNodes: computeNodes

    // identity
    computeIdentityType: identityType
    computeUaiName: uai.name

    // networking
    subnetName: subnetName
    subnetId: vnet.outputs.id
    enableNodePublicIp: enableNodePublicIp

    tags: tags
  }
}


// create new second Azure ML compute
module computeDeployment2 '../computes/vnet_new_aml_compute.bicep' = if(compute2) {
  name: '${pairBaseName}-vnet-aml-compute-02'
  scope: resourceGroup()
  params: {
    machineLearningName: machineLearningName
    machineLearningRegion: machineLearningRegion

    // compute
    computeName: compute2Name
    computeRegion: pairRegion
    computeSKU: compute2SKU
    computeNodes: computeNodes

    // identity
    computeIdentityType: identityType
    computeUaiName: uai.name

    // networking
    subnetName: subnetName
    subnetId: vnet.outputs.id
    enableNodePublicIp: enableNodePublicIp

    tags: tags
  }
}

// create new blob storage and datastore
module storageDeployment '../storages/new_blob_storage_datastore.bicep' = {
  name: '${pairBaseName}-vnet-storage'
  scope: resourceGroup()
  params: {
    machineLearningName: machineLearningName
    machineLearningRegion: machineLearningRegion
    storageName: storageAccountName
    storageRegion: pairRegion
    datastoreName: datastoreName
    publicNetworkAccess: storagePublicNetworkAccess
    subnetIds: concat(
      ['${vnet.outputs.id}/subnets/${computeDeployment1.outputs.subnetName}'],
      allowedSubnetIds
    )
    tags: tags
  }
}

// Create a private service endpoints internal to each pair for their respective storages
module pairStoragePrivateEndpoint '../networking/private_endpoint.bicep' = if (storagePublicNetworkAccess == 'Disabled') {
  name: '${pairBaseName}-endpoint-to-insilo-storage'
  scope: resourceGroup()
  params: {
    location: pairRegion
    tags: tags
    resourceServiceId: storageDeployment.outputs.storageId
    resourceName: storageDeployment.outputs.storageName
    pleRootName: 'ple-${storageDeployment.outputs.storageName}-to-${pairBaseName}-st-blob'
    virtualNetworkId: vnet.outputs.id
    subnetId: '${vnet.outputs.id}/subnets/${subnetName}'
    useStaticIPAddress: useStorageStaticIP
    privateIPAddress: storagePLEStaticIP
    privateDNSZoneName: blobPrivateDNSZoneName
    privateDNSZoneLocation: blobPrivateDNSZoneLocation
    groupId: 'blob'
  }
  dependsOn: [
    storageDeployment
  ]
}

// Set R/W permissions for orchestrator UAI towards orchestrator storage
module pairInternalPermissions '../permissions/msi_storage_rw.bicep' = if(applyDefaultPermissions) {
  name: '${pairBaseName}-internal-rw-perms'
  scope: resourceGroup()
  params: {
    storageAccountName: storageDeployment.outputs.storageName
    identityPrincipalId: computeDeployment1.outputs.identityPrincipalId
  }
  dependsOn: [
    storageDeployment
    computeDeployment1
  ]
}

// output the pair config for next actions (permission model)
output identityPrincipalId string = computeDeployment1.outputs.identityPrincipalId
output storageName string = storageDeployment.outputs.storageName
output storageServiceId string = storageDeployment.outputs.storageId
output computeName string = computeDeployment1.outputs.compute
output region string = pairRegion
// output vnetName string = computeDeployment.outputs.vnetName
// output vnetId string = computeDeployment.outputs.vnetId
// output subnetId string = computeDeployment.outputs.subnetId
output vnetName string = vnet.outputs.name
output vnetId string = vnet.outputs.id
output subnetId string = '${vnet.outputs.id}/subnets/${subnetName}'<|MERGE_RESOLUTION|>--- conflicted
+++ resolved
@@ -94,21 +94,14 @@
 
 
 // Virtual network and network security group
-<<<<<<< HEAD
-module nsg '../networking/nsg.bicep' = { 
-=======
 module nsg '../networking/azureml_compute_nsg.bicep' = {
->>>>>>> 7437028c
   name: '${nsgResourceName}-deployment'
   params: {
     location: pairRegion
     nsgName: nsgResourceName
     tags: tags
-<<<<<<< HEAD
-=======
     workspaceRegion: machineLearningRegion
     enableNodePublicIp: enableNodePublicIp
->>>>>>> 7437028c
   }
 }
 
