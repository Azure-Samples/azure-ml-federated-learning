// This BICEP script will fully provision a functional federated learning sandbox
// based on simple internal silos secured with only Managed Identities.

// IMPORTANT: This setup is intended only for demo purpose. The data is still accessible
// by the users when opening the storage accounts, and data exfiltration is easy.

// For a given set of regions, it will provision:
// - an AzureML workspace and compute cluster for orchestration
// - per region, a silo (1 storage with 1 dedicated containers, 1 compute, 1 UAI)

// The demo permission model is represented by the following matrix:
// |               | orch.compute | siloA.compute | siloB.compute |
// |---------------|--------------|---------------|---------------|
// | orch.storage  |     R/W      |      R/W      |      R/W      |
// | siloA.storage |      -       |      R/W      |       -       |
// | siloB.storage |      -       |       -       |      R/W      |

// Usage (sh):
// > az login
// > az account set --name <subscription name>
// > az group create --name <resource group name> --location <region>
// > az deployment group create --template-file .\mlops\bicep\open_sandbox_setup.bicep \
//                              --resource-group <resource group name \
//                              --parameters demoBaseName="fldemo"

targetScope = 'resourceGroup'

// please specify the base name for all resources
@description('Base name of the demo, used for creating all resources as prefix')
param demoBaseName string = 'fldemo'

// below parameters are optionals and have default values
@allowed(['UserAssigned','SystemAssigned'])
@description('Type of identity to use for permissions model')
param identityType string = 'UserAssigned'

@description('Region of the orchestrator (workspace, central storage and compute).')
param orchestratorRegion string = resourceGroup().location

@description('List of each region in which to create an internal silo.')
param siloRegions array = [
  'australiaeast'
  'eastus'
  'westeurope'
]

// param siloRegions array = [
//   'australiaeast'
//   'eastus'
//   'westeurope'
// ]

@description('The VM used for creating compute clusters in orchestrator and silos.')
<<<<<<< HEAD
param compute1SKU string = 'Standard_DS3_v2'

@description('Flag whether to create a second compute or not')
param compute2 bool = false

@description('The VM used for creating a second compute cluster in orchestrator and silos.')
param compute2SKU string = 'Standard_DS3_v2'
=======
param compute1SKU string = 'Standard_DS4_v2'

@description('Flag whether to create a second compute or not')
param compute2 bool = false

@description('The VM used for creating a second compute cluster in orchestrator and silos.')
param compute2SKU string = 'Standard_NC6'
>>>>>>> 7437028c

@description('Tags to curate the resources in Azure.')
param tags object = {
  Owner: 'AzureML Samples'
  Project: 'azure-ml-federated-learning'
  Environment: 'dev'
  Toolkit: 'bicep'
  Docs: 'https://github.com/Azure-Samples/azure-ml-federated-learning'
}

// Create Azure Machine Learning workspace
module workspace './modules/azureml/open_azureml_workspace.bicep' = {
  name: '${demoBaseName}-aml-${orchestratorRegion}'
  scope: resourceGroup()
  params: {
    baseName: demoBaseName
    machineLearningName: 'aml-${demoBaseName}'
    machineLearningDescription: 'Azure ML demo workspace for federated learning (use for dev purpose only)'
    location: orchestratorRegion
    tags: tags
  }
}

// Create an orchestrator compute+storage pair and attach to workspace
module orchestrator './modules/fl_pairs/open_compute_storage_pair.bicep' = {
  name: '${demoBaseName}-openpair-orchestrator'
  scope: resourceGroup()
  params: {
    machineLearningName: workspace.outputs.workspaceName
    machineLearningRegion: orchestratorRegion

    pairRegion: orchestratorRegion
    tags: tags

    pairBaseName: '${demoBaseName}-orch'

    compute1Name: 'orchestrator-01' // let's not use demo base name in cluster name
    compute1SKU: compute1SKU
<<<<<<< HEAD
    computeNodes: 4
    compute2: compute2
=======
    computeNodes: 2
    compute2: false
>>>>>>> 7437028c
    compute2SKU: compute2SKU
    compute2Name: 'orchestrator-02'

    datastoreName: 'datastore_orchestrator' // let's not use demo base name

    // identity for permissions model
    identityType: identityType

    // set R/W permissions for orchestrator UAI towards orchestrator storage
    applyDefaultPermissions: true
  }
  dependsOn: [
    workspace
  ]
}

var siloCount = length(siloRegions)

// Create all silos using a provided bicep module
module silos './modules/fl_pairs/open_compute_storage_pair.bicep' = [for i in range(0, siloCount): {
  name: '${demoBaseName}-openpair-silo-${i}'
  scope: resourceGroup()
  params: {
    machineLearningName: workspace.outputs.workspaceName
    machineLearningRegion: orchestratorRegion
    pairRegion: siloRegions[i]
    tags: tags

    pairBaseName: '${demoBaseName}-silo${i}'
<<<<<<< HEAD

    compute1Name: 'silo${i}-01' // let's not use demo base name
    compute1SKU: compute1SKU
    computeNodes: 4
    compute2: compute2
    compute2SKU: compute2SKU
    compute2Name: 'silo${i}-02'

=======

    compute1Name: 'silo${i}-01' // let's not use demo base name
    compute1SKU: compute1SKU
    computeNodes: 2
    compute2: compute2
    compute2SKU: compute2SKU
    compute2Name: 'silo${i}-02'

>>>>>>> 7437028c
    datastoreName: 'datastore_silo${i}' // let's not use demo base name

    // identity for permissions model
    identityType: identityType

    // set R/W permissions for orchestrator UAI towards orchestrator storage
    applyDefaultPermissions: true
  }
  dependsOn: [
    workspace
  ]
}]

// set R/W permissions for silo identity towards orchestrator storage
module siloToOrchPermissions './modules/permissions/msi_storage_rw.bicep' = [for i in range(0, siloCount): {
  name: '${demoBaseName}-rw-perms-silo${i}-to-orch'
  scope: resourceGroup()
  params: {
    storageAccountName: orchestrator.outputs.storageName
    identityPrincipalId: silos[i].outputs.identityPrincipalId
  }
  dependsOn: [
    silos
  ]
}]<|MERGE_RESOLUTION|>--- conflicted
+++ resolved
@@ -44,22 +44,7 @@
   'westeurope'
 ]
 
-// param siloRegions array = [
-//   'australiaeast'
-//   'eastus'
-//   'westeurope'
-// ]
-
 @description('The VM used for creating compute clusters in orchestrator and silos.')
-<<<<<<< HEAD
-param compute1SKU string = 'Standard_DS3_v2'
-
-@description('Flag whether to create a second compute or not')
-param compute2 bool = false
-
-@description('The VM used for creating a second compute cluster in orchestrator and silos.')
-param compute2SKU string = 'Standard_DS3_v2'
-=======
 param compute1SKU string = 'Standard_DS4_v2'
 
 @description('Flag whether to create a second compute or not')
@@ -67,7 +52,6 @@
 
 @description('The VM used for creating a second compute cluster in orchestrator and silos.')
 param compute2SKU string = 'Standard_NC6'
->>>>>>> 7437028c
 
 @description('Tags to curate the resources in Azure.')
 param tags object = {
@@ -106,13 +90,8 @@
 
     compute1Name: 'orchestrator-01' // let's not use demo base name in cluster name
     compute1SKU: compute1SKU
-<<<<<<< HEAD
-    computeNodes: 4
-    compute2: compute2
-=======
     computeNodes: 2
     compute2: false
->>>>>>> 7437028c
     compute2SKU: compute2SKU
     compute2Name: 'orchestrator-02'
 
@@ -142,16 +121,6 @@
     tags: tags
 
     pairBaseName: '${demoBaseName}-silo${i}'
-<<<<<<< HEAD
-
-    compute1Name: 'silo${i}-01' // let's not use demo base name
-    compute1SKU: compute1SKU
-    computeNodes: 4
-    compute2: compute2
-    compute2SKU: compute2SKU
-    compute2Name: 'silo${i}-02'
-
-=======
 
     compute1Name: 'silo${i}-01' // let's not use demo base name
     compute1SKU: compute1SKU
@@ -160,7 +129,6 @@
     compute2SKU: compute2SKU
     compute2Name: 'silo${i}-02'
 
->>>>>>> 7437028c
     datastoreName: 'datastore_silo${i}' // let's not use demo base name
 
     // identity for permissions model
