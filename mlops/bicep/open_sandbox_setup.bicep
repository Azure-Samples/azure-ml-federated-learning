--- conflicted
+++ resolved
@@ -55,11 +55,7 @@
 // Create Azure Machine Learning workspace for orchestration
 // with an orchestration compute
 module workspace './modules/resources/open_azureml_workspace.bicep' = {
-<<<<<<< HEAD
-  name: '${demoBaseName}-deployaml-${orchestratorRegion}'
-=======
   name: '${demoBaseName}-deploy-aml-${orchestratorRegion}'
->>>>>>> 4fb86b04
   scope: resourceGroup()
   params: {
     machineLearningName: 'aml-${demoBaseName}'
@@ -70,11 +66,7 @@
 
 // Create an orchestrator compute+storage pair and attach to workspace
 module orchestrator './modules/orchestrators/open_orchestrator_uai.bicep' = {
-<<<<<<< HEAD
-  name: '${demoBaseName}-deployorchestrator-${orchestratorRegion}'
-=======
   name: '${demoBaseName}-deploy-orchestrator-${orchestratorRegion}'
->>>>>>> 4fb86b04
   scope: resourceGroup()
   params: {
     machineLearningName: workspace.outputs.workspace
@@ -94,11 +86,7 @@
 
 // Create all vanilla silos using a provided bicep module
 module silos './modules/silos/open_internal_blob_uai.bicep' = [for i in range(0, siloCount): {
-<<<<<<< HEAD
-  name: '${demoBaseName}-deploysilo-${i}-${siloRegions[i]}'
-=======
   name: '${demoBaseName}-deploy-silo-${i}-${siloRegions[i]}'
->>>>>>> 4fb86b04
   scope: resourceGroup()
   params: {
     siloName: '${demoBaseName}-silo${i}-${siloRegions[i]}'
@@ -115,9 +103,6 @@
   }
   dependsOn: [
     orchestrator
-<<<<<<< HEAD
-=======
     workspace
->>>>>>> 4fb86b04
   ]
 }]