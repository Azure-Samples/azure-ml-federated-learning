// This BICEP script will fully provision a functional federated learning sandbox
// based on simple internal silos secured with only Managed Identities.

// IMPORTANT: This setup is intended only for demo purpose. The data is still accessible
// by the users when opening the storage accounts, and data exfiltration is easy.

// For a given set of regions, it will provision:
// - an AzureML workspace and compute cluster for orchestration
// - per region, a silo (1 storage with 1 dedicated containers, 1 compute, 1 UAI)

// The demo permission model is represented by the following matrix:
// |               | orch.compute | siloA.compute | siloB.compute |
// |---------------|--------------|---------------|---------------|
// | orch.storage  |     R/W      |      R/W      |      R/W      |
// | siloA.storage |      -       |      R/W      |       -       |
// | siloB.storage |      -       |       -       |      R/W      |

// Usage (sh):
// > az login
// > az account set --name <subscription name>
// > az group create --name <resource group name> --location <region>
// > az deployment group create --template-file .\mlops\bicep\open_sandbox_setup.bicep \
//                              --resource-group <resource group name \
//                              --parameters demoBaseName="fldemo"

targetScope = 'resourceGroup'

// please specify the base name for all resources
@description('Base name of the demo, used for creating all resources as prefix')
param demoBaseName string = 'fldemo'

// below parameters are optionals and have default values
@allowed(['UserAssigned','SystemAssigned'])
@description('Type of identity to use for permissions model')
param identityType string = 'UserAssigned'

@description('Region of the orchestrator (workspace, central storage and compute).')
param orchestratorRegion string = resourceGroup().location

@description('List of each region in which to create an internal silo.')
param siloRegions array = [
  'westus'
  'francecentral'
  'brazilsouth'
]

@description('The VM used for creating compute clusters in orchestrator and silos.')
param computeSKU string = 'Standard_DS13_v2'


@description('Tags to curate the resources in Azure.')
param tags object = {
  Owner: 'AzureML Samples'
  Project: 'azure-ml-federated-learning'
  Environment: 'dev'
  Toolkit: 'bicep'
  Docs: 'https://github.com/Azure-Samples/azure-ml-federated-learning'
}

// Create Azure Machine Learning workspace
module workspace './modules/resources/open_azureml_workspace.bicep' = {
  name: '${demoBaseName}-aml-${orchestratorRegion}'
  scope: resourceGroup()
  params: {
    machineLearningName: 'aml-${demoBaseName}'
    location: orchestratorRegion
    tags: tags
  }
}

// Create an orchestrator compute+storage pair and attach to workspace
module orchestrator './modules/resources/open_compute_storage_pair.bicep' = {
  name: '${demoBaseName}-openpair-orchestrator'
  scope: resourceGroup()
  params: {
    machineLearningName: workspace.outputs.workspace
    machineLearningRegion: orchestratorRegion

    pairRegion: orchestratorRegion
    tags: tags

    pairBaseName: '${demoBaseName}-orch'

    computeName: 'cpu-orchestrator' // let's not use demo base name in cluster name
    computeSKU: computeSKU
    computeNodes: 4
    datastoreName: 'datastore_orchestrator' // let's not use demo base name

    // identity for permissions model
    identityType: identityType

    // set R/W permissions for orchestrator UAI towards orchestrator storage
    applyDefaultPermissions: true
  }
  dependsOn: [
    workspace
  ]
}

var siloCount = length(siloRegions)

// Create all silos using a provided bicep module
module silos './modules/resources/open_compute_storage_pair.bicep' = [for i in range(0, siloCount): {
<<<<<<< HEAD
  name: '${demoBaseName}-open-pair-silo-${i}'
=======
  name: '${demoBaseName}-openpair-silo-${i}'
>>>>>>> 6884b08d
  scope: resourceGroup()
  params: {
    machineLearningName: workspace.outputs.workspace
    machineLearningRegion: orchestratorRegion
    pairRegion: siloRegions[i]
    tags: tags

    pairBaseName: '${demoBaseName}-silo${i}-${siloRegions[i]}'

    computeName: 'cpu-silo${i}-${siloRegions[i]}' // let's not use demo base name
    computeSKU: computeSKU
    computeNodes: 4
    datastoreName: 'datastore_silo${i}_${siloRegions[i]}' // let's not use demo base name

    // identity for permissions model
    identityType: identityType

    // set R/W permissions for orchestrator UAI towards orchestrator storage
    applyDefaultPermissions: true
  }
  dependsOn: [
    workspace
  ]
}]

// set R/W permissions for silo identity towards orchestrator storage
module siloToOrchPermissions './modules/permissions/msi_storage_rw.bicep' = [for i in range(0, siloCount): {
  name: '${demoBaseName}-rw-perms-silo${i}-to-orch'
  scope: resourceGroup()
  params: {
    storageAccountName: orchestrator.outputs.storageName
    identityPrincipalId: silos[i].outputs.identityPrincipalId
  }
  dependsOn: [
    silos
  ]
}]<|MERGE_RESOLUTION|>--- conflicted
+++ resolved
@@ -101,11 +101,7 @@
 
 // Create all silos using a provided bicep module
 module silos './modules/resources/open_compute_storage_pair.bicep' = [for i in range(0, siloCount): {
-<<<<<<< HEAD
-  name: '${demoBaseName}-open-pair-silo-${i}'
-=======
   name: '${demoBaseName}-openpair-silo-${i}'
->>>>>>> 6884b08d
   scope: resourceGroup()
   params: {
     machineLearningName: workspace.outputs.workspace
