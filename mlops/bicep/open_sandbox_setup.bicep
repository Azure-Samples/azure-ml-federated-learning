// This BICEP script will fully provision a functional federated learning sandbox
// based on simple internal silos secured with only UAI.

// IMPORTANT: This setup is intended only for demo purpose. The data is still accessible
// by the users when opening the storage accounts, and data exfiltration is easy.

// For a given set of regions, it will provision:
// - an AzureML workspace and compute cluster for orchestration
// - per region, a silo (1 storage with 1 dedicated containers, 1 compute, 1 UAI)

// The demo permission model is represented by the following matrix:
// |               | orch.compute | siloA.compute | siloB.compute |
// |---------------|--------------|---------------|---------------|
// | orch.storage  |     R/W      |      R/W      |      R/W      |
// | siloA.storage |      -       |      R/W      |       -       |
// | siloB.storage |      -       |       -       |      R/W      |

// Usage (sh):
// > az login
// > az account set --name <subscription name>
// > az group create --name <resource group name> --location <region>
// > az deployment group create --template-file .\mlops\bicep\vanilla_demo_setup.bicep \
//                              --resource-group <resource group name \
//                              --parameters demoBaseName="fldemo"

targetScope = 'resourceGroup'

// please specify the base name for all resources
@description('Base name of the demo, used for creating all resources as prefix')
param demoBaseName string = 'fldemo'

// below parameters are optionals and have default values
@description('Location of the orchestrator (workspace, central storage and compute).')
param orchestratorRegion string = resourceGroup().location

@description('List of each region in which to create an internal silo.')
param siloRegions array = ['westus', 'westus2', 'eastus2']

@description('The VM used for creating compute clusters in orchestrator and silos.')
param computeSKU string = 'Standard_DS13_v2'

@description('Tags to curate the resources in Azure.')
param tags object = {
  Owner: 'AzureML Samples'
  Project: 'azure-ml-federated-learning'
  Environment: 'dev'
  Toolkit: 'bicep'
  Docs: 'https://github.com/Azure-Samples/azure-ml-federated-learning'
}

<<<<<<< HEAD
module storageReadWriteRoleDeployment './modules/roles/role_storage_read_write.bicep' = {
  name: guid(subscription().subscriptionId, 'role_storage_read_write', demoBaseName)
  scope: subscription()
}
=======
// module storageReadWriteRoleDeployment './modules/roles/role_storage_read_write.bicep' = {
//   name: guid(subscription().subscriptionId, 'role_storage_read_write')
//   scope: subscription()
// }
>>>>>>> 8815e8b3

// Create Azure Machine Learning workspace
// with an orchestration compute
module workspace './modules/resources/open_azureml_workspace.bicep' = {
  name: '${demoBaseName}-deployaml-${orchestratorRegion}'
  scope: resourceGroup()
  params: {
    machineLearningName: 'aml-${demoBaseName}'
    location: orchestratorRegion
    tags: tags
  }
}

// Create an orchestrator compute+storage pair and attach to workspace
module orchestrator './modules/orchestrators/open_orchestrator_uai.bicep' = {
  name: '${demoBaseName}-deployorchestrator-${orchestratorRegion}'
  scope: resourceGroup()
  params: {
    machineLearningName: workspace.outputs.workspace
    region: orchestratorRegion
    tags: tags

<<<<<<< HEAD
    computeName: 'cpu-cluster-orchestrator'
    computeSKU: computeSKU
    computeNodes: 4
=======
    // RBAC roles of orch compute -> orch storage
    // orchToOrchRoleDefinitionIds: storageReadWriteRoleDeployment.outputs.roleDefinitionId
>>>>>>> 8815e8b3
  }
}

var siloCount = length(siloRegions)

// Create all vanilla silos using a provided bicep module
module silos './modules/silos/open_internal_blob_uai.bicep' = [for i in range(0, siloCount): {
  name: '${demoBaseName}-deploysilo-${i}-${siloRegions[i]}'
  scope: resourceGroup()
  params: {
    siloName: '${demoBaseName}-silo${i}-${siloRegions[i]}'
    machineLearningName: 'aml-${demoBaseName}'
    region: siloRegions[i]
    tags: tags

    computeName: 'cpu-silo${i}-${siloRegions[i]}'
    computeSKU: computeSKU
    datastoreName: 'datastore_silo${i}_${siloRegions[i]}'

    // reference of the orchestrator to set permissions
    orchestratorStorageAccountName: orchestrator.outputs.storage

    // RBAC roles of silo compute -> silo storage
    // siloToSiloRoleDefinitionIds: [ storageReadWriteRoleDeployment.outputs.roleDefinitionId ]

    // RBAC roles of silo compute -> orch storage (to r/w model weights)
    // siloToOrchRoleDefinitionIds: [ storageReadWriteRoleDeployment.outputs.roleDefinitionId ]
  }
  // scope: resourceGroup
  dependsOn: [
    orchestrator
  ]
}]<|MERGE_RESOLUTION|>--- conflicted
+++ resolved
@@ -48,17 +48,10 @@
   Docs: 'https://github.com/Azure-Samples/azure-ml-federated-learning'
 }
 
-<<<<<<< HEAD
-module storageReadWriteRoleDeployment './modules/roles/role_storage_read_write.bicep' = {
-  name: guid(subscription().subscriptionId, 'role_storage_read_write', demoBaseName)
-  scope: subscription()
-}
-=======
 // module storageReadWriteRoleDeployment './modules/roles/role_storage_read_write.bicep' = {
 //   name: guid(subscription().subscriptionId, 'role_storage_read_write')
 //   scope: subscription()
 // }
->>>>>>> 8815e8b3
 
 // Create Azure Machine Learning workspace
 // with an orchestration compute
@@ -81,14 +74,9 @@
     region: orchestratorRegion
     tags: tags
 
-<<<<<<< HEAD
     computeName: 'cpu-cluster-orchestrator'
     computeSKU: computeSKU
     computeNodes: 4
-=======
-    // RBAC roles of orch compute -> orch storage
-    // orchToOrchRoleDefinitionIds: storageReadWriteRoleDeployment.outputs.roleDefinitionId
->>>>>>> 8815e8b3
   }
 }
 
