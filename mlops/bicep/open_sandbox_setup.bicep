// This BICEP script will fully provision a functional federated learning sandbox
// based on simple internal silos secured with only UAI.

// IMPORTANT: This setup is intended only for demo purpose. The data is still accessible
// by the users when opening the storage accounts, and data exfiltration is easy.

// For a given set of regions, it will provision:
// - an AzureML workspace and compute cluster for orchestration
// - per region, a silo (1 storage with 1 dedicated containers, 1 compute, 1 UAI)

// The demo permission model is represented by the following matrix:
// |               | orch.compute | siloA.compute | siloB.compute |
// |---------------|--------------|---------------|---------------|
// | orch.storage  |     R/W      |      R/W      |      R/W      |
// | siloA.storage |      -       |      R/W      |       -       |
// | siloB.storage |      -       |       -       |      R/W      |

// Usage (sh):
// > az login
// > az account set --name <subscription name>
// > az group create --name <resource group name> --location <region>
// > az deployment group create --template-file .\mlops\bicep\vanilla_demo_setup.bicep \
//                              --resource-group <resource group name \
//                              --parameters demoBaseName="fldemo"

targetScope = 'resourceGroup'

// please specify the base name for all resources
@description('Base name of the demo, used for creating all resources as prefix')
param demoBaseName string = 'fldemo'

// below parameters are optionals and have default values
@description('Location of the orchestrator (workspace, central storage and compute).')
param orchestratorRegion string = resourceGroup().location

@description('List of each region in which to create an internal silo.')
param siloRegions array = ['westus', 'westus2', 'eastus2']

@description('The VM used for creating compute clusters in orchestrator and silos.')
param computeSKU string = 'Standard_DS13_v2'

@description('Tags to curate the resources in Azure.')
param tags object = {
  Owner: 'AzureML Samples'
  Project: 'azure-ml-federated-learning'
  Environment: 'dev'
  Toolkit: 'bicep'
  Docs: 'https://github.com/Azure-Samples/azure-ml-federated-learning'
}

<<<<<<< HEAD
module storageReadWriteRoleDeployment './modules/roles/role_storage_read_write.bicep' = {
  name: guid(subscription().subscriptionId, 'role_storage_read_write', demoBaseName)
  scope: subscription()
}

// Create Azure Machine Learning workspace
=======
// Create Azure Machine Learning workspace for orchestration
>>>>>>> 8a212062
// with an orchestration compute
module workspace './modules/resources/open_azureml_workspace.bicep' = {
  name: '${demoBaseName}-deployaml-${orchestratorRegion}'
  scope: resourceGroup()
  params: {
    machineLearningName: 'aml-${demoBaseName}'
    location: orchestratorRegion
    tags: tags
  }
}

<<<<<<< HEAD
// Create an orchestrator compute+storage pair and attach to workspace
module orchestrator './modules/orchestrators/open_orchestrator_uai.bicep' = {
  name: '${demoBaseName}-deployorchestrator-${orchestratorRegion}'
  scope: resourceGroup()
  params: {
    machineLearningName: workspace.outputs.workspace
    region: orchestratorRegion
    tags: tags

    computeName: 'cpu-cluster-orchestrator'
    computeSKU: computeSKU
    computeNodes: 4
=======
    orchestratorComputeName: 'cpu-cluster-orchestrator'
    orchestratorComputeSKU: computeSKU
>>>>>>> 8a212062
  }
}

var siloCount = length(siloRegions)

// Create all vanilla silos using a provided bicep module
module silos './modules/silos/open_internal_blob_uai.bicep' = [for i in range(0, siloCount): {
  name: '${demoBaseName}-deploysilo-${i}-${siloRegions[i]}'
  scope: resourceGroup()
  params: {
    siloName: '${demoBaseName}-silo${i}-${siloRegions[i]}'
    machineLearningName: 'aml-${demoBaseName}'
    region: siloRegions[i]
    tags: tags

    computeName: 'cpu-silo${i}-${siloRegions[i]}'
    computeSKU: computeSKU
    datastoreName: 'datastore_silo${i}_${siloRegions[i]}'

    // reference of the orchestrator to set permissions
<<<<<<< HEAD
    orchestratorStorageAccountName: orchestrator.outputs.storage

    // RBAC role of silo compute -> silo storage
     // Storage Blob Data Contributor (read,write,delete)
    siloToSiloRoleDefinitionId: storageReadWriteRoleDeployment.outputs.roleDefinitionId

    // RBAC role of silo compute -> orch storage (to r/w model weights)
     // Storage Blob Data Contributor (read,write,delete)
    siloToOrchRoleDefinitionId: storageReadWriteRoleDeployment.outputs.roleDefinitionId
=======
    orchestratorStorageAccountName: orchestratorDeployment.outputs.storage
>>>>>>> 8a212062
  }
  // scope: resourceGroup
  dependsOn: [
    orchestrator
  ]
}]<|MERGE_RESOLUTION|>--- conflicted
+++ resolved
@@ -48,16 +48,7 @@
   Docs: 'https://github.com/Azure-Samples/azure-ml-federated-learning'
 }
 
-<<<<<<< HEAD
-module storageReadWriteRoleDeployment './modules/roles/role_storage_read_write.bicep' = {
-  name: guid(subscription().subscriptionId, 'role_storage_read_write', demoBaseName)
-  scope: subscription()
-}
-
-// Create Azure Machine Learning workspace
-=======
 // Create Azure Machine Learning workspace for orchestration
->>>>>>> 8a212062
 // with an orchestration compute
 module workspace './modules/resources/open_azureml_workspace.bicep' = {
   name: '${demoBaseName}-deployaml-${orchestratorRegion}'
@@ -69,7 +60,6 @@
   }
 }
 
-<<<<<<< HEAD
 // Create an orchestrator compute+storage pair and attach to workspace
 module orchestrator './modules/orchestrators/open_orchestrator_uai.bicep' = {
   name: '${demoBaseName}-deployorchestrator-${orchestratorRegion}'
@@ -82,10 +72,6 @@
     computeName: 'cpu-cluster-orchestrator'
     computeSKU: computeSKU
     computeNodes: 4
-=======
-    orchestratorComputeName: 'cpu-cluster-orchestrator'
-    orchestratorComputeSKU: computeSKU
->>>>>>> 8a212062
   }
 }
 
@@ -106,19 +92,7 @@
     datastoreName: 'datastore_silo${i}_${siloRegions[i]}'
 
     // reference of the orchestrator to set permissions
-<<<<<<< HEAD
     orchestratorStorageAccountName: orchestrator.outputs.storage
-
-    // RBAC role of silo compute -> silo storage
-     // Storage Blob Data Contributor (read,write,delete)
-    siloToSiloRoleDefinitionId: storageReadWriteRoleDeployment.outputs.roleDefinitionId
-
-    // RBAC role of silo compute -> orch storage (to r/w model weights)
-     // Storage Blob Data Contributor (read,write,delete)
-    siloToOrchRoleDefinitionId: storageReadWriteRoleDeployment.outputs.roleDefinitionId
-=======
-    orchestratorStorageAccountName: orchestratorDeployment.outputs.storage
->>>>>>> 8a212062
   }
   // scope: resourceGroup
   dependsOn: [
