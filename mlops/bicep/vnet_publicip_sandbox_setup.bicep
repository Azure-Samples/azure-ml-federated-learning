--- conflicted
+++ resolved
@@ -64,11 +64,7 @@
 }
 
 // Create Azure Machine Learning workspace
-<<<<<<< HEAD
 module workspace './modules/azureml/open_azureml_workspace.bicep' = {
-=======
-module workspace './modules/resources/open_azureml_workspace.bicep' = {
->>>>>>> 97b041ae
   name: '${demoBaseName}-aml-${orchestratorRegion}'
   scope: resourceGroup()
   params: {
@@ -85,11 +81,7 @@
 
 // Create an orchestrator compute+storage pair and attach to workspace
 // This pair will be considered eyes-on
-<<<<<<< HEAD
 module orchestrator './modules/fl_pairs/vnet_compute_storage_pair.bicep' = {
-=======
-module orchestrator './modules/resources/vnet_compute_storage_pair.bicep' = {
->>>>>>> 97b041ae
   name: '${demoBaseName}-vnetpair-orchestrator'
   scope: resourceGroup()
   params: {
@@ -136,11 +128,7 @@
 
 // Create all silos as a compute+storage pair and attach to workspace
 // This pair will be considered eyes-off
-<<<<<<< HEAD
 module silos './modules/fl_pairs/vnet_compute_storage_pair.bicep' = [for i in range(0, siloCount): {
-=======
-module silos './modules/resources/vnet_compute_storage_pair.bicep' = [for i in range(0, siloCount): {
->>>>>>> 97b041ae
   name: '${demoBaseName}-vnetpair-silo-${i}'
   scope: resourceGroup()
   params: {
