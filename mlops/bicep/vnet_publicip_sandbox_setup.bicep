// This BICEP script will fully provision a federated learning sandbox
// based on internal silos kept eyes-off using a combination of vnets
// and private service endpoints, to support the communication
// between compute and storage.

// IMPORTANT:
// - the orchestrator is considered eyes-on and is
//   secured with UAIs (no private service endpoints).
// - the computes still have an open public IP to allow
//   communication with the AzureML workspace.

// The permission model is represented by the following matrix:
// |               | orch.compute | siloA.compute | siloB.compute |
// |---------------|--------------|---------------|---------------|
// | orch.storage  |     R/W      |      R/W      |      R/W      |
// | siloA.storage |      -       |      R/W      |       -       |
// | siloB.storage |      -       |       -       |      R/W      |

// Usage (sh):
// > az login
// > az account set --name <subscription name>
// > az group create --name <resource group name> --location <region>
// > az deployment group create --template-file .\mlops\bicep\vnet_publicip_sandbox_setup.bicep \
//                              --resource-group <resource group name \
//                              --parameters demoBaseName="fldemo"

targetScope = 'resourceGroup'

// please specify the base name for all resources
@description('Base name of the demo, used for creating all resources as prefix')
param demoBaseName string = 'fldemo'

// below parameters are optionals and have default values
@allowed(['UserAssigned','SystemAssigned'])
@description('Type of identity to use for permissions model')
param identityType string = 'UserAssigned'

@description('Region of the orchestrator (workspace, central storage and compute).')
param orchestratorRegion string = resourceGroup().location

@description('Set the orchestrator storage as private, with endpoints into each silo.')
@allowed([
  'public'
  'private'
])
param orchestratorAccess string = 'public'

@description('List of each region in which to create an internal silo.')
param siloRegions array = [
  'australiaeast'
  'eastus'
  'westeurope'
]

@description('The VM used for creating compute clusters in orchestrator and silos.')
<<<<<<< HEAD
param compute1SKU string = 'Standard_DS3_v2'
=======
param compute1SKU string = 'Standard_DS4_v2'
>>>>>>> 7437028c

@description('Flag whether to create a second compute or not')
param compute2 bool = false

@description('The VM used for creating a second compute cluster in orchestrator and silos.')
<<<<<<< HEAD
param compute2SKU string = 'Standard_DS3_v2'
=======
param compute2SKU string = 'Standard_NC6'
>>>>>>> 7437028c

@description('WARNING: turn true to apply vNet peering from silos to orchestrator allowing compute to compute communication.')
param applyVNetPeering bool = false

@description('Tags to curate the resources in Azure.')
param tags object = {
  Owner: 'AzureML Samples'
  Project: 'azure-ml-federated-learning'
  Environment: 'dev'
  Toolkit: 'bicep'
  Docs: 'https://github.com/Azure-Samples/azure-ml-federated-learning'
}

// Create the storage DNS zone before the rest
resource storagePrivateDnsZone 'Microsoft.Network/privateDnsZones@2020-06-01' = {
  name: 'privatelink.blob.${environment().suffixes.storage}'
  location: 'global'
  tags: tags
}

// Create Azure Machine Learning workspace
module workspace './modules/azureml/open_azureml_workspace.bicep' = {
  name: '${demoBaseName}-aml-${orchestratorRegion}'
  scope: resourceGroup()
  params: {
    machineLearningName: 'aml-${demoBaseName}'
    machineLearningDescription: 'Azure ML demo workspace for federated learning (orchestratorAccess=${orchestratorAccess}, applyVNetPeering=${applyVNetPeering})'
    baseName: demoBaseName
    location: orchestratorRegion
    tags: tags
  }
}

// In order to be able to record this storage in dns zone with static ip
// we need to set this storage account name ourselves here
var orchestratorStorageAccountName = replace('st${demoBaseName}orch','-','')
var orchestratorStorageAccountCleanName = substring(orchestratorStorageAccountName, 0, min(length(orchestratorStorageAccountName),24))

// Create an orchestrator compute+storage pair and attach to workspace
module orchestrator './modules/fl_pairs/vnet_compute_storage_pair.bicep' = {
  name: '${demoBaseName}-vnetpair-orchestrator'
  scope: resourceGroup()
  params: {
    machineLearningName: workspace.outputs.workspaceName
    machineLearningRegion: orchestratorRegion

    pairRegion: orchestratorRegion
    tags: tags

    pairBaseName: '${demoBaseName}-orch'

    compute1Name: 'orchestrator-01' // let's not use demo base name in cluster name
    compute1SKU: compute1SKU
<<<<<<< HEAD
    computeNodes: 4
    compute2: compute2
=======
    computeNodes: 2
    compute2: false
>>>>>>> 7437028c
    compute2SKU: compute2SKU
    compute2Name: 'orchestrator-02'

    storageAccountName: orchestratorStorageAccountCleanName
    datastoreName: 'datastore_orchestrator' // let's not use demo base name

    // identity for permissions model
    identityType: identityType

    // set R/W permissions for orchestrator UAI towards orchestrator storage
    applyDefaultPermissions: true

    // networking
    vnetAddressPrefix: '10.0.0.0/24'
    subnetPrefix: '10.0.0.0/24'

    // NOTE: when using storagePublicNetworkAccess = 'Disabled' we will need to
    // have multiple endpoints from the orchestrator storage
    // (to orch vnet and to each silo vnet)
    // we need to set static IP to create a unique record in DNS zone
    // with all the IPs to the orchestrator storage
    useStorageStaticIP: orchestratorAccess == 'private'
    storagePLEStaticIP: '10.0.0.50'

    // IMPORTANT: compute still has public ip to let workspace submit job
    // traffic regulated by NSG
    enableNodePublicIp: true

    // IMPORTANT: below means all traffic allowed (with permissions via UAI)
    // alternative is vNetOnly for specific vnets, or Disabled for service endpoints
    storagePublicNetworkAccess: orchestratorAccess == 'public' ? 'Enabled' : 'Disabled'

    //allowedSubnetIds: [for i in range(0, siloCount): silos[i].outputs.subnetId]

    blobPrivateDNSZoneName: storagePrivateDnsZone.name
    blobPrivateDNSZoneLocation: storagePrivateDnsZone.location
  }
  dependsOn: [
    workspace
  ]
}

var siloCount = length(siloRegions)

// Create all silos as a compute+storage pair and attach to workspace
// This pair will be considered eyes-off
module silos './modules/fl_pairs/vnet_compute_storage_pair.bicep' = [for i in range(0, siloCount): {
  name: '${demoBaseName}-vnetpair-silo-${i}'
  scope: resourceGroup()
  params: {
    machineLearningName: workspace.outputs.workspaceName
    machineLearningRegion: orchestratorRegion
    pairRegion: siloRegions[i]
    tags: tags

    pairBaseName: '${demoBaseName}-silo${i}'

    compute1Name: 'silo${i}-01' // let's not use demo base name in cluster name
    compute1SKU: compute1SKU
<<<<<<< HEAD
    computeNodes: 4
=======
    computeNodes: 2
>>>>>>> 7437028c
    compute2: compute2
    compute2SKU: compute2SKU
    compute2Name: 'silo${i}-02'
    datastoreName: 'datastore_silo${i}' // let's not use demo base name

    // identity for permissions model
    identityType: identityType

    // set R/W permissions for orchestrator UAI towards orchestrator storage
    applyDefaultPermissions: true

    // networking
    vnetAddressPrefix: '10.0.${i+1}.0/24'
    subnetPrefix: '10.0.${i+1}.0/24'

    // IMPORTANT: compute still has public ip to let workspace submit job
    // traffic regulated by NSG
    enableNodePublicIp: true

    // IMPORTANT: below Disabled means data will be only accessible via private service endpoints
    storagePublicNetworkAccess: 'Disabled'

    blobPrivateDNSZoneName: storagePrivateDnsZone.name
    blobPrivateDNSZoneLocation: storagePrivateDnsZone.location
  }
  dependsOn: [
    workspace
  ]
}]

// Attach orchestrator and silos together with private endpoints and RBAC
// Create a private service endpoints internal to each pair for their respective storages
module orchToSiloPrivateEndpoints './modules/networking/private_endpoint.bicep' = [for i in range(0, siloCount): if (orchestratorAccess == 'private') {
  name: '${demoBaseName}-orch-to-silo${i}-endpoint'
  scope: resourceGroup()
  params: {
    location: silos[i].outputs.region
    tags: tags
    resourceServiceId: orchestrator.outputs.storageServiceId
    resourceName: orchestrator.outputs.storageName
    linkVirtualNetwork: false // the link already exists at this point
    pleRootName: 'ple-${orchestrator.outputs.storageName}-to-${demoBaseName}-silo${i}-st-blob'
    virtualNetworkId: silos[i].outputs.vnetId
    subnetId: silos[i].outputs.subnetId
    // we need to set static IP to create a unique record in DNS zone
    // with all the IPs to the orchestrator storage
    useStaticIPAddress: true
    privateIPAddress: '10.0.${i+1}.50'
    privateDNSZoneName: storagePrivateDnsZone.name
    privateDNSZoneLocation: storagePrivateDnsZone.location
    groupId: 'blob'
  }
  dependsOn: [
    orchestrator
    silos[i]
  ]
}]

// NOTE: when creating multiple endpoints in multiple vnets using the same private DNS zone
// the IP address of each endpoint will overwrite the previous one.
// we are using static IP adresses so that we can create a unique record in the DNS zone
// with all the IP adresses from each vnet (orch + silos)
resource privateDnsARecordOrchestratorStorage 'Microsoft.Network/privateDnsZones/A@2020-06-01' = if (orchestratorAccess == 'private') {
  name: orchestratorStorageAccountCleanName
  parent: storagePrivateDnsZone
  properties: {
    ttl: 3600
    aRecords: [ for i in range(0, siloCount+1): {
        ipv4Address: '10.0.${i}.50'
    }]
  }
  dependsOn: [
    orchToSiloPrivateEndpoints
  ]
}

// Set R/W permissions for silo identity towards (eyes-on) orchestrator storage
module siloToOrchPermissions './modules/permissions/msi_storage_rw.bicep' = [for i in range(0, siloCount): {
  name: '${demoBaseName}-rw-perms-silo${i}-to-orch'
  scope: resourceGroup()
  params: {
    storageAccountName: orchestrator.outputs.storageName
    identityPrincipalId: silos[i].outputs.identityPrincipalId
  }
  dependsOn: [
    silos
  ]
}]


// WARNING: apply vNet peering on top of everything
// to allow for interconnections between computes
module vNetPeerings './modules/networking/vnet_peering.bicep' = [for i in range(0, siloCount): if(applyVNetPeering) {
  name: '${demoBaseName}-vnetpeering-orch-to-silo${i}'
  scope: resourceGroup()
  params: {
    existingVirtualNetworkNameSource: silos[i].outputs.vnetName
    existingVirtualNetworkNameTarget: orchestrator.outputs.vnetName
    existingVirtualNetworkNameTargetResourceGroupName: resourceGroup().name
    useGatewayFromSourceToTarget: false
  }
  dependsOn: [
    orchestrator
    silos[i]
  ]
}]<|MERGE_RESOLUTION|>--- conflicted
+++ resolved
@@ -53,21 +53,13 @@
 ]
 
 @description('The VM used for creating compute clusters in orchestrator and silos.')
-<<<<<<< HEAD
-param compute1SKU string = 'Standard_DS3_v2'
-=======
 param compute1SKU string = 'Standard_DS4_v2'
->>>>>>> 7437028c
 
 @description('Flag whether to create a second compute or not')
 param compute2 bool = false
 
 @description('The VM used for creating a second compute cluster in orchestrator and silos.')
-<<<<<<< HEAD
-param compute2SKU string = 'Standard_DS3_v2'
-=======
 param compute2SKU string = 'Standard_NC6'
->>>>>>> 7437028c
 
 @description('WARNING: turn true to apply vNet peering from silos to orchestrator allowing compute to compute communication.')
 param applyVNetPeering bool = false
@@ -121,13 +113,8 @@
 
     compute1Name: 'orchestrator-01' // let's not use demo base name in cluster name
     compute1SKU: compute1SKU
-<<<<<<< HEAD
-    computeNodes: 4
-    compute2: compute2
-=======
     computeNodes: 2
     compute2: false
->>>>>>> 7437028c
     compute2SKU: compute2SKU
     compute2Name: 'orchestrator-02'
 
@@ -187,11 +174,7 @@
 
     compute1Name: 'silo${i}-01' // let's not use demo base name in cluster name
     compute1SKU: compute1SKU
-<<<<<<< HEAD
-    computeNodes: 4
-=======
     computeNodes: 2
->>>>>>> 7437028c
     compute2: compute2
     compute2SKU: compute2SKU
     compute2Name: 'silo${i}-02'
