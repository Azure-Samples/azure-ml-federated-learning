--- conflicted
+++ resolved
@@ -1,1050 +1,1020 @@
-{
-  "$schema": "https://schema.management.azure.com/schemas/2019-04-01/deploymentTemplate.json#",
-  "contentVersion": "1.0.0.0",
-  "metadata": {
-    "_generator": {
-      "name": "bicep",
-<<<<<<< HEAD
-      "version": "0.15.31.15270",
-      "templateHash": "5140341501808566704"
-=======
-      "version": "0.14.85.62628",
-      "templateHash": "15133646902493684211"
->>>>>>> c81b8c6e
-    }
-  },
-  "parameters": {
-    "machineLearningName": {
-      "type": "string",
-      "metadata": {
-        "description": "Name of AzureML workspace to attach compute+storage to."
-      }
-    },
-    "machineLearningRegion": {
-      "type": "string",
-      "defaultValue": "[resourceGroup().location]",
-      "metadata": {
-        "description": "The region of the machine learning workspace"
-      }
-    },
-    "pairRegion": {
-      "type": "string",
-      "defaultValue": "[resourceGroup().location]",
-      "metadata": {
-        "description": "Specifies the location of the pair resources."
-      }
-    },
-    "pairBaseName": {
-      "type": "string",
-      "metadata": {
-        "description": "Base name used for creating all pair resources."
-      }
-    },
-    "storageAccountName": {
-      "type": "string",
-      "defaultValue": "[replace(format('st{0}', parameters('pairBaseName')), '-', '')]",
-      "metadata": {
-        "description": "Name of the storage account resource to create for the pair"
-      }
-    },
-    "datastoreName": {
-      "type": "string",
-      "defaultValue": "[replace(format('datastore_{0}', parameters('pairBaseName')), '-', '_')]",
-      "metadata": {
-        "description": "Name of the datastore for attaching the storage to the AzureML workspace."
-      }
-    },
-    "aksClusterName": {
-      "type": "string",
-      "defaultValue": "[format('aks-{0}', parameters('pairBaseName'))]",
-      "metadata": {
-        "description": "The name of the Managed Cluster resource."
-      }
-    },
-    "computeSKU": {
-      "type": "string",
-      "defaultValue": "Standard_DC4ds_v3",
-      "allowedValues": [
-        "Standard_DC1ds_v3",
-        "Standard_DC2ds_v3",
-        "Standard_DC4ds_v3",
-        "Standard_DC8ds_v3",
-        "Standard_DC16ds_v3",
-        "Standard_DC24ds_v3",
-        "Standard_DC32ds_v3",
-        "Standard_DC48ds_v3",
-        "Standard_DC2as_v5",
-        "Standard_DC4as_v5",
-        "Standard_DC8as_v5",
-        "Standard_DC16as_v5",
-        "Standard_DC32as_v5",
-        "Standard_DC48as_v5",
-        "Standard_DC64as_v5",
-        "Standard_DC96as_v5",
-        "Standard_DC2ads_v5",
-        "Standard_DC4ads_v5",
-        "Standard_DC8ads_v5",
-        "Standard_DC16ads_v5",
-        "Standard_DC32ads_v5",
-        "Standard_DC48ads_v5",
-        "Standard_DC64ads_v5",
-        "Standard_DC96ads_v5"
-      ],
-      "metadata": {
-        "description": "VM size for the compute cluster."
-      }
-    },
-    "computeNodes": {
-      "type": "int",
-      "defaultValue": 4,
-      "maxValue": 50,
-      "minValue": 1,
-      "metadata": {
-        "description": "VM nodes for the compute cluster"
-      }
-    },
-    "uaiName": {
-      "type": "string",
-      "defaultValue": "[format('uai-{0}', parameters('aksClusterName'))]",
-      "metadata": {
-        "description": "Name of the UAI for the pair compute cluster"
-      }
-    },
-    "applyDefaultPermissions": {
-      "type": "bool",
-      "defaultValue": true,
-      "metadata": {
-        "description": "Allow compute cluster to access storage account with R/W permissions (using UAI)"
-      }
-    },
-    "tags": {
-      "type": "object",
-      "defaultValue": {},
-      "metadata": {
-        "description": "Tags to curate the resources in Azure."
-      }
-    }
-  },
-  "variables": {
-    "aksClusterNameClean": "[substring(parameters('aksClusterName'), 0, min(length(parameters('aksClusterName')), 16))]"
-  },
-  "resources": [
-    {
-      "type": "Microsoft.Resources/deployments",
-      "apiVersion": "2020-10-01",
-      "name": "[format('{0}-open-storage', parameters('pairBaseName'))]",
-      "properties": {
-        "expressionEvaluationOptions": {
-          "scope": "inner"
-        },
-        "mode": "Incremental",
-        "parameters": {
-          "machineLearningName": {
-            "value": "[parameters('machineLearningName')]"
-          },
-          "machineLearningRegion": {
-            "value": "[parameters('machineLearningRegion')]"
-          },
-          "storageName": {
-            "value": "[parameters('storageAccountName')]"
-          },
-          "storageRegion": {
-            "value": "[parameters('pairRegion')]"
-          },
-          "datastoreName": {
-            "value": "[parameters('datastoreName')]"
-          },
-          "publicNetworkAccess": {
-            "value": "Enabled"
-          },
-          "tags": {
-            "value": "[parameters('tags')]"
-          }
-        },
-        "template": {
-          "$schema": "https://schema.management.azure.com/schemas/2019-04-01/deploymentTemplate.json#",
-          "contentVersion": "1.0.0.0",
-          "metadata": {
-            "_generator": {
-              "name": "bicep",
-<<<<<<< HEAD
-              "version": "0.15.31.15270",
-              "templateHash": "13326258773785348892"
-=======
-              "version": "0.14.85.62628",
-              "templateHash": "8073065165220131475"
->>>>>>> c81b8c6e
-            }
-          },
-          "parameters": {
-            "machineLearningName": {
-              "type": "string",
-              "metadata": {
-                "description": "Name of AzureML workspace to attach compute+storage to."
-              }
-            },
-            "machineLearningRegion": {
-              "type": "string",
-              "defaultValue": "[resourceGroup().location]",
-              "metadata": {
-                "description": "The region of the machine learning workspace"
-              }
-            },
-            "storageName": {
-              "type": "string",
-              "metadata": {
-                "description": "Name of the storage account"
-              }
-            },
-            "storageRegion": {
-              "type": "string",
-              "metadata": {
-                "description": "Azure region of the storage to create"
-              }
-            },
-            "storageSKU": {
-              "type": "string",
-              "defaultValue": "Standard_LRS",
-              "metadata": {
-                "description": "Storage SKU"
-              },
-              "allowedValues": [
-                "Standard_LRS",
-                "Standard_ZRS",
-                "Standard_GRS",
-                "Standard_GZRS",
-                "Standard_RAGRS",
-                "Standard_RAGZRS",
-                "Premium_LRS",
-                "Premium_ZRS"
-              ]
-            },
-            "containerName": {
-              "type": "string",
-              "defaultValue": "private",
-              "metadata": {
-                "description": "Name of the storage container resource to create for the pair"
-              }
-            },
-            "datastoreName": {
-              "type": "string",
-              "defaultValue": "[replace(format('datastore_{0}', parameters('storageName')), '-', '_')]",
-              "metadata": {
-                "description": "Name of the datastore for attaching the storage to the AzureML workspace."
-              }
-            },
-            "subnetIds": {
-              "type": "array",
-              "defaultValue": [],
-              "metadata": {
-                "description": "Resource ID of the subnets allowed into this storage"
-              }
-            },
-            "publicNetworkAccess": {
-              "type": "string",
-              "defaultValue": "Disabled",
-              "metadata": {
-                "description": "Allow or disallow public network access to Storage Account."
-              },
-              "allowedValues": [
-                "Enabled",
-                "vNetOnly",
-                "Disabled"
-              ]
-            },
-            "tags": {
-              "type": "object",
-              "defaultValue": {},
-              "metadata": {
-                "description": "Tags to add to the resources"
-              }
-            }
-          },
-          "variables": {
-            "storageNameCleaned": "[replace(parameters('storageName'), '-', '')]",
-            "storageAccountCleanName": "[substring(variables('storageNameCleaned'), 0, min(length(variables('storageNameCleaned')), 24))]",
-            "storageAllowedSubnetIds": "[if(equals(parameters('publicNetworkAccess'), 'Enabled'), createArray(), parameters('subnetIds'))]",
-            "storagedefaultAction": "[if(equals(parameters('publicNetworkAccess'), 'Enabled'), 'Allow', 'Deny')]",
-            "storagepublicNetworkAccess": "[if(equals(parameters('publicNetworkAccess'), 'Disabled'), 'Disabled', 'Enabled')]"
-          },
-          "resources": [
-            {
-              "type": "Microsoft.Storage/storageAccounts",
-              "apiVersion": "2022-05-01",
-              "name": "[variables('storageAccountCleanName')]",
-              "location": "[parameters('storageRegion')]",
-              "tags": "[parameters('tags')]",
-              "sku": {
-                "name": "[parameters('storageSKU')]"
-              },
-              "kind": "StorageV2",
-              "properties": {
-                "accessTier": "Hot",
-                "allowBlobPublicAccess": false,
-                "allowCrossTenantReplication": false,
-                "allowedCopyScope": "PrivateLink",
-                "allowSharedKeyAccess": true,
-                "networkAcls": {
-                  "copy": [
-                    {
-                      "name": "virtualNetworkRules",
-                      "count": "[length(variables('storageAllowedSubnetIds'))]",
-                      "input": {
-                        "id": "[variables('storageAllowedSubnetIds')[copyIndex('virtualNetworkRules')]]",
-                        "action": "Allow"
-                      }
-                    }
-                  ],
-                  "bypass": "AzureServices",
-                  "defaultAction": "[variables('storagedefaultAction')]",
-                  "resourceAccessRules": []
-                },
-                "publicNetworkAccess": "[variables('storagepublicNetworkAccess')]",
-                "routingPreference": {
-                  "routingChoice": "MicrosoftRouting",
-                  "publishMicrosoftEndpoints": true
-                },
-                "encryption": {
-                  "keySource": "Microsoft.Storage",
-                  "requireInfrastructureEncryption": false,
-                  "services": {
-                    "blob": {
-                      "enabled": true,
-                      "keyType": "Account"
-                    },
-                    "file": {
-                      "enabled": true,
-                      "keyType": "Account"
-                    },
-                    "queue": {
-                      "enabled": true,
-                      "keyType": "Service"
-                    },
-                    "table": {
-                      "enabled": true,
-                      "keyType": "Service"
-                    }
-                  }
-                },
-                "isHnsEnabled": false,
-                "isNfsV3Enabled": false,
-                "isLocalUserEnabled": false,
-                "isSftpEnabled": false,
-                "keyPolicy": {
-                  "keyExpirationPeriodInDays": 7
-                },
-                "largeFileSharesState": "Disabled",
-                "minimumTlsVersion": "TLS1_2",
-                "supportsHttpsTrafficOnly": true
-              }
-            },
-            {
-              "type": "Microsoft.Storage/storageAccounts/blobServices/containers",
-              "apiVersion": "2022-05-01",
-              "name": "[format('{0}/default/{1}', variables('storageAccountCleanName'), parameters('containerName'))]",
-              "properties": {
-                "metadata": {},
-                "publicAccess": "None"
-              },
-              "dependsOn": [
-                "[resourceId('Microsoft.Storage/storageAccounts', variables('storageAccountCleanName'))]"
-              ]
-            },
-            {
-              "type": "Microsoft.MachineLearningServices/workspaces/datastores",
-              "apiVersion": "2022-06-01-preview",
-              "name": "[format('{0}/{1}', parameters('machineLearningName'), parameters('datastoreName'))]",
-              "properties": {
-                "tags": "[parameters('tags')]",
-                "credentials": {
-                  "credentialsType": "None"
-                },
-                "description": "[format('Private storage in region {0}', parameters('storageRegion'))]",
-                "properties": {},
-                "datastoreType": "AzureBlob",
-                "accountName": "[variables('storageAccountCleanName')]",
-                "containerName": "[parameters('containerName')]",
-                "resourceGroup": "[resourceGroup().name]",
-                "subscriptionId": "[subscription().subscriptionId]"
-              },
-              "dependsOn": [
-                "[resourceId('Microsoft.Storage/storageAccounts/blobServices/containers', split(format('{0}/default/{1}', variables('storageAccountCleanName'), parameters('containerName')), '/')[0], split(format('{0}/default/{1}', variables('storageAccountCleanName'), parameters('containerName')), '/')[1], split(format('{0}/default/{1}', variables('storageAccountCleanName'), parameters('containerName')), '/')[2])]",
-                "[resourceId('Microsoft.Storage/storageAccounts', variables('storageAccountCleanName'))]"
-              ]
-            }
-          ],
-          "outputs": {
-            "storageId": {
-              "type": "string",
-              "value": "[resourceId('Microsoft.Storage/storageAccounts', variables('storageAccountCleanName'))]"
-            },
-            "storageName": {
-              "type": "string",
-              "value": "[variables('storageAccountCleanName')]"
-            },
-            "containerName": {
-              "type": "string",
-              "value": "[format('{0}/default/{1}', variables('storageAccountCleanName'), parameters('containerName'))]"
-            },
-            "datastoreName": {
-              "type": "string",
-              "value": "[format('{0}/{1}', parameters('machineLearningName'), parameters('datastoreName'))]"
-            }
-          }
-        }
-      }
-    },
-    {
-      "type": "Microsoft.Resources/deployments",
-      "apiVersion": "2020-10-01",
-      "name": "[format('{0}-open-aks-confcomp', parameters('pairBaseName'))]",
-      "properties": {
-        "expressionEvaluationOptions": {
-          "scope": "inner"
-        },
-        "mode": "Incremental",
-        "parameters": {
-          "machineLearningName": {
-            "value": "[parameters('machineLearningName')]"
-          },
-          "machineLearningRegion": {
-            "value": "[parameters('machineLearningRegion')]"
-          },
-          "aksClusterName": {
-            "value": "[variables('aksClusterNameClean')]"
-          },
-          "amlComputeName": {
-            "value": "[variables('aksClusterNameClean')]"
-          },
-          "computeRegion": {
-            "value": "[parameters('pairRegion')]"
-          },
-          "agentVMSize": {
-            "value": "[parameters('computeSKU')]"
-          },
-          "agentCount": {
-            "value": "[parameters('computeNodes')]"
-          },
-          "computeUaiName": {
-            "value": "[parameters('uaiName')]"
-          },
-          "tags": {
-            "value": "[parameters('tags')]"
-          }
-        },
-        "template": {
-          "$schema": "https://schema.management.azure.com/schemas/2019-04-01/deploymentTemplate.json#",
-          "contentVersion": "1.0.0.0",
-          "metadata": {
-            "_generator": {
-              "name": "bicep",
-<<<<<<< HEAD
-              "version": "0.15.31.15270",
-              "templateHash": "13468167803635894832"
-=======
-              "version": "0.14.85.62628",
-              "templateHash": "501812755943064908"
->>>>>>> c81b8c6e
-            }
-          },
-          "parameters": {
-            "machineLearningName": {
-              "type": "string",
-              "metadata": {
-                "description": "Name of AzureML workspace to attach compute+storage to."
-              }
-            },
-            "machineLearningRegion": {
-              "type": "string",
-              "defaultValue": "[resourceGroup().location]",
-              "metadata": {
-                "description": "The region of the machine learning workspace"
-              }
-            },
-            "aksClusterName": {
-              "type": "string",
-              "metadata": {
-                "description": "The name of the Managed Cluster resource."
-              }
-            },
-            "amlComputeName": {
-              "type": "string",
-              "defaultValue": "[parameters('aksClusterName')]",
-              "metadata": {
-                "description": "How to name this compute in Azure ML"
-              }
-            },
-            "computeRegion": {
-              "type": "string",
-              "metadata": {
-                "description": "Specifies the location of the compute resources."
-              }
-            },
-            "dnsPrefix": {
-              "type": "string",
-              "defaultValue": "[replace(format('dnxprefix-{0}', parameters('aksClusterName')), '-', '')]",
-              "maxLength": 54,
-              "metadata": {
-                "description": "Optional DNS prefix to use with hosted Kubernetes API server FQDN."
-              }
-            },
-            "agentCount": {
-              "type": "int",
-              "defaultValue": 4,
-              "maxValue": 50,
-              "minValue": 1,
-              "metadata": {
-                "description": "The number of nodes for the cluster pool."
-              }
-            },
-            "agentVMSize": {
-              "type": "string",
-              "defaultValue": "Standard_DC4ds_v3",
-              "allowedValues": [
-                "Standard_DC1ds_v3",
-                "Standard_DC2ds_v3",
-                "Standard_DC4ds_v3",
-                "Standard_DC8ds_v3",
-                "Standard_DC16ds_v3",
-                "Standard_DC24ds_v3",
-                "Standard_DC32ds_v3",
-                "Standard_DC48ds_v3",
-                "Standard_DC2as_v5",
-                "Standard_DC4as_v5",
-                "Standard_DC8as_v5",
-                "Standard_DC16as_v5",
-                "Standard_DC32as_v5",
-                "Standard_DC48as_v5",
-                "Standard_DC64as_v5",
-                "Standard_DC96as_v5",
-                "Standard_DC2ads_v5",
-                "Standard_DC4ads_v5",
-                "Standard_DC8ads_v5",
-                "Standard_DC16ads_v5",
-                "Standard_DC32ads_v5",
-                "Standard_DC48ads_v5",
-                "Standard_DC64ads_v5",
-                "Standard_DC96ads_v5"
-              ],
-              "metadata": {
-                "description": "The size of the Virtual Machine."
-              }
-            },
-            "osDiskSizeGB": {
-              "type": "int",
-              "defaultValue": 0,
-              "maxValue": 1023,
-              "minValue": 0,
-              "metadata": {
-                "description": "Disk size (in GB) to provision for each of the agent pool nodes. This value ranges from 0 to 1023. Specifying 0 will apply the default disk size for that agentVMSize."
-              }
-            },
-            "computeUaiName": {
-              "type": "string",
-              "defaultValue": "[format('uai-{0}', parameters('aksClusterName'))]",
-              "metadata": {
-                "description": "Name of the UAI for the compute cluster."
-              }
-            },
-            "tags": {
-              "type": "object",
-              "defaultValue": {},
-              "metadata": {
-                "description": "Tags to curate the resources in Azure."
-              }
-            }
-          },
-          "variables": {
-            "userAssignedIdentities": {
-              "[format('/subscriptions/{0}/resourceGroups/{1}/providers/Microsoft.ManagedIdentity/userAssignedIdentities/{2}', subscription().subscriptionId, resourceGroup().name, parameters('computeUaiName'))]": {}
-            }
-          },
-          "resources": [
-            {
-              "type": "Microsoft.ManagedIdentity/userAssignedIdentities",
-              "apiVersion": "2022-01-31-preview",
-              "name": "[parameters('computeUaiName')]",
-              "location": "[parameters('computeRegion')]",
-              "tags": "[parameters('tags')]"
-            },
-            {
-              "type": "Microsoft.ContainerService/managedClusters",
-              "apiVersion": "2022-05-02-preview",
-              "name": "[parameters('aksClusterName')]",
-              "location": "[parameters('computeRegion')]",
-              "identity": {
-                "type": "UserAssigned",
-                "userAssignedIdentities": "[variables('userAssignedIdentities')]"
-              },
-              "properties": {
-                "dnsPrefix": "[parameters('dnsPrefix')]",
-                "addonProfiles": {
-                  "ACCSGXDevicePlugin": {
-                    "enabled": true,
-                    "config": {
-                      "ACCSGXQuoteHelperEnabled": "false"
-                    }
-                  }
-                },
-                "agentPoolProfiles": [
-                  {
-                    "name": "confcompool",
-                    "count": "[parameters('agentCount')]",
-                    "vmSize": "[parameters('agentVMSize')]",
-                    "osType": "Linux",
-                    "mode": "System",
-                    "osDiskSizeGB": "[parameters('osDiskSizeGB')]"
-                  }
-                ],
-                "apiServerAccessProfile": {
-                  "authorizedIPRanges": [],
-                  "enablePrivateCluster": false,
-                  "enablePrivateClusterPublicFQDN": false,
-                  "enableVnetIntegration": false
-                }
-              },
-              "dependsOn": [
-                "[resourceId('Microsoft.ManagedIdentity/userAssignedIdentities', parameters('computeUaiName'))]"
-              ]
-            },
-            {
-              "type": "Microsoft.Resources/deployments",
-              "apiVersion": "2020-10-01",
-              "name": "[format('deploy-aml-extension-{0}', parameters('aksClusterName'))]",
-              "properties": {
-                "expressionEvaluationOptions": {
-                  "scope": "inner"
-                },
-                "mode": "Incremental",
-                "parameters": {
-                  "clusterName": {
-                    "value": "[parameters('aksClusterName')]"
-                  }
-                },
-                "template": {
-                  "$schema": "https://schema.management.azure.com/schemas/2019-04-01/deploymentTemplate.json#",
-                  "contentVersion": "1.0.0.0",
-                  "metadata": {
-                    "_generator": {
-                      "name": "bicep",
-<<<<<<< HEAD
-                      "version": "0.15.31.15270",
-                      "templateHash": "10383985944467778199"
-=======
-                      "version": "0.14.85.62628",
-                      "templateHash": "5119649280313860161"
->>>>>>> c81b8c6e
-                    }
-                  },
-                  "parameters": {
-                    "clusterName": {
-                      "type": "string",
-                      "metadata": {
-                        "description": "Name of the AKS cluster in the resource group."
-                      }
-                    },
-                    "clusterAdminUAIName": {
-                      "type": "string",
-                      "defaultValue": "[format('uai-admin-{0}', parameters('clusterName'))]",
-                      "metadata": {
-                        "description": "DeploymentScript needs a UAI with permissions to install extension on AKS."
-                      }
-                    },
-                    "createNewAdminIdentity": {
-                      "type": "bool",
-                      "defaultValue": true,
-                      "metadata": {
-                        "description": "Create or reuse an existing UAI (see clusterAdminUAIName)."
-                      }
-                    },
-                    "extensionDeploymentName": {
-                      "type": "string",
-                      "defaultValue": "azmlext"
-                    },
-                    "enableTraining": {
-                      "type": "bool",
-                      "defaultValue": true,
-                      "metadata": {
-                        "description": "Must be set to True for AzureML extension deployment with Machine Learning model training and batch scoring support."
-                      }
-                    },
-                    "enableInference": {
-                      "type": "bool",
-                      "defaultValue": false,
-                      "metadata": {
-                        "description": "Must be set to True for AzureML extension deployment with Machine Learning inference support."
-                      }
-                    },
-                    "inferenceRouterServiceType": {
-                      "type": "string",
-                      "defaultValue": "loadBalancer",
-                      "allowedValues": [
-                        "loadBalancer",
-                        "nodePort",
-                        "clusterIP"
-                      ],
-                      "metadata": {
-                        "description": "Required if enableInference=True."
-                      }
-                    },
-                    "allowInsecureConnections": {
-                      "type": "bool",
-                      "defaultValue": true,
-                      "metadata": {
-                        "description": "Can be set to True to use inference HTTP endpoints for development or test purposes."
-                      }
-                    },
-                    "internalLoadBalancerProvider": {
-                      "type": "string",
-                      "defaultValue": "azure",
-                      "metadata": {
-                        "description": "Set to azure to allow the inference router using internal load balancer. This config is only applicable for Azure Kubernetes Service(AKS) cluster now."
-                      }
-                    },
-                    "inferenceLoadBalancerHA": {
-                      "type": "bool",
-                      "defaultValue": false,
-                      "metadata": {
-                        "description": "To ensure high availability of azureml-fe routing service (for clusters with 3 nodes or more)."
-                      }
-                    },
-                    "installNvidiaDevicePlugin": {
-                      "type": "bool",
-                      "defaultValue": false,
-                      "metadata": {
-                        "description": "To enable ML workloads on NVIDIA GPU hardware."
-                      }
-                    },
-                    "installPromOp": {
-                      "type": "bool",
-                      "defaultValue": true,
-                      "metadata": {
-                        "description": "AzureML extension needs prometheus operator to manage prometheus. Set to False to reuse the existing prometheus operator."
-                      }
-                    },
-                    "installVolcano": {
-                      "type": "bool",
-                      "defaultValue": true,
-                      "metadata": {
-                        "description": "AzureML extension needs volcano scheduler to schedule the job. Set to False to reuse existing volcano scheduler."
-                      }
-                    },
-                    "installDcgmExporter": {
-                      "type": "bool",
-                      "defaultValue": false,
-                      "metadata": {
-                        "description": "Dcgm-exporter can expose GPU metrics for AzureML workloads, which can be monitored in Azure portal. Set installDcgmExporter to True to install dcgm-exporter."
-                      }
-                    }
-                  },
-                  "variables": {
-                    "aksExtensionInstallRoleId": "b24988ac-6180-42a0-ab88-20f7382dd24c"
-                  },
-                  "resources": [
-                    {
-                      "condition": "[parameters('createNewAdminIdentity')]",
-                      "type": "Microsoft.ManagedIdentity/userAssignedIdentities",
-                      "apiVersion": "2022-01-31-preview",
-                      "name": "[parameters('clusterAdminUAIName')]",
-                      "location": "[resourceGroup().location]"
-                    },
-                    {
-                      "type": "Microsoft.Authorization/roleAssignments",
-                      "apiVersion": "2022-04-01",
-                      "scope": "[format('Microsoft.ContainerService/managedClusters/{0}', parameters('clusterName'))]",
-                      "name": "[guid(resourceGroup().id, resourceId('Microsoft.ContainerService/managedClusters', parameters('clusterName')), variables('aksExtensionInstallRoleId'))]",
-                      "properties": {
-                        "roleDefinitionId": "[format('/subscriptions/{0}/providers/Microsoft.Authorization/roleDefinitions/{1}', subscription().subscriptionId, variables('aksExtensionInstallRoleId'))]",
-                        "principalId": "[if(parameters('createNewAdminIdentity'), reference(resourceId('Microsoft.ManagedIdentity/userAssignedIdentities', parameters('clusterAdminUAIName')), '2022-01-31-preview').principalId, reference(resourceId('Microsoft.ManagedIdentity/userAssignedIdentities', parameters('clusterAdminUAIName')), '2022-01-31-preview').principalId)]",
-                        "principalType": "ServicePrincipal"
-                      },
-                      "dependsOn": [
-                        "[resourceId('Microsoft.ManagedIdentity/userAssignedIdentities', parameters('clusterAdminUAIName'))]"
-                      ]
-                    },
-                    {
-                      "type": "Microsoft.Resources/deploymentScripts",
-                      "apiVersion": "2020-10-01",
-                      "name": "[format('deploy-aks-azureml-extensions-to-{0}', parameters('clusterName'))]",
-                      "location": "[resourceGroup().location]",
-                      "kind": "AzureCLI",
-                      "identity": {
-                        "type": "UserAssigned",
-                        "userAssignedIdentities": {
-                          "[format('/subscriptions/{0}/resourceGroups/{1}/providers/Microsoft.ManagedIdentity/userAssignedIdentities/{2}', subscription().subscriptionId, resourceGroup().name, parameters('clusterAdminUAIName'))]": {}
-                        }
-                      },
-                      "properties": {
-                        "azCliVersion": "2.40.0",
-                        "cleanupPreference": "OnSuccess",
-                        "retentionInterval": "P1D",
-                        "scriptContent": "[format('az extension add --name k8s-extension; az k8s-extension create --name {0} --extension-type Microsoft.AzureML.Kubernetes --config enableTraining={1} enableInference={2} inferenceRouterServiceType={3} allowInsecureConnections={4} internalLoadBalancerProvider={5} inferenceLoadBalancerHA={6} installNvidiaDevicePlugin={7} installPromOp={8} installVolcano={9} installDcgmExporter={10} --cluster-type managedClusters --cluster-name {11} --scope cluster --resource-group {12}', parameters('extensionDeploymentName'), parameters('enableTraining'), parameters('enableInference'), parameters('inferenceRouterServiceType'), parameters('allowInsecureConnections'), parameters('internalLoadBalancerProvider'), parameters('inferenceLoadBalancerHA'), parameters('installNvidiaDevicePlugin'), parameters('installPromOp'), parameters('installVolcano'), parameters('installDcgmExporter'), parameters('clusterName'), resourceGroup().name)]",
-                        "timeout": "P1D"
-                      },
-                      "dependsOn": [
-                        "[resourceId('Microsoft.ManagedIdentity/userAssignedIdentities', parameters('clusterAdminUAIName'))]"
-                      ]
-                    }
-                  ]
-                }
-              },
-              "dependsOn": [
-                "[resourceId('Microsoft.ContainerService/managedClusters', parameters('aksClusterName'))]"
-              ]
-            },
-            {
-              "type": "Microsoft.Resources/deployments",
-              "apiVersion": "2020-10-01",
-              "name": "[format('attach-{0}-to-aml-{1}', parameters('aksClusterName'), parameters('machineLearningName'))]",
-              "properties": {
-                "expressionEvaluationOptions": {
-                  "scope": "inner"
-                },
-                "mode": "Incremental",
-                "parameters": {
-                  "machineLearningName": {
-                    "value": "[parameters('machineLearningName')]"
-                  },
-                  "machineLearningRegion": {
-                    "value": "[parameters('machineLearningRegion')]"
-                  },
-                  "aksResourceId": {
-                    "value": "[resourceId('Microsoft.ContainerService/managedClusters', parameters('aksClusterName'))]"
-                  },
-                  "aksRegion": {
-                    "value": "[reference(resourceId('Microsoft.ContainerService/managedClusters', parameters('aksClusterName')), '2022-05-02-preview', 'full').location]"
-                  },
-                  "amlComputeName": {
-                    "value": "[parameters('amlComputeName')]"
-                  },
-                  "computeUaiName": {
-                    "value": "[parameters('computeUaiName')]"
-                  }
-                },
-                "template": {
-                  "$schema": "https://schema.management.azure.com/schemas/2019-04-01/deploymentTemplate.json#",
-                  "contentVersion": "1.0.0.0",
-                  "metadata": {
-                    "_generator": {
-                      "name": "bicep",
-<<<<<<< HEAD
-                      "version": "0.15.31.15270",
-                      "templateHash": "14967478400980077946"
-=======
-                      "version": "0.14.85.62628",
-                      "templateHash": "13309880359552726590"
->>>>>>> c81b8c6e
-                    }
-                  },
-                  "parameters": {
-                    "machineLearningName": {
-                      "type": "string",
-                      "metadata": {
-                        "description": "Name of AzureML workspace to attach compute+storage to."
-                      }
-                    },
-                    "machineLearningRegion": {
-                      "type": "string",
-                      "defaultValue": "[resourceGroup().location]",
-                      "metadata": {
-                        "description": "The region of the machine learning workspace"
-                      }
-                    },
-                    "aksResourceId": {
-                      "type": "string",
-                      "metadata": {
-                        "description": "Resource ID of the AKS cluster."
-                      }
-                    },
-                    "aksRegion": {
-                      "type": "string",
-                      "metadata": {
-                        "description": "Region of the AKS cluster."
-                      }
-                    },
-                    "amlComputeName": {
-                      "type": "string",
-                      "metadata": {
-                        "description": "How to name this compute in Azure ML"
-                      }
-                    },
-                    "computeUaiName": {
-                      "type": "string",
-                      "metadata": {
-                        "description": "Name of the existing UAI for the compute cluster."
-                      }
-                    }
-                  },
-                  "variables": {
-                    "userAssignedIdentities": {
-                      "[format('/subscriptions/{0}/resourceGroups/{1}/providers/Microsoft.ManagedIdentity/userAssignedIdentities/{2}', subscription().subscriptionId, resourceGroup().name, parameters('computeUaiName'))]": {}
-                    }
-                  },
-                  "resources": [
-                    {
-                      "type": "Microsoft.MachineLearningServices/workspaces/computes",
-                      "apiVersion": "2021-01-01",
-                      "name": "[format('{0}/{1}', parameters('machineLearningName'), parameters('amlComputeName'))]",
-                      "location": "[parameters('machineLearningRegion')]",
-                      "identity": {
-                        "type": "UserAssigned",
-                        "userAssignedIdentities": "[variables('userAssignedIdentities')]"
-                      },
-                      "properties": {
-                        "computeType": "Kubernetes",
-                        "computeLocation": "[parameters('aksRegion')]",
-                        "resourceId": "[parameters('aksResourceId')]",
-                        "description": "AKS cluster attached to AzureML workspace",
-                        "properties": {}
-                      }
-                    }
-                  ],
-                  "outputs": {
-                    "identityPrincipalId": {
-                      "type": "string",
-                      "value": "[reference(resourceId('Microsoft.ManagedIdentity/userAssignedIdentities', parameters('computeUaiName')), '2022-01-31-preview').principalId]"
-                    },
-                    "compute": {
-                      "type": "string",
-                      "value": "[parameters('amlComputeName')]"
-                    }
-                  }
-                }
-              },
-              "dependsOn": [
-                "[resourceId('Microsoft.ContainerService/managedClusters', parameters('aksClusterName'))]",
-                "[resourceId('Microsoft.Resources/deployments', format('deploy-aml-extension-{0}', parameters('aksClusterName')))]"
-              ]
-            }
-          ],
-          "outputs": {
-            "identityPrincipalId": {
-              "type": "string",
-              "value": "[reference(resourceId('Microsoft.ManagedIdentity/userAssignedIdentities', parameters('computeUaiName')), '2022-01-31-preview').principalId]"
-            },
-            "compute": {
-              "type": "string",
-              "value": "[parameters('amlComputeName')]"
-            },
-            "region": {
-              "type": "string",
-              "value": "[parameters('computeRegion')]"
-            },
-            "aksControlPlaneFQDN": {
-              "type": "string",
-              "value": "[reference(resourceId('Microsoft.ContainerService/managedClusters', parameters('aksClusterName')), '2022-05-02-preview').fqdn]"
-            },
-            "aksId": {
-              "type": "string",
-              "value": "[resourceId('Microsoft.ContainerService/managedClusters', parameters('aksClusterName'))]"
-            }
-          }
-        }
-      }
-    },
-    {
-      "condition": "[parameters('applyDefaultPermissions')]",
-      "type": "Microsoft.Resources/deployments",
-      "apiVersion": "2020-10-01",
-      "name": "[format('{0}-internal-rw-perms', parameters('pairBaseName'))]",
-      "properties": {
-        "expressionEvaluationOptions": {
-          "scope": "inner"
-        },
-        "mode": "Incremental",
-        "parameters": {
-          "storageAccountName": {
-            "value": "[reference(resourceId('Microsoft.Resources/deployments', format('{0}-open-storage', parameters('pairBaseName'))), '2020-10-01').outputs.storageName.value]"
-          },
-          "identityPrincipalId": {
-            "value": "[reference(resourceId('Microsoft.Resources/deployments', format('{0}-open-aks-confcomp', parameters('pairBaseName'))), '2020-10-01').outputs.identityPrincipalId.value]"
-          }
-        },
-        "template": {
-          "$schema": "https://schema.management.azure.com/schemas/2019-04-01/deploymentTemplate.json#",
-          "contentVersion": "1.0.0.0",
-          "metadata": {
-            "_generator": {
-              "name": "bicep",
-<<<<<<< HEAD
-              "version": "0.15.31.15270",
-              "templateHash": "311557695575905791"
-=======
-              "version": "0.14.85.62628",
-              "templateHash": "7765934047439622108"
->>>>>>> c81b8c6e
-            }
-          },
-          "parameters": {
-            "storageAccountName": {
-              "type": "string",
-              "metadata": {
-                "description": "Full path to storage"
-              }
-            },
-            "identityPrincipalId": {
-              "type": "string",
-              "metadata": {
-                "description": "PrincipalId of the managed identity"
-              }
-            },
-            "computeToStorageRoles": {
-              "type": "array",
-              "defaultValue": [
-                "ba92f5b4-2d11-453d-a403-e96b0029c9fe",
-                "81a9662b-bebf-436f-a333-f67b29880f12",
-                "c12c1c16-33a1-487b-954d-41c89c60f349"
-              ],
-              "metadata": {
-                "description": "Role definition IDs for the compute towards the internal storage"
-              }
-            }
-          },
-          "resources": [
-            {
-              "copy": {
-                "name": "roleAssignments",
-                "count": "[length(parameters('computeToStorageRoles'))]"
-              },
-              "type": "Microsoft.Authorization/roleAssignments",
-              "apiVersion": "2022-04-01",
-              "scope": "[format('Microsoft.Storage/storageAccounts/{0}', parameters('storageAccountName'))]",
-              "name": "[guid(resourceGroup().id, resourceId('Microsoft.Storage/storageAccounts', parameters('storageAccountName')), parameters('identityPrincipalId'), parameters('computeToStorageRoles')[copyIndex()])]",
-              "properties": {
-                "roleDefinitionId": "[format('/subscriptions/{0}/providers/Microsoft.Authorization/roleDefinitions/{1}', subscription().subscriptionId, parameters('computeToStorageRoles')[copyIndex()])]",
-                "principalId": "[parameters('identityPrincipalId')]",
-                "principalType": "ServicePrincipal"
-              }
-            }
-          ]
-        }
-      },
-      "dependsOn": [
-        "[resourceId('Microsoft.Resources/deployments', format('{0}-open-aks-confcomp', parameters('pairBaseName')))]",
-        "[resourceId('Microsoft.Resources/deployments', format('{0}-open-storage', parameters('pairBaseName')))]"
-      ]
-    }
-  ],
-  "outputs": {
-    "identityPrincipalId": {
-      "type": "string",
-      "value": "[reference(resourceId('Microsoft.Resources/deployments', format('{0}-open-aks-confcomp', parameters('pairBaseName'))), '2020-10-01').outputs.identityPrincipalId.value]"
-    },
-    "storageName": {
-      "type": "string",
-      "value": "[reference(resourceId('Microsoft.Resources/deployments', format('{0}-open-storage', parameters('pairBaseName'))), '2020-10-01').outputs.storageName.value]"
-    },
-    "storageServiceId": {
-      "type": "string",
-      "value": "[reference(resourceId('Microsoft.Resources/deployments', format('{0}-open-storage', parameters('pairBaseName'))), '2020-10-01').outputs.storageId.value]"
-    },
-    "computeName": {
-      "type": "string",
-      "value": "[reference(resourceId('Microsoft.Resources/deployments', format('{0}-open-aks-confcomp', parameters('pairBaseName'))), '2020-10-01').outputs.compute.value]"
-    },
-    "region": {
-      "type": "string",
-      "value": "[parameters('pairRegion')]"
-    }
-  }
+{
+  "$schema": "https://schema.management.azure.com/schemas/2019-04-01/deploymentTemplate.json#",
+  "contentVersion": "1.0.0.0",
+  "metadata": {
+    "_generator": {
+      "name": "bicep",
+      "version": "0.14.85.62628",
+      "templateHash": "15133646902493684211"
+    }
+  },
+  "parameters": {
+    "machineLearningName": {
+      "type": "string",
+      "metadata": {
+        "description": "Name of AzureML workspace to attach compute+storage to."
+      }
+    },
+    "machineLearningRegion": {
+      "type": "string",
+      "defaultValue": "[resourceGroup().location]",
+      "metadata": {
+        "description": "The region of the machine learning workspace"
+      }
+    },
+    "pairRegion": {
+      "type": "string",
+      "defaultValue": "[resourceGroup().location]",
+      "metadata": {
+        "description": "Specifies the location of the pair resources."
+      }
+    },
+    "pairBaseName": {
+      "type": "string",
+      "metadata": {
+        "description": "Base name used for creating all pair resources."
+      }
+    },
+    "storageAccountName": {
+      "type": "string",
+      "defaultValue": "[replace(format('st{0}', parameters('pairBaseName')), '-', '')]",
+      "metadata": {
+        "description": "Name of the storage account resource to create for the pair"
+      }
+    },
+    "datastoreName": {
+      "type": "string",
+      "defaultValue": "[replace(format('datastore_{0}', parameters('pairBaseName')), '-', '_')]",
+      "metadata": {
+        "description": "Name of the datastore for attaching the storage to the AzureML workspace."
+      }
+    },
+    "aksClusterName": {
+      "type": "string",
+      "defaultValue": "[format('aks-{0}', parameters('pairBaseName'))]",
+      "metadata": {
+        "description": "The name of the Managed Cluster resource."
+      }
+    },
+    "computeSKU": {
+      "type": "string",
+      "defaultValue": "Standard_DC4ds_v3",
+      "allowedValues": [
+        "Standard_DC1ds_v3",
+        "Standard_DC2ds_v3",
+        "Standard_DC4ds_v3",
+        "Standard_DC8ds_v3",
+        "Standard_DC16ds_v3",
+        "Standard_DC24ds_v3",
+        "Standard_DC32ds_v3",
+        "Standard_DC48ds_v3",
+        "Standard_DC2as_v5",
+        "Standard_DC4as_v5",
+        "Standard_DC8as_v5",
+        "Standard_DC16as_v5",
+        "Standard_DC32as_v5",
+        "Standard_DC48as_v5",
+        "Standard_DC64as_v5",
+        "Standard_DC96as_v5",
+        "Standard_DC2ads_v5",
+        "Standard_DC4ads_v5",
+        "Standard_DC8ads_v5",
+        "Standard_DC16ads_v5",
+        "Standard_DC32ads_v5",
+        "Standard_DC48ads_v5",
+        "Standard_DC64ads_v5",
+        "Standard_DC96ads_v5"
+      ],
+      "metadata": {
+        "description": "VM size for the compute cluster."
+      }
+    },
+    "computeNodes": {
+      "type": "int",
+      "defaultValue": 4,
+      "maxValue": 50,
+      "minValue": 1,
+      "metadata": {
+        "description": "VM nodes for the compute cluster"
+      }
+    },
+    "uaiName": {
+      "type": "string",
+      "defaultValue": "[format('uai-{0}', parameters('aksClusterName'))]",
+      "metadata": {
+        "description": "Name of the UAI for the pair compute cluster"
+      }
+    },
+    "applyDefaultPermissions": {
+      "type": "bool",
+      "defaultValue": true,
+      "metadata": {
+        "description": "Allow compute cluster to access storage account with R/W permissions (using UAI)"
+      }
+    },
+    "tags": {
+      "type": "object",
+      "defaultValue": {},
+      "metadata": {
+        "description": "Tags to curate the resources in Azure."
+      }
+    }
+  },
+  "variables": {
+    "aksClusterNameClean": "[substring(parameters('aksClusterName'), 0, min(length(parameters('aksClusterName')), 16))]"
+  },
+  "resources": [
+    {
+      "type": "Microsoft.Resources/deployments",
+      "apiVersion": "2020-10-01",
+      "name": "[format('{0}-open-storage', parameters('pairBaseName'))]",
+      "properties": {
+        "expressionEvaluationOptions": {
+          "scope": "inner"
+        },
+        "mode": "Incremental",
+        "parameters": {
+          "machineLearningName": {
+            "value": "[parameters('machineLearningName')]"
+          },
+          "machineLearningRegion": {
+            "value": "[parameters('machineLearningRegion')]"
+          },
+          "storageName": {
+            "value": "[parameters('storageAccountName')]"
+          },
+          "storageRegion": {
+            "value": "[parameters('pairRegion')]"
+          },
+          "datastoreName": {
+            "value": "[parameters('datastoreName')]"
+          },
+          "publicNetworkAccess": {
+            "value": "Enabled"
+          },
+          "tags": {
+            "value": "[parameters('tags')]"
+          }
+        },
+        "template": {
+          "$schema": "https://schema.management.azure.com/schemas/2019-04-01/deploymentTemplate.json#",
+          "contentVersion": "1.0.0.0",
+          "metadata": {
+            "_generator": {
+              "name": "bicep",
+              "version": "0.14.85.62628",
+              "templateHash": "8073065165220131475"
+            }
+          },
+          "parameters": {
+            "machineLearningName": {
+              "type": "string",
+              "metadata": {
+                "description": "Name of AzureML workspace to attach compute+storage to."
+              }
+            },
+            "machineLearningRegion": {
+              "type": "string",
+              "defaultValue": "[resourceGroup().location]",
+              "metadata": {
+                "description": "The region of the machine learning workspace"
+              }
+            },
+            "storageName": {
+              "type": "string",
+              "metadata": {
+                "description": "Name of the storage account"
+              }
+            },
+            "storageRegion": {
+              "type": "string",
+              "metadata": {
+                "description": "Azure region of the storage to create"
+              }
+            },
+            "storageSKU": {
+              "type": "string",
+              "defaultValue": "Standard_LRS",
+              "metadata": {
+                "description": "Storage SKU"
+              },
+              "allowedValues": [
+                "Standard_LRS",
+                "Standard_ZRS",
+                "Standard_GRS",
+                "Standard_GZRS",
+                "Standard_RAGRS",
+                "Standard_RAGZRS",
+                "Premium_LRS",
+                "Premium_ZRS"
+              ]
+            },
+            "containerName": {
+              "type": "string",
+              "defaultValue": "private",
+              "metadata": {
+                "description": "Name of the storage container resource to create for the pair"
+              }
+            },
+            "datastoreName": {
+              "type": "string",
+              "defaultValue": "[replace(format('datastore_{0}', parameters('storageName')), '-', '_')]",
+              "metadata": {
+                "description": "Name of the datastore for attaching the storage to the AzureML workspace."
+              }
+            },
+            "subnetIds": {
+              "type": "array",
+              "defaultValue": [],
+              "metadata": {
+                "description": "Resource ID of the subnets allowed into this storage"
+              }
+            },
+            "publicNetworkAccess": {
+              "type": "string",
+              "defaultValue": "Disabled",
+              "metadata": {
+                "description": "Allow or disallow public network access to Storage Account."
+              },
+              "allowedValues": [
+                "Enabled",
+                "vNetOnly",
+                "Disabled"
+              ]
+            },
+            "tags": {
+              "type": "object",
+              "defaultValue": {},
+              "metadata": {
+                "description": "Tags to add to the resources"
+              }
+            }
+          },
+          "variables": {
+            "storageNameCleaned": "[replace(parameters('storageName'), '-', '')]",
+            "storageAccountCleanName": "[substring(variables('storageNameCleaned'), 0, min(length(variables('storageNameCleaned')), 24))]",
+            "storageAllowedSubnetIds": "[if(equals(parameters('publicNetworkAccess'), 'Enabled'), createArray(), parameters('subnetIds'))]",
+            "storagedefaultAction": "[if(equals(parameters('publicNetworkAccess'), 'Enabled'), 'Allow', 'Deny')]",
+            "storagepublicNetworkAccess": "[if(equals(parameters('publicNetworkAccess'), 'Disabled'), 'Disabled', 'Enabled')]"
+          },
+          "resources": [
+            {
+              "type": "Microsoft.Storage/storageAccounts",
+              "apiVersion": "2022-05-01",
+              "name": "[variables('storageAccountCleanName')]",
+              "location": "[parameters('storageRegion')]",
+              "tags": "[parameters('tags')]",
+              "sku": {
+                "name": "[parameters('storageSKU')]"
+              },
+              "kind": "StorageV2",
+              "properties": {
+                "accessTier": "Hot",
+                "allowBlobPublicAccess": false,
+                "allowCrossTenantReplication": false,
+                "allowedCopyScope": "PrivateLink",
+                "allowSharedKeyAccess": true,
+                "networkAcls": {
+                  "copy": [
+                    {
+                      "name": "virtualNetworkRules",
+                      "count": "[length(variables('storageAllowedSubnetIds'))]",
+                      "input": {
+                        "id": "[variables('storageAllowedSubnetIds')[copyIndex('virtualNetworkRules')]]",
+                        "action": "Allow"
+                      }
+                    }
+                  ],
+                  "bypass": "AzureServices",
+                  "defaultAction": "[variables('storagedefaultAction')]",
+                  "resourceAccessRules": []
+                },
+                "publicNetworkAccess": "[variables('storagepublicNetworkAccess')]",
+                "routingPreference": {
+                  "routingChoice": "MicrosoftRouting",
+                  "publishMicrosoftEndpoints": true
+                },
+                "encryption": {
+                  "keySource": "Microsoft.Storage",
+                  "requireInfrastructureEncryption": false,
+                  "services": {
+                    "blob": {
+                      "enabled": true,
+                      "keyType": "Account"
+                    },
+                    "file": {
+                      "enabled": true,
+                      "keyType": "Account"
+                    },
+                    "queue": {
+                      "enabled": true,
+                      "keyType": "Service"
+                    },
+                    "table": {
+                      "enabled": true,
+                      "keyType": "Service"
+                    }
+                  }
+                },
+                "isHnsEnabled": false,
+                "isNfsV3Enabled": false,
+                "isLocalUserEnabled": false,
+                "isSftpEnabled": false,
+                "keyPolicy": {
+                  "keyExpirationPeriodInDays": 7
+                },
+                "largeFileSharesState": "Disabled",
+                "minimumTlsVersion": "TLS1_2",
+                "supportsHttpsTrafficOnly": true
+              }
+            },
+            {
+              "type": "Microsoft.Storage/storageAccounts/blobServices/containers",
+              "apiVersion": "2022-05-01",
+              "name": "[format('{0}/default/{1}', variables('storageAccountCleanName'), parameters('containerName'))]",
+              "properties": {
+                "metadata": {},
+                "publicAccess": "None"
+              },
+              "dependsOn": [
+                "[resourceId('Microsoft.Storage/storageAccounts', variables('storageAccountCleanName'))]"
+              ]
+            },
+            {
+              "type": "Microsoft.MachineLearningServices/workspaces/datastores",
+              "apiVersion": "2022-06-01-preview",
+              "name": "[format('{0}/{1}', parameters('machineLearningName'), parameters('datastoreName'))]",
+              "properties": {
+                "tags": "[parameters('tags')]",
+                "credentials": {
+                  "credentialsType": "None"
+                },
+                "description": "[format('Private storage in region {0}', parameters('storageRegion'))]",
+                "properties": {},
+                "datastoreType": "AzureBlob",
+                "accountName": "[variables('storageAccountCleanName')]",
+                "containerName": "[parameters('containerName')]",
+                "resourceGroup": "[resourceGroup().name]",
+                "subscriptionId": "[subscription().subscriptionId]"
+              },
+              "dependsOn": [
+                "[resourceId('Microsoft.Storage/storageAccounts/blobServices/containers', split(format('{0}/default/{1}', variables('storageAccountCleanName'), parameters('containerName')), '/')[0], split(format('{0}/default/{1}', variables('storageAccountCleanName'), parameters('containerName')), '/')[1], split(format('{0}/default/{1}', variables('storageAccountCleanName'), parameters('containerName')), '/')[2])]",
+                "[resourceId('Microsoft.Storage/storageAccounts', variables('storageAccountCleanName'))]"
+              ]
+            }
+          ],
+          "outputs": {
+            "storageId": {
+              "type": "string",
+              "value": "[resourceId('Microsoft.Storage/storageAccounts', variables('storageAccountCleanName'))]"
+            },
+            "storageName": {
+              "type": "string",
+              "value": "[variables('storageAccountCleanName')]"
+            },
+            "containerName": {
+              "type": "string",
+              "value": "[format('{0}/default/{1}', variables('storageAccountCleanName'), parameters('containerName'))]"
+            },
+            "datastoreName": {
+              "type": "string",
+              "value": "[format('{0}/{1}', parameters('machineLearningName'), parameters('datastoreName'))]"
+            }
+          }
+        }
+      }
+    },
+    {
+      "type": "Microsoft.Resources/deployments",
+      "apiVersion": "2020-10-01",
+      "name": "[format('{0}-open-aks-confcomp', parameters('pairBaseName'))]",
+      "properties": {
+        "expressionEvaluationOptions": {
+          "scope": "inner"
+        },
+        "mode": "Incremental",
+        "parameters": {
+          "machineLearningName": {
+            "value": "[parameters('machineLearningName')]"
+          },
+          "machineLearningRegion": {
+            "value": "[parameters('machineLearningRegion')]"
+          },
+          "aksClusterName": {
+            "value": "[variables('aksClusterNameClean')]"
+          },
+          "amlComputeName": {
+            "value": "[variables('aksClusterNameClean')]"
+          },
+          "computeRegion": {
+            "value": "[parameters('pairRegion')]"
+          },
+          "agentVMSize": {
+            "value": "[parameters('computeSKU')]"
+          },
+          "agentCount": {
+            "value": "[parameters('computeNodes')]"
+          },
+          "computeUaiName": {
+            "value": "[parameters('uaiName')]"
+          },
+          "tags": {
+            "value": "[parameters('tags')]"
+          }
+        },
+        "template": {
+          "$schema": "https://schema.management.azure.com/schemas/2019-04-01/deploymentTemplate.json#",
+          "contentVersion": "1.0.0.0",
+          "metadata": {
+            "_generator": {
+              "name": "bicep",
+              "version": "0.14.85.62628",
+              "templateHash": "501812755943064908"
+            }
+          },
+          "parameters": {
+            "machineLearningName": {
+              "type": "string",
+              "metadata": {
+                "description": "Name of AzureML workspace to attach compute+storage to."
+              }
+            },
+            "machineLearningRegion": {
+              "type": "string",
+              "defaultValue": "[resourceGroup().location]",
+              "metadata": {
+                "description": "The region of the machine learning workspace"
+              }
+            },
+            "aksClusterName": {
+              "type": "string",
+              "metadata": {
+                "description": "The name of the Managed Cluster resource."
+              }
+            },
+            "amlComputeName": {
+              "type": "string",
+              "defaultValue": "[parameters('aksClusterName')]",
+              "metadata": {
+                "description": "How to name this compute in Azure ML"
+              }
+            },
+            "computeRegion": {
+              "type": "string",
+              "metadata": {
+                "description": "Specifies the location of the compute resources."
+              }
+            },
+            "dnsPrefix": {
+              "type": "string",
+              "defaultValue": "[replace(format('dnxprefix-{0}', parameters('aksClusterName')), '-', '')]",
+              "maxLength": 54,
+              "metadata": {
+                "description": "Optional DNS prefix to use with hosted Kubernetes API server FQDN."
+              }
+            },
+            "agentCount": {
+              "type": "int",
+              "defaultValue": 4,
+              "maxValue": 50,
+              "minValue": 1,
+              "metadata": {
+                "description": "The number of nodes for the cluster pool."
+              }
+            },
+            "agentVMSize": {
+              "type": "string",
+              "defaultValue": "Standard_DC4ds_v3",
+              "allowedValues": [
+                "Standard_DC1ds_v3",
+                "Standard_DC2ds_v3",
+                "Standard_DC4ds_v3",
+                "Standard_DC8ds_v3",
+                "Standard_DC16ds_v3",
+                "Standard_DC24ds_v3",
+                "Standard_DC32ds_v3",
+                "Standard_DC48ds_v3",
+                "Standard_DC2as_v5",
+                "Standard_DC4as_v5",
+                "Standard_DC8as_v5",
+                "Standard_DC16as_v5",
+                "Standard_DC32as_v5",
+                "Standard_DC48as_v5",
+                "Standard_DC64as_v5",
+                "Standard_DC96as_v5",
+                "Standard_DC2ads_v5",
+                "Standard_DC4ads_v5",
+                "Standard_DC8ads_v5",
+                "Standard_DC16ads_v5",
+                "Standard_DC32ads_v5",
+                "Standard_DC48ads_v5",
+                "Standard_DC64ads_v5",
+                "Standard_DC96ads_v5"
+              ],
+              "metadata": {
+                "description": "The size of the Virtual Machine."
+              }
+            },
+            "osDiskSizeGB": {
+              "type": "int",
+              "defaultValue": 0,
+              "maxValue": 1023,
+              "minValue": 0,
+              "metadata": {
+                "description": "Disk size (in GB) to provision for each of the agent pool nodes. This value ranges from 0 to 1023. Specifying 0 will apply the default disk size for that agentVMSize."
+              }
+            },
+            "computeUaiName": {
+              "type": "string",
+              "defaultValue": "[format('uai-{0}', parameters('aksClusterName'))]",
+              "metadata": {
+                "description": "Name of the UAI for the compute cluster."
+              }
+            },
+            "tags": {
+              "type": "object",
+              "defaultValue": {},
+              "metadata": {
+                "description": "Tags to curate the resources in Azure."
+              }
+            }
+          },
+          "variables": {
+            "userAssignedIdentities": {
+              "[format('/subscriptions/{0}/resourceGroups/{1}/providers/Microsoft.ManagedIdentity/userAssignedIdentities/{2}', subscription().subscriptionId, resourceGroup().name, parameters('computeUaiName'))]": {}
+            }
+          },
+          "resources": [
+            {
+              "type": "Microsoft.ManagedIdentity/userAssignedIdentities",
+              "apiVersion": "2022-01-31-preview",
+              "name": "[parameters('computeUaiName')]",
+              "location": "[parameters('computeRegion')]",
+              "tags": "[parameters('tags')]"
+            },
+            {
+              "type": "Microsoft.ContainerService/managedClusters",
+              "apiVersion": "2022-05-02-preview",
+              "name": "[parameters('aksClusterName')]",
+              "location": "[parameters('computeRegion')]",
+              "identity": {
+                "type": "UserAssigned",
+                "userAssignedIdentities": "[variables('userAssignedIdentities')]"
+              },
+              "properties": {
+                "dnsPrefix": "[parameters('dnsPrefix')]",
+                "addonProfiles": {
+                  "ACCSGXDevicePlugin": {
+                    "enabled": true,
+                    "config": {
+                      "ACCSGXQuoteHelperEnabled": "false"
+                    }
+                  }
+                },
+                "agentPoolProfiles": [
+                  {
+                    "name": "confcompool",
+                    "count": "[parameters('agentCount')]",
+                    "vmSize": "[parameters('agentVMSize')]",
+                    "osType": "Linux",
+                    "mode": "System",
+                    "osDiskSizeGB": "[parameters('osDiskSizeGB')]"
+                  }
+                ],
+                "apiServerAccessProfile": {
+                  "authorizedIPRanges": [],
+                  "enablePrivateCluster": false,
+                  "enablePrivateClusterPublicFQDN": false,
+                  "enableVnetIntegration": false
+                }
+              },
+              "dependsOn": [
+                "[resourceId('Microsoft.ManagedIdentity/userAssignedIdentities', parameters('computeUaiName'))]"
+              ]
+            },
+            {
+              "type": "Microsoft.Resources/deployments",
+              "apiVersion": "2020-10-01",
+              "name": "[format('deploy-aml-extension-{0}', parameters('aksClusterName'))]",
+              "properties": {
+                "expressionEvaluationOptions": {
+                  "scope": "inner"
+                },
+                "mode": "Incremental",
+                "parameters": {
+                  "clusterName": {
+                    "value": "[parameters('aksClusterName')]"
+                  }
+                },
+                "template": {
+                  "$schema": "https://schema.management.azure.com/schemas/2019-04-01/deploymentTemplate.json#",
+                  "contentVersion": "1.0.0.0",
+                  "metadata": {
+                    "_generator": {
+                      "name": "bicep",
+                      "version": "0.14.85.62628",
+                      "templateHash": "5119649280313860161"
+                    }
+                  },
+                  "parameters": {
+                    "clusterName": {
+                      "type": "string",
+                      "metadata": {
+                        "description": "Name of the AKS cluster in the resource group."
+                      }
+                    },
+                    "clusterAdminUAIName": {
+                      "type": "string",
+                      "defaultValue": "[format('uai-admin-{0}', parameters('clusterName'))]",
+                      "metadata": {
+                        "description": "DeploymentScript needs a UAI with permissions to install extension on AKS."
+                      }
+                    },
+                    "createNewAdminIdentity": {
+                      "type": "bool",
+                      "defaultValue": true,
+                      "metadata": {
+                        "description": "Create or reuse an existing UAI (see clusterAdminUAIName)."
+                      }
+                    },
+                    "extensionDeploymentName": {
+                      "type": "string",
+                      "defaultValue": "azmlext"
+                    },
+                    "enableTraining": {
+                      "type": "bool",
+                      "defaultValue": true,
+                      "metadata": {
+                        "description": "Must be set to True for AzureML extension deployment with Machine Learning model training and batch scoring support."
+                      }
+                    },
+                    "enableInference": {
+                      "type": "bool",
+                      "defaultValue": false,
+                      "metadata": {
+                        "description": "Must be set to True for AzureML extension deployment with Machine Learning inference support."
+                      }
+                    },
+                    "inferenceRouterServiceType": {
+                      "type": "string",
+                      "defaultValue": "loadBalancer",
+                      "allowedValues": [
+                        "loadBalancer",
+                        "nodePort",
+                        "clusterIP"
+                      ],
+                      "metadata": {
+                        "description": "Required if enableInference=True."
+                      }
+                    },
+                    "allowInsecureConnections": {
+                      "type": "bool",
+                      "defaultValue": true,
+                      "metadata": {
+                        "description": "Can be set to True to use inference HTTP endpoints for development or test purposes."
+                      }
+                    },
+                    "internalLoadBalancerProvider": {
+                      "type": "string",
+                      "defaultValue": "azure",
+                      "metadata": {
+                        "description": "Set to azure to allow the inference router using internal load balancer. This config is only applicable for Azure Kubernetes Service(AKS) cluster now."
+                      }
+                    },
+                    "inferenceLoadBalancerHA": {
+                      "type": "bool",
+                      "defaultValue": false,
+                      "metadata": {
+                        "description": "To ensure high availability of azureml-fe routing service (for clusters with 3 nodes or more)."
+                      }
+                    },
+                    "installNvidiaDevicePlugin": {
+                      "type": "bool",
+                      "defaultValue": false,
+                      "metadata": {
+                        "description": "To enable ML workloads on NVIDIA GPU hardware."
+                      }
+                    },
+                    "installPromOp": {
+                      "type": "bool",
+                      "defaultValue": true,
+                      "metadata": {
+                        "description": "AzureML extension needs prometheus operator to manage prometheus. Set to False to reuse the existing prometheus operator."
+                      }
+                    },
+                    "installVolcano": {
+                      "type": "bool",
+                      "defaultValue": true,
+                      "metadata": {
+                        "description": "AzureML extension needs volcano scheduler to schedule the job. Set to False to reuse existing volcano scheduler."
+                      }
+                    },
+                    "installDcgmExporter": {
+                      "type": "bool",
+                      "defaultValue": false,
+                      "metadata": {
+                        "description": "Dcgm-exporter can expose GPU metrics for AzureML workloads, which can be monitored in Azure portal. Set installDcgmExporter to True to install dcgm-exporter."
+                      }
+                    }
+                  },
+                  "variables": {
+                    "aksExtensionInstallRoleId": "b24988ac-6180-42a0-ab88-20f7382dd24c"
+                  },
+                  "resources": [
+                    {
+                      "condition": "[parameters('createNewAdminIdentity')]",
+                      "type": "Microsoft.ManagedIdentity/userAssignedIdentities",
+                      "apiVersion": "2022-01-31-preview",
+                      "name": "[parameters('clusterAdminUAIName')]",
+                      "location": "[resourceGroup().location]"
+                    },
+                    {
+                      "type": "Microsoft.Authorization/roleAssignments",
+                      "apiVersion": "2022-04-01",
+                      "scope": "[format('Microsoft.ContainerService/managedClusters/{0}', parameters('clusterName'))]",
+                      "name": "[guid(resourceGroup().id, resourceId('Microsoft.ContainerService/managedClusters', parameters('clusterName')), variables('aksExtensionInstallRoleId'))]",
+                      "properties": {
+                        "roleDefinitionId": "[format('/subscriptions/{0}/providers/Microsoft.Authorization/roleDefinitions/{1}', subscription().subscriptionId, variables('aksExtensionInstallRoleId'))]",
+                        "principalId": "[if(parameters('createNewAdminIdentity'), reference(resourceId('Microsoft.ManagedIdentity/userAssignedIdentities', parameters('clusterAdminUAIName')), '2022-01-31-preview').principalId, reference(resourceId('Microsoft.ManagedIdentity/userAssignedIdentities', parameters('clusterAdminUAIName')), '2022-01-31-preview').principalId)]",
+                        "principalType": "ServicePrincipal"
+                      },
+                      "dependsOn": [
+                        "[resourceId('Microsoft.ManagedIdentity/userAssignedIdentities', parameters('clusterAdminUAIName'))]"
+                      ]
+                    },
+                    {
+                      "type": "Microsoft.Resources/deploymentScripts",
+                      "apiVersion": "2020-10-01",
+                      "name": "[format('deploy-aks-azureml-extensions-to-{0}', parameters('clusterName'))]",
+                      "location": "[resourceGroup().location]",
+                      "kind": "AzureCLI",
+                      "identity": {
+                        "type": "UserAssigned",
+                        "userAssignedIdentities": {
+                          "[format('/subscriptions/{0}/resourceGroups/{1}/providers/Microsoft.ManagedIdentity/userAssignedIdentities/{2}', subscription().subscriptionId, resourceGroup().name, parameters('clusterAdminUAIName'))]": {}
+                        }
+                      },
+                      "properties": {
+                        "azCliVersion": "2.40.0",
+                        "cleanupPreference": "OnSuccess",
+                        "retentionInterval": "P1D",
+                        "scriptContent": "[format('az extension add --name k8s-extension; az k8s-extension create --name {0} --extension-type Microsoft.AzureML.Kubernetes --config enableTraining={1} enableInference={2} inferenceRouterServiceType={3} allowInsecureConnections={4} internalLoadBalancerProvider={5} inferenceLoadBalancerHA={6} installNvidiaDevicePlugin={7} installPromOp={8} installVolcano={9} installDcgmExporter={10} --cluster-type managedClusters --cluster-name {11} --scope cluster --resource-group {12}', parameters('extensionDeploymentName'), parameters('enableTraining'), parameters('enableInference'), parameters('inferenceRouterServiceType'), parameters('allowInsecureConnections'), parameters('internalLoadBalancerProvider'), parameters('inferenceLoadBalancerHA'), parameters('installNvidiaDevicePlugin'), parameters('installPromOp'), parameters('installVolcano'), parameters('installDcgmExporter'), parameters('clusterName'), resourceGroup().name)]",
+                        "timeout": "P1D"
+                      },
+                      "dependsOn": [
+                        "[resourceId('Microsoft.ManagedIdentity/userAssignedIdentities', parameters('clusterAdminUAIName'))]"
+                      ]
+                    }
+                  ]
+                }
+              },
+              "dependsOn": [
+                "[resourceId('Microsoft.ContainerService/managedClusters', parameters('aksClusterName'))]"
+              ]
+            },
+            {
+              "type": "Microsoft.Resources/deployments",
+              "apiVersion": "2020-10-01",
+              "name": "[format('attach-{0}-to-aml-{1}', parameters('aksClusterName'), parameters('machineLearningName'))]",
+              "properties": {
+                "expressionEvaluationOptions": {
+                  "scope": "inner"
+                },
+                "mode": "Incremental",
+                "parameters": {
+                  "machineLearningName": {
+                    "value": "[parameters('machineLearningName')]"
+                  },
+                  "machineLearningRegion": {
+                    "value": "[parameters('machineLearningRegion')]"
+                  },
+                  "aksResourceId": {
+                    "value": "[resourceId('Microsoft.ContainerService/managedClusters', parameters('aksClusterName'))]"
+                  },
+                  "aksRegion": {
+                    "value": "[reference(resourceId('Microsoft.ContainerService/managedClusters', parameters('aksClusterName')), '2022-05-02-preview', 'full').location]"
+                  },
+                  "amlComputeName": {
+                    "value": "[parameters('amlComputeName')]"
+                  },
+                  "computeUaiName": {
+                    "value": "[parameters('computeUaiName')]"
+                  }
+                },
+                "template": {
+                  "$schema": "https://schema.management.azure.com/schemas/2019-04-01/deploymentTemplate.json#",
+                  "contentVersion": "1.0.0.0",
+                  "metadata": {
+                    "_generator": {
+                      "name": "bicep",
+                      "version": "0.14.85.62628",
+                      "templateHash": "13309880359552726590"
+                    }
+                  },
+                  "parameters": {
+                    "machineLearningName": {
+                      "type": "string",
+                      "metadata": {
+                        "description": "Name of AzureML workspace to attach compute+storage to."
+                      }
+                    },
+                    "machineLearningRegion": {
+                      "type": "string",
+                      "defaultValue": "[resourceGroup().location]",
+                      "metadata": {
+                        "description": "The region of the machine learning workspace"
+                      }
+                    },
+                    "aksResourceId": {
+                      "type": "string",
+                      "metadata": {
+                        "description": "Resource ID of the AKS cluster."
+                      }
+                    },
+                    "aksRegion": {
+                      "type": "string",
+                      "metadata": {
+                        "description": "Region of the AKS cluster."
+                      }
+                    },
+                    "amlComputeName": {
+                      "type": "string",
+                      "metadata": {
+                        "description": "How to name this compute in Azure ML"
+                      }
+                    },
+                    "computeUaiName": {
+                      "type": "string",
+                      "metadata": {
+                        "description": "Name of the existing UAI for the compute cluster."
+                      }
+                    }
+                  },
+                  "variables": {
+                    "userAssignedIdentities": {
+                      "[format('/subscriptions/{0}/resourceGroups/{1}/providers/Microsoft.ManagedIdentity/userAssignedIdentities/{2}', subscription().subscriptionId, resourceGroup().name, parameters('computeUaiName'))]": {}
+                    }
+                  },
+                  "resources": [
+                    {
+                      "type": "Microsoft.MachineLearningServices/workspaces/computes",
+                      "apiVersion": "2021-01-01",
+                      "name": "[format('{0}/{1}', parameters('machineLearningName'), parameters('amlComputeName'))]",
+                      "location": "[parameters('machineLearningRegion')]",
+                      "identity": {
+                        "type": "UserAssigned",
+                        "userAssignedIdentities": "[variables('userAssignedIdentities')]"
+                      },
+                      "properties": {
+                        "computeType": "Kubernetes",
+                        "computeLocation": "[parameters('aksRegion')]",
+                        "resourceId": "[parameters('aksResourceId')]",
+                        "description": "AKS cluster attached to AzureML workspace",
+                        "properties": {}
+                      }
+                    }
+                  ],
+                  "outputs": {
+                    "identityPrincipalId": {
+                      "type": "string",
+                      "value": "[reference(resourceId('Microsoft.ManagedIdentity/userAssignedIdentities', parameters('computeUaiName')), '2022-01-31-preview').principalId]"
+                    },
+                    "compute": {
+                      "type": "string",
+                      "value": "[parameters('amlComputeName')]"
+                    }
+                  }
+                }
+              },
+              "dependsOn": [
+                "[resourceId('Microsoft.ContainerService/managedClusters', parameters('aksClusterName'))]",
+                "[resourceId('Microsoft.Resources/deployments', format('deploy-aml-extension-{0}', parameters('aksClusterName')))]"
+              ]
+            }
+          ],
+          "outputs": {
+            "identityPrincipalId": {
+              "type": "string",
+              "value": "[reference(resourceId('Microsoft.ManagedIdentity/userAssignedIdentities', parameters('computeUaiName')), '2022-01-31-preview').principalId]"
+            },
+            "compute": {
+              "type": "string",
+              "value": "[parameters('amlComputeName')]"
+            },
+            "region": {
+              "type": "string",
+              "value": "[parameters('computeRegion')]"
+            },
+            "aksControlPlaneFQDN": {
+              "type": "string",
+              "value": "[reference(resourceId('Microsoft.ContainerService/managedClusters', parameters('aksClusterName')), '2022-05-02-preview').fqdn]"
+            },
+            "aksId": {
+              "type": "string",
+              "value": "[resourceId('Microsoft.ContainerService/managedClusters', parameters('aksClusterName'))]"
+            }
+          }
+        }
+      }
+    },
+    {
+      "condition": "[parameters('applyDefaultPermissions')]",
+      "type": "Microsoft.Resources/deployments",
+      "apiVersion": "2020-10-01",
+      "name": "[format('{0}-internal-rw-perms', parameters('pairBaseName'))]",
+      "properties": {
+        "expressionEvaluationOptions": {
+          "scope": "inner"
+        },
+        "mode": "Incremental",
+        "parameters": {
+          "storageAccountName": {
+            "value": "[reference(resourceId('Microsoft.Resources/deployments', format('{0}-open-storage', parameters('pairBaseName'))), '2020-10-01').outputs.storageName.value]"
+          },
+          "identityPrincipalId": {
+            "value": "[reference(resourceId('Microsoft.Resources/deployments', format('{0}-open-aks-confcomp', parameters('pairBaseName'))), '2020-10-01').outputs.identityPrincipalId.value]"
+          }
+        },
+        "template": {
+          "$schema": "https://schema.management.azure.com/schemas/2019-04-01/deploymentTemplate.json#",
+          "contentVersion": "1.0.0.0",
+          "metadata": {
+            "_generator": {
+              "name": "bicep",
+              "version": "0.14.85.62628",
+              "templateHash": "7765934047439622108"
+            }
+          },
+          "parameters": {
+            "storageAccountName": {
+              "type": "string",
+              "metadata": {
+                "description": "Full path to storage"
+              }
+            },
+            "identityPrincipalId": {
+              "type": "string",
+              "metadata": {
+                "description": "PrincipalId of the managed identity"
+              }
+            },
+            "computeToStorageRoles": {
+              "type": "array",
+              "defaultValue": [
+                "ba92f5b4-2d11-453d-a403-e96b0029c9fe",
+                "81a9662b-bebf-436f-a333-f67b29880f12",
+                "c12c1c16-33a1-487b-954d-41c89c60f349"
+              ],
+              "metadata": {
+                "description": "Role definition IDs for the compute towards the internal storage"
+              }
+            }
+          },
+          "resources": [
+            {
+              "copy": {
+                "name": "roleAssignments",
+                "count": "[length(parameters('computeToStorageRoles'))]"
+              },
+              "type": "Microsoft.Authorization/roleAssignments",
+              "apiVersion": "2022-04-01",
+              "scope": "[format('Microsoft.Storage/storageAccounts/{0}', parameters('storageAccountName'))]",
+              "name": "[guid(resourceGroup().id, resourceId('Microsoft.Storage/storageAccounts', parameters('storageAccountName')), parameters('identityPrincipalId'), parameters('computeToStorageRoles')[copyIndex()])]",
+              "properties": {
+                "roleDefinitionId": "[format('/subscriptions/{0}/providers/Microsoft.Authorization/roleDefinitions/{1}', subscription().subscriptionId, parameters('computeToStorageRoles')[copyIndex()])]",
+                "principalId": "[parameters('identityPrincipalId')]",
+                "principalType": "ServicePrincipal"
+              }
+            }
+          ]
+        }
+      },
+      "dependsOn": [
+        "[resourceId('Microsoft.Resources/deployments', format('{0}-open-aks-confcomp', parameters('pairBaseName')))]",
+        "[resourceId('Microsoft.Resources/deployments', format('{0}-open-storage', parameters('pairBaseName')))]"
+      ]
+    }
+  ],
+  "outputs": {
+    "identityPrincipalId": {
+      "type": "string",
+      "value": "[reference(resourceId('Microsoft.Resources/deployments', format('{0}-open-aks-confcomp', parameters('pairBaseName'))), '2020-10-01').outputs.identityPrincipalId.value]"
+    },
+    "storageName": {
+      "type": "string",
+      "value": "[reference(resourceId('Microsoft.Resources/deployments', format('{0}-open-storage', parameters('pairBaseName'))), '2020-10-01').outputs.storageName.value]"
+    },
+    "storageServiceId": {
+      "type": "string",
+      "value": "[reference(resourceId('Microsoft.Resources/deployments', format('{0}-open-storage', parameters('pairBaseName'))), '2020-10-01').outputs.storageId.value]"
+    },
+    "computeName": {
+      "type": "string",
+      "value": "[reference(resourceId('Microsoft.Resources/deployments', format('{0}-open-aks-confcomp', parameters('pairBaseName'))), '2020-10-01').outputs.compute.value]"
+    },
+    "region": {
+      "type": "string",
+      "value": "[parameters('pairRegion')]"
+    }
+  }
 }