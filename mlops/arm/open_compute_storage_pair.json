--- conflicted
+++ resolved
@@ -1,847 +1,822 @@
-{
-  "$schema": "https://schema.management.azure.com/schemas/2019-04-01/deploymentTemplate.json#",
-  "contentVersion": "1.0.0.0",
-  "metadata": {
-    "_generator": {
-      "name": "bicep",
-<<<<<<< HEAD
-      "version": "0.15.31.15270",
-      "templateHash": "14494948656343722995"
-=======
-      "version": "0.14.85.62628",
-      "templateHash": "17130926876543764853"
->>>>>>> c81b8c6e
-    }
-  },
-  "parameters": {
-    "machineLearningName": {
-      "type": "string",
-      "metadata": {
-        "description": "Name of AzureML workspace to attach compute+storage to."
-      }
-    },
-    "machineLearningRegion": {
-      "type": "string",
-      "defaultValue": "[resourceGroup().location]",
-      "metadata": {
-        "description": "The region of the machine learning workspace"
-      }
-    },
-    "pairRegion": {
-      "type": "string",
-      "defaultValue": "[resourceGroup().location]",
-      "metadata": {
-        "description": "Specifies the location of the pair resources."
-      }
-    },
-    "pairBaseName": {
-      "type": "string",
-      "metadata": {
-        "description": "Base name used for creating all pair resources."
-      }
-    },
-    "storageAccountName": {
-      "type": "string",
-      "defaultValue": "[replace(format('st{0}', parameters('pairBaseName')), '-', '')]",
-      "metadata": {
-        "description": "Name of the storage account resource to create for the pair"
-      }
-    },
-    "datastoreName": {
-      "type": "string",
-      "defaultValue": "[replace(format('datastore_{0}', parameters('pairBaseName')), '-', '_')]",
-      "metadata": {
-        "description": "Name of the datastore for attaching the storage to the AzureML workspace."
-      }
-    },
-    "compute1Name": {
-      "type": "string",
-      "defaultValue": "[format('{0}-01', parameters('pairBaseName'))]",
-      "metadata": {
-        "description": "Name of the default compute cluster for the pair"
-      }
-    },
-    "compute1SKU": {
-      "type": "string",
-      "defaultValue": "Standard_DS3_v2",
-      "metadata": {
-        "description": "VM size for the compute cluster"
-      }
-    },
-    "computeNodes": {
-      "type": "int",
-      "defaultValue": 4,
-      "metadata": {
-        "description": "VM nodes for the compute cluster"
-      }
-    },
-    "identityType": {
-      "type": "string",
-      "defaultValue": "UserAssigned",
-      "allowedValues": [
-        "UserAssigned",
-        "SystemAssigned"
-      ]
-    },
-    "applyDefaultPermissions": {
-      "type": "bool",
-      "defaultValue": true,
-      "metadata": {
-        "description": "Allow compute cluster to access storage account with R/W permissions (using UAI)"
-      }
-    },
-    "compute2": {
-      "type": "bool",
-      "defaultValue": false,
-      "metadata": {
-        "description": "Flag whether to create a second compute or not"
-      }
-    },
-    "compute2SKU": {
-      "type": "string",
-      "defaultValue": "Standard_DS3_v2",
-      "metadata": {
-        "description": "The second VM used for creating compute clusters in orchestrator and silos."
-      }
-    },
-    "compute2Name": {
-      "type": "string",
-      "defaultValue": "[format('{0}-02', parameters('pairBaseName'))]",
-      "metadata": {
-        "description": "Name of the default compute cluster for the pair"
-      }
-    },
-    "computeUaiName": {
-      "type": "string",
-      "defaultValue": "[format('uai-{0}', parameters('pairBaseName'))]",
-      "metadata": {
-        "description": "Name of the UAI for the compute cluster (if computeIdentityType==UserAssigned)"
-      }
-    },
-    "tags": {
-      "type": "object",
-      "defaultValue": {},
-      "metadata": {
-        "description": "Tags to curate the resources in Azure."
-      }
-    }
-  },
-  "resources": [
-    {
-      "condition": "[equals(parameters('identityType'), 'UserAssigned')]",
-      "type": "Microsoft.ManagedIdentity/userAssignedIdentities",
-      "apiVersion": "2022-01-31-preview",
-      "name": "[parameters('computeUaiName')]",
-      "location": "[parameters('pairRegion')]",
-      "tags": "[parameters('tags')]"
-    },
-    {
-      "type": "Microsoft.Resources/deployments",
-      "apiVersion": "2020-10-01",
-      "name": "[format('{0}-open-storage', parameters('pairBaseName'))]",
-      "properties": {
-        "expressionEvaluationOptions": {
-          "scope": "inner"
-        },
-        "mode": "Incremental",
-        "parameters": {
-          "machineLearningName": {
-            "value": "[parameters('machineLearningName')]"
-          },
-          "machineLearningRegion": {
-            "value": "[parameters('machineLearningRegion')]"
-          },
-          "storageName": {
-            "value": "[parameters('storageAccountName')]"
-          },
-          "storageRegion": {
-            "value": "[parameters('pairRegion')]"
-          },
-          "datastoreName": {
-            "value": "[parameters('datastoreName')]"
-          },
-          "publicNetworkAccess": {
-            "value": "Enabled"
-          },
-          "tags": {
-            "value": "[parameters('tags')]"
-          }
-        },
-        "template": {
-          "$schema": "https://schema.management.azure.com/schemas/2019-04-01/deploymentTemplate.json#",
-          "contentVersion": "1.0.0.0",
-          "metadata": {
-            "_generator": {
-              "name": "bicep",
-<<<<<<< HEAD
-              "version": "0.15.31.15270",
-              "templateHash": "13326258773785348892"
-=======
-              "version": "0.14.85.62628",
-              "templateHash": "8073065165220131475"
->>>>>>> c81b8c6e
-            }
-          },
-          "parameters": {
-            "machineLearningName": {
-              "type": "string",
-              "metadata": {
-                "description": "Name of AzureML workspace to attach compute+storage to."
-              }
-            },
-            "machineLearningRegion": {
-              "type": "string",
-              "defaultValue": "[resourceGroup().location]",
-              "metadata": {
-                "description": "The region of the machine learning workspace"
-              }
-            },
-            "storageName": {
-              "type": "string",
-              "metadata": {
-                "description": "Name of the storage account"
-              }
-            },
-            "storageRegion": {
-              "type": "string",
-              "metadata": {
-                "description": "Azure region of the storage to create"
-              }
-            },
-            "storageSKU": {
-              "type": "string",
-              "defaultValue": "Standard_LRS",
-              "metadata": {
-                "description": "Storage SKU"
-              },
-              "allowedValues": [
-                "Standard_LRS",
-                "Standard_ZRS",
-                "Standard_GRS",
-                "Standard_GZRS",
-                "Standard_RAGRS",
-                "Standard_RAGZRS",
-                "Premium_LRS",
-                "Premium_ZRS"
-              ]
-            },
-            "containerName": {
-              "type": "string",
-              "defaultValue": "private",
-              "metadata": {
-                "description": "Name of the storage container resource to create for the pair"
-              }
-            },
-            "datastoreName": {
-              "type": "string",
-              "defaultValue": "[replace(format('datastore_{0}', parameters('storageName')), '-', '_')]",
-              "metadata": {
-                "description": "Name of the datastore for attaching the storage to the AzureML workspace."
-              }
-            },
-            "subnetIds": {
-              "type": "array",
-              "defaultValue": [],
-              "metadata": {
-                "description": "Resource ID of the subnets allowed into this storage"
-              }
-            },
-            "publicNetworkAccess": {
-              "type": "string",
-              "defaultValue": "Disabled",
-              "metadata": {
-                "description": "Allow or disallow public network access to Storage Account."
-              },
-              "allowedValues": [
-                "Enabled",
-                "vNetOnly",
-                "Disabled"
-              ]
-            },
-            "tags": {
-              "type": "object",
-              "defaultValue": {},
-              "metadata": {
-                "description": "Tags to add to the resources"
-              }
-            }
-          },
-          "variables": {
-            "storageNameCleaned": "[replace(parameters('storageName'), '-', '')]",
-            "storageAccountCleanName": "[substring(variables('storageNameCleaned'), 0, min(length(variables('storageNameCleaned')), 24))]",
-            "storageAllowedSubnetIds": "[if(equals(parameters('publicNetworkAccess'), 'Enabled'), createArray(), parameters('subnetIds'))]",
-            "storagedefaultAction": "[if(equals(parameters('publicNetworkAccess'), 'Enabled'), 'Allow', 'Deny')]",
-            "storagepublicNetworkAccess": "[if(equals(parameters('publicNetworkAccess'), 'Disabled'), 'Disabled', 'Enabled')]"
-          },
-          "resources": [
-            {
-              "type": "Microsoft.Storage/storageAccounts",
-              "apiVersion": "2022-05-01",
-              "name": "[variables('storageAccountCleanName')]",
-              "location": "[parameters('storageRegion')]",
-              "tags": "[parameters('tags')]",
-              "sku": {
-                "name": "[parameters('storageSKU')]"
-              },
-              "kind": "StorageV2",
-              "properties": {
-                "accessTier": "Hot",
-                "allowBlobPublicAccess": false,
-                "allowCrossTenantReplication": false,
-                "allowedCopyScope": "PrivateLink",
-                "allowSharedKeyAccess": true,
-                "networkAcls": {
-                  "copy": [
-                    {
-                      "name": "virtualNetworkRules",
-                      "count": "[length(variables('storageAllowedSubnetIds'))]",
-                      "input": {
-                        "id": "[variables('storageAllowedSubnetIds')[copyIndex('virtualNetworkRules')]]",
-                        "action": "Allow"
-                      }
-                    }
-                  ],
-                  "bypass": "AzureServices",
-                  "defaultAction": "[variables('storagedefaultAction')]",
-                  "resourceAccessRules": []
-                },
-                "publicNetworkAccess": "[variables('storagepublicNetworkAccess')]",
-                "routingPreference": {
-                  "routingChoice": "MicrosoftRouting",
-                  "publishMicrosoftEndpoints": true
-                },
-                "encryption": {
-                  "keySource": "Microsoft.Storage",
-                  "requireInfrastructureEncryption": false,
-                  "services": {
-                    "blob": {
-                      "enabled": true,
-                      "keyType": "Account"
-                    },
-                    "file": {
-                      "enabled": true,
-                      "keyType": "Account"
-                    },
-                    "queue": {
-                      "enabled": true,
-                      "keyType": "Service"
-                    },
-                    "table": {
-                      "enabled": true,
-                      "keyType": "Service"
-                    }
-                  }
-                },
-                "isHnsEnabled": false,
-                "isNfsV3Enabled": false,
-                "isLocalUserEnabled": false,
-                "isSftpEnabled": false,
-                "keyPolicy": {
-                  "keyExpirationPeriodInDays": 7
-                },
-                "largeFileSharesState": "Disabled",
-                "minimumTlsVersion": "TLS1_2",
-                "supportsHttpsTrafficOnly": true
-              }
-            },
-            {
-              "type": "Microsoft.Storage/storageAccounts/blobServices/containers",
-              "apiVersion": "2022-05-01",
-              "name": "[format('{0}/default/{1}', variables('storageAccountCleanName'), parameters('containerName'))]",
-              "properties": {
-                "metadata": {},
-                "publicAccess": "None"
-              },
-              "dependsOn": [
-                "[resourceId('Microsoft.Storage/storageAccounts', variables('storageAccountCleanName'))]"
-              ]
-            },
-            {
-              "type": "Microsoft.MachineLearningServices/workspaces/datastores",
-              "apiVersion": "2022-06-01-preview",
-              "name": "[format('{0}/{1}', parameters('machineLearningName'), parameters('datastoreName'))]",
-              "properties": {
-                "tags": "[parameters('tags')]",
-                "credentials": {
-                  "credentialsType": "None"
-                },
-                "description": "[format('Private storage in region {0}', parameters('storageRegion'))]",
-                "properties": {},
-                "datastoreType": "AzureBlob",
-                "accountName": "[variables('storageAccountCleanName')]",
-                "containerName": "[parameters('containerName')]",
-                "resourceGroup": "[resourceGroup().name]",
-                "subscriptionId": "[subscription().subscriptionId]"
-              },
-              "dependsOn": [
-                "[resourceId('Microsoft.Storage/storageAccounts/blobServices/containers', split(format('{0}/default/{1}', variables('storageAccountCleanName'), parameters('containerName')), '/')[0], split(format('{0}/default/{1}', variables('storageAccountCleanName'), parameters('containerName')), '/')[1], split(format('{0}/default/{1}', variables('storageAccountCleanName'), parameters('containerName')), '/')[2])]",
-                "[resourceId('Microsoft.Storage/storageAccounts', variables('storageAccountCleanName'))]"
-              ]
-            }
-          ],
-          "outputs": {
-            "storageId": {
-              "type": "string",
-              "value": "[resourceId('Microsoft.Storage/storageAccounts', variables('storageAccountCleanName'))]"
-            },
-            "storageName": {
-              "type": "string",
-              "value": "[variables('storageAccountCleanName')]"
-            },
-            "containerName": {
-              "type": "string",
-              "value": "[format('{0}/default/{1}', variables('storageAccountCleanName'), parameters('containerName'))]"
-            },
-            "datastoreName": {
-              "type": "string",
-              "value": "[format('{0}/{1}', parameters('machineLearningName'), parameters('datastoreName'))]"
-            }
-          }
-        }
-      }
-    },
-    {
-      "type": "Microsoft.Resources/deployments",
-      "apiVersion": "2020-10-01",
-      "name": "[format('{0}-open-aml-compute-01', parameters('pairBaseName'))]",
-      "properties": {
-        "expressionEvaluationOptions": {
-          "scope": "inner"
-        },
-        "mode": "Incremental",
-        "parameters": {
-          "machineLearningName": {
-            "value": "[parameters('machineLearningName')]"
-          },
-          "machineLearningRegion": {
-            "value": "[parameters('machineLearningRegion')]"
-          },
-          "computeName": {
-            "value": "[parameters('compute1Name')]"
-          },
-          "computeRegion": {
-            "value": "[parameters('pairRegion')]"
-          },
-          "computeSKU": {
-            "value": "[parameters('compute1SKU')]"
-          },
-          "computeNodes": {
-            "value": "[parameters('computeNodes')]"
-          },
-          "computeIdentityType": {
-            "value": "[parameters('identityType')]"
-          },
-          "computeUaiName": {
-            "value": "[parameters('computeUaiName')]"
-          },
-          "tags": {
-            "value": "[parameters('tags')]"
-          }
-        },
-        "template": {
-          "$schema": "https://schema.management.azure.com/schemas/2019-04-01/deploymentTemplate.json#",
-          "contentVersion": "1.0.0.0",
-          "metadata": {
-            "_generator": {
-              "name": "bicep",
-<<<<<<< HEAD
-              "version": "0.15.31.15270",
-              "templateHash": "14000861852103550769"
-=======
-              "version": "0.14.85.62628",
-              "templateHash": "5985899113874875908"
->>>>>>> c81b8c6e
-            }
-          },
-          "parameters": {
-            "machineLearningName": {
-              "type": "string",
-              "metadata": {
-                "description": "Name of AzureML workspace to attach compute+storage to."
-              }
-            },
-            "machineLearningRegion": {
-              "type": "string",
-              "defaultValue": "[resourceGroup().location]",
-              "metadata": {
-                "description": "The region of the machine learning workspace"
-              }
-            },
-            "computeName": {
-              "type": "string",
-              "metadata": {
-                "description": "Name of the compute cluster to create"
-              }
-            },
-            "computeRegion": {
-              "type": "string",
-              "metadata": {
-                "description": "Specifies the location of the compute resources."
-              }
-            },
-            "computeUaiName": {
-              "type": "string",
-              "metadata": {
-                "description": "Name of the UAI for the compute cluster (if computeIdentityType==UserAssigned)"
-              }
-            },
-            "computeSKU": {
-              "type": "string",
-              "defaultValue": "Standard_DS3_v2",
-              "metadata": {
-                "description": "VM size for the default compute cluster"
-              }
-            },
-            "computeNodes": {
-              "type": "int",
-              "defaultValue": 4,
-              "metadata": {
-                "description": "VM nodes for the default compute cluster"
-              }
-            },
-            "computeIdentityType": {
-              "type": "string",
-              "defaultValue": "UserAssigned",
-              "allowedValues": [
-                "UserAssigned",
-                "SystemAssigned"
-              ]
-            },
-            "tags": {
-              "type": "object",
-              "defaultValue": {},
-              "metadata": {
-                "description": "Tags to curate the resources in Azure."
-              }
-            }
-          },
-          "variables": {
-            "userAssignedIdentities": "[if(equals(parameters('computeIdentityType'), 'SystemAssigned'), null(), createObject(format('/subscriptions/{0}/resourceGroups/{1}/providers/Microsoft.ManagedIdentity/userAssignedIdentities/{2}', subscription().subscriptionId, resourceGroup().name, parameters('computeUaiName')), createObject()))]"
-          },
-          "resources": [
-            {
-              "type": "Microsoft.MachineLearningServices/workspaces/computes",
-              "apiVersion": "2021-07-01",
-              "name": "[format('{0}/{1}', parameters('machineLearningName'), parameters('computeName'))]",
-              "location": "[parameters('machineLearningRegion')]",
-              "identity": {
-                "type": "[parameters('computeIdentityType')]",
-                "userAssignedIdentities": "[variables('userAssignedIdentities')]"
-              },
-              "properties": {
-                "computeType": "AmlCompute",
-                "computeLocation": "[parameters('computeRegion')]",
-                "disableLocalAuth": true,
-                "properties": {
-                  "vmPriority": "Dedicated",
-                  "vmSize": "[parameters('computeSKU')]",
-                  "osType": "Linux",
-                  "scaleSettings": {
-                    "maxNodeCount": "[parameters('computeNodes')]",
-                    "minNodeCount": 0,
-                    "nodeIdleTimeBeforeScaleDown": "PT300S"
-                  },
-                  "enableNodePublicIp": true,
-                  "isolatedNetwork": false,
-                  "remoteLoginPortPublicAccess": "Disabled",
-                  "subnet": "[json('null')]"
-                }
-              }
-            }
-          ],
-          "outputs": {
-            "identityPrincipalId": {
-              "type": "string",
-              "value": "[if(equals(parameters('computeIdentityType'), 'UserAssigned'), reference(resourceId('Microsoft.ManagedIdentity/userAssignedIdentities', parameters('computeUaiName')), '2022-01-31-preview').principalId, reference(resourceId('Microsoft.MachineLearningServices/workspaces/computes', parameters('machineLearningName'), parameters('computeName')), '2021-07-01', 'full').identity.principalId)]"
-            },
-            "compute": {
-              "type": "string",
-              "value": "[parameters('computeName')]"
-            },
-            "region": {
-              "type": "string",
-              "value": "[parameters('computeRegion')]"
-            }
-          }
-        }
-      },
-      "dependsOn": [
-        "[resourceId('Microsoft.ManagedIdentity/userAssignedIdentities', parameters('computeUaiName'))]"
-      ]
-    },
-    {
-      "condition": "[parameters('compute2')]",
-      "type": "Microsoft.Resources/deployments",
-      "apiVersion": "2020-10-01",
-      "name": "[format('{0}-open-aml-compute-02', parameters('pairBaseName'))]",
-      "properties": {
-        "expressionEvaluationOptions": {
-          "scope": "inner"
-        },
-        "mode": "Incremental",
-        "parameters": {
-          "machineLearningName": {
-            "value": "[parameters('machineLearningName')]"
-          },
-          "machineLearningRegion": {
-            "value": "[parameters('machineLearningRegion')]"
-          },
-          "computeName": {
-            "value": "[parameters('compute2Name')]"
-          },
-          "computeRegion": {
-            "value": "[parameters('pairRegion')]"
-          },
-          "computeSKU": {
-            "value": "[parameters('compute2SKU')]"
-          },
-          "computeNodes": {
-            "value": "[parameters('computeNodes')]"
-          },
-          "computeIdentityType": {
-            "value": "[parameters('identityType')]"
-          },
-          "computeUaiName": {
-            "value": "[parameters('computeUaiName')]"
-          },
-          "tags": {
-            "value": "[parameters('tags')]"
-          }
-        },
-        "template": {
-          "$schema": "https://schema.management.azure.com/schemas/2019-04-01/deploymentTemplate.json#",
-          "contentVersion": "1.0.0.0",
-          "metadata": {
-            "_generator": {
-              "name": "bicep",
-<<<<<<< HEAD
-              "version": "0.15.31.15270",
-              "templateHash": "14000861852103550769"
-=======
-              "version": "0.14.85.62628",
-              "templateHash": "5985899113874875908"
->>>>>>> c81b8c6e
-            }
-          },
-          "parameters": {
-            "machineLearningName": {
-              "type": "string",
-              "metadata": {
-                "description": "Name of AzureML workspace to attach compute+storage to."
-              }
-            },
-            "machineLearningRegion": {
-              "type": "string",
-              "defaultValue": "[resourceGroup().location]",
-              "metadata": {
-                "description": "The region of the machine learning workspace"
-              }
-            },
-            "computeName": {
-              "type": "string",
-              "metadata": {
-                "description": "Name of the compute cluster to create"
-              }
-            },
-            "computeRegion": {
-              "type": "string",
-              "metadata": {
-                "description": "Specifies the location of the compute resources."
-              }
-            },
-            "computeUaiName": {
-              "type": "string",
-              "metadata": {
-                "description": "Name of the UAI for the compute cluster (if computeIdentityType==UserAssigned)"
-              }
-            },
-            "computeSKU": {
-              "type": "string",
-              "defaultValue": "Standard_DS3_v2",
-              "metadata": {
-                "description": "VM size for the default compute cluster"
-              }
-            },
-            "computeNodes": {
-              "type": "int",
-              "defaultValue": 4,
-              "metadata": {
-                "description": "VM nodes for the default compute cluster"
-              }
-            },
-            "computeIdentityType": {
-              "type": "string",
-              "defaultValue": "UserAssigned",
-              "allowedValues": [
-                "UserAssigned",
-                "SystemAssigned"
-              ]
-            },
-            "tags": {
-              "type": "object",
-              "defaultValue": {},
-              "metadata": {
-                "description": "Tags to curate the resources in Azure."
-              }
-            }
-          },
-          "variables": {
-            "userAssignedIdentities": "[if(equals(parameters('computeIdentityType'), 'SystemAssigned'), null(), createObject(format('/subscriptions/{0}/resourceGroups/{1}/providers/Microsoft.ManagedIdentity/userAssignedIdentities/{2}', subscription().subscriptionId, resourceGroup().name, parameters('computeUaiName')), createObject()))]"
-          },
-          "resources": [
-            {
-              "type": "Microsoft.MachineLearningServices/workspaces/computes",
-              "apiVersion": "2021-07-01",
-              "name": "[format('{0}/{1}', parameters('machineLearningName'), parameters('computeName'))]",
-              "location": "[parameters('machineLearningRegion')]",
-              "identity": {
-                "type": "[parameters('computeIdentityType')]",
-                "userAssignedIdentities": "[variables('userAssignedIdentities')]"
-              },
-              "properties": {
-                "computeType": "AmlCompute",
-                "computeLocation": "[parameters('computeRegion')]",
-                "disableLocalAuth": true,
-                "properties": {
-                  "vmPriority": "Dedicated",
-                  "vmSize": "[parameters('computeSKU')]",
-                  "osType": "Linux",
-                  "scaleSettings": {
-                    "maxNodeCount": "[parameters('computeNodes')]",
-                    "minNodeCount": 0,
-                    "nodeIdleTimeBeforeScaleDown": "PT300S"
-                  },
-                  "enableNodePublicIp": true,
-                  "isolatedNetwork": false,
-                  "remoteLoginPortPublicAccess": "Disabled",
-                  "subnet": "[json('null')]"
-                }
-              }
-            }
-          ],
-          "outputs": {
-            "identityPrincipalId": {
-              "type": "string",
-              "value": "[if(equals(parameters('computeIdentityType'), 'UserAssigned'), reference(resourceId('Microsoft.ManagedIdentity/userAssignedIdentities', parameters('computeUaiName')), '2022-01-31-preview').principalId, reference(resourceId('Microsoft.MachineLearningServices/workspaces/computes', parameters('machineLearningName'), parameters('computeName')), '2021-07-01', 'full').identity.principalId)]"
-            },
-            "compute": {
-              "type": "string",
-              "value": "[parameters('computeName')]"
-            },
-            "region": {
-              "type": "string",
-              "value": "[parameters('computeRegion')]"
-            }
-          }
-        }
-      },
-      "dependsOn": [
-        "[resourceId('Microsoft.ManagedIdentity/userAssignedIdentities', parameters('computeUaiName'))]"
-      ]
-    },
-    {
-      "condition": "[parameters('applyDefaultPermissions')]",
-      "type": "Microsoft.Resources/deployments",
-      "apiVersion": "2020-10-01",
-      "name": "[format('{0}-internal-rw-perms', parameters('pairBaseName'))]",
-      "properties": {
-        "expressionEvaluationOptions": {
-          "scope": "inner"
-        },
-        "mode": "Incremental",
-        "parameters": {
-          "storageAccountName": {
-            "value": "[reference(resourceId('Microsoft.Resources/deployments', format('{0}-open-storage', parameters('pairBaseName'))), '2020-10-01').outputs.storageName.value]"
-          },
-          "identityPrincipalId": {
-            "value": "[reference(resourceId('Microsoft.Resources/deployments', format('{0}-open-aml-compute-01', parameters('pairBaseName'))), '2020-10-01').outputs.identityPrincipalId.value]"
-          }
-        },
-        "template": {
-          "$schema": "https://schema.management.azure.com/schemas/2019-04-01/deploymentTemplate.json#",
-          "contentVersion": "1.0.0.0",
-          "metadata": {
-            "_generator": {
-              "name": "bicep",
-<<<<<<< HEAD
-              "version": "0.15.31.15270",
-              "templateHash": "311557695575905791"
-=======
-              "version": "0.14.85.62628",
-              "templateHash": "7765934047439622108"
->>>>>>> c81b8c6e
-            }
-          },
-          "parameters": {
-            "storageAccountName": {
-              "type": "string",
-              "metadata": {
-                "description": "Full path to storage"
-              }
-            },
-            "identityPrincipalId": {
-              "type": "string",
-              "metadata": {
-                "description": "PrincipalId of the managed identity"
-              }
-            },
-            "computeToStorageRoles": {
-              "type": "array",
-              "defaultValue": [
-                "ba92f5b4-2d11-453d-a403-e96b0029c9fe",
-                "81a9662b-bebf-436f-a333-f67b29880f12",
-                "c12c1c16-33a1-487b-954d-41c89c60f349"
-              ],
-              "metadata": {
-                "description": "Role definition IDs for the compute towards the internal storage"
-              }
-            }
-          },
-          "resources": [
-            {
-              "copy": {
-                "name": "roleAssignments",
-                "count": "[length(parameters('computeToStorageRoles'))]"
-              },
-              "type": "Microsoft.Authorization/roleAssignments",
-              "apiVersion": "2022-04-01",
-              "scope": "[format('Microsoft.Storage/storageAccounts/{0}', parameters('storageAccountName'))]",
-              "name": "[guid(resourceGroup().id, resourceId('Microsoft.Storage/storageAccounts', parameters('storageAccountName')), parameters('identityPrincipalId'), parameters('computeToStorageRoles')[copyIndex()])]",
-              "properties": {
-                "roleDefinitionId": "[format('/subscriptions/{0}/providers/Microsoft.Authorization/roleDefinitions/{1}', subscription().subscriptionId, parameters('computeToStorageRoles')[copyIndex()])]",
-                "principalId": "[parameters('identityPrincipalId')]",
-                "principalType": "ServicePrincipal"
-              }
-            }
-          ]
-        }
-      },
-      "dependsOn": [
-        "[resourceId('Microsoft.Resources/deployments', format('{0}-open-aml-compute-01', parameters('pairBaseName')))]",
-        "[resourceId('Microsoft.Resources/deployments', format('{0}-open-storage', parameters('pairBaseName')))]"
-      ]
-    }
-  ],
-  "outputs": {
-    "identityPrincipalId": {
-      "type": "string",
-      "value": "[reference(resourceId('Microsoft.Resources/deployments', format('{0}-open-aml-compute-01', parameters('pairBaseName'))), '2020-10-01').outputs.identityPrincipalId.value]"
-    },
-    "storageName": {
-      "type": "string",
-      "value": "[reference(resourceId('Microsoft.Resources/deployments', format('{0}-open-storage', parameters('pairBaseName'))), '2020-10-01').outputs.storageName.value]"
-    },
-    "storageServiceId": {
-      "type": "string",
-      "value": "[reference(resourceId('Microsoft.Resources/deployments', format('{0}-open-storage', parameters('pairBaseName'))), '2020-10-01').outputs.storageId.value]"
-    },
-    "compute1Name": {
-      "type": "string",
-      "value": "[reference(resourceId('Microsoft.Resources/deployments', format('{0}-open-aml-compute-01', parameters('pairBaseName'))), '2020-10-01').outputs.compute.value]"
-    },
-    "region": {
-      "type": "string",
-      "value": "[parameters('pairRegion')]"
-    }
-  }
+{
+  "$schema": "https://schema.management.azure.com/schemas/2019-04-01/deploymentTemplate.json#",
+  "contentVersion": "1.0.0.0",
+  "metadata": {
+    "_generator": {
+      "name": "bicep",
+      "version": "0.14.85.62628",
+      "templateHash": "17130926876543764853"
+    }
+  },
+  "parameters": {
+    "machineLearningName": {
+      "type": "string",
+      "metadata": {
+        "description": "Name of AzureML workspace to attach compute+storage to."
+      }
+    },
+    "machineLearningRegion": {
+      "type": "string",
+      "defaultValue": "[resourceGroup().location]",
+      "metadata": {
+        "description": "The region of the machine learning workspace"
+      }
+    },
+    "pairRegion": {
+      "type": "string",
+      "defaultValue": "[resourceGroup().location]",
+      "metadata": {
+        "description": "Specifies the location of the pair resources."
+      }
+    },
+    "pairBaseName": {
+      "type": "string",
+      "metadata": {
+        "description": "Base name used for creating all pair resources."
+      }
+    },
+    "storageAccountName": {
+      "type": "string",
+      "defaultValue": "[replace(format('st{0}', parameters('pairBaseName')), '-', '')]",
+      "metadata": {
+        "description": "Name of the storage account resource to create for the pair"
+      }
+    },
+    "datastoreName": {
+      "type": "string",
+      "defaultValue": "[replace(format('datastore_{0}', parameters('pairBaseName')), '-', '_')]",
+      "metadata": {
+        "description": "Name of the datastore for attaching the storage to the AzureML workspace."
+      }
+    },
+    "compute1Name": {
+      "type": "string",
+      "defaultValue": "[format('{0}-01', parameters('pairBaseName'))]",
+      "metadata": {
+        "description": "Name of the default compute cluster for the pair"
+      }
+    },
+    "compute1SKU": {
+      "type": "string",
+      "defaultValue": "Standard_DS3_v2",
+      "metadata": {
+        "description": "VM size for the compute cluster"
+      }
+    },
+    "computeNodes": {
+      "type": "int",
+      "defaultValue": 4,
+      "metadata": {
+        "description": "VM nodes for the compute cluster"
+      }
+    },
+    "identityType": {
+      "type": "string",
+      "defaultValue": "UserAssigned",
+      "allowedValues": [
+        "UserAssigned",
+        "SystemAssigned"
+      ]
+    },
+    "applyDefaultPermissions": {
+      "type": "bool",
+      "defaultValue": true,
+      "metadata": {
+        "description": "Allow compute cluster to access storage account with R/W permissions (using UAI)"
+      }
+    },
+    "compute2": {
+      "type": "bool",
+      "defaultValue": false,
+      "metadata": {
+        "description": "Flag whether to create a second compute or not"
+      }
+    },
+    "compute2SKU": {
+      "type": "string",
+      "defaultValue": "Standard_DS3_v2",
+      "metadata": {
+        "description": "The second VM used for creating compute clusters in orchestrator and silos."
+      }
+    },
+    "compute2Name": {
+      "type": "string",
+      "defaultValue": "[format('{0}-02', parameters('pairBaseName'))]",
+      "metadata": {
+        "description": "Name of the default compute cluster for the pair"
+      }
+    },
+    "computeUaiName": {
+      "type": "string",
+      "defaultValue": "[format('uai-{0}', parameters('pairBaseName'))]",
+      "metadata": {
+        "description": "Name of the UAI for the compute cluster (if computeIdentityType==UserAssigned)"
+      }
+    },
+    "tags": {
+      "type": "object",
+      "defaultValue": {},
+      "metadata": {
+        "description": "Tags to curate the resources in Azure."
+      }
+    }
+  },
+  "resources": [
+    {
+      "condition": "[equals(parameters('identityType'), 'UserAssigned')]",
+      "type": "Microsoft.ManagedIdentity/userAssignedIdentities",
+      "apiVersion": "2022-01-31-preview",
+      "name": "[parameters('computeUaiName')]",
+      "location": "[parameters('pairRegion')]",
+      "tags": "[parameters('tags')]"
+    },
+    {
+      "type": "Microsoft.Resources/deployments",
+      "apiVersion": "2020-10-01",
+      "name": "[format('{0}-open-storage', parameters('pairBaseName'))]",
+      "properties": {
+        "expressionEvaluationOptions": {
+          "scope": "inner"
+        },
+        "mode": "Incremental",
+        "parameters": {
+          "machineLearningName": {
+            "value": "[parameters('machineLearningName')]"
+          },
+          "machineLearningRegion": {
+            "value": "[parameters('machineLearningRegion')]"
+          },
+          "storageName": {
+            "value": "[parameters('storageAccountName')]"
+          },
+          "storageRegion": {
+            "value": "[parameters('pairRegion')]"
+          },
+          "datastoreName": {
+            "value": "[parameters('datastoreName')]"
+          },
+          "publicNetworkAccess": {
+            "value": "Enabled"
+          },
+          "tags": {
+            "value": "[parameters('tags')]"
+          }
+        },
+        "template": {
+          "$schema": "https://schema.management.azure.com/schemas/2019-04-01/deploymentTemplate.json#",
+          "contentVersion": "1.0.0.0",
+          "metadata": {
+            "_generator": {
+              "name": "bicep",
+              "version": "0.14.85.62628",
+              "templateHash": "8073065165220131475"
+            }
+          },
+          "parameters": {
+            "machineLearningName": {
+              "type": "string",
+              "metadata": {
+                "description": "Name of AzureML workspace to attach compute+storage to."
+              }
+            },
+            "machineLearningRegion": {
+              "type": "string",
+              "defaultValue": "[resourceGroup().location]",
+              "metadata": {
+                "description": "The region of the machine learning workspace"
+              }
+            },
+            "storageName": {
+              "type": "string",
+              "metadata": {
+                "description": "Name of the storage account"
+              }
+            },
+            "storageRegion": {
+              "type": "string",
+              "metadata": {
+                "description": "Azure region of the storage to create"
+              }
+            },
+            "storageSKU": {
+              "type": "string",
+              "defaultValue": "Standard_LRS",
+              "metadata": {
+                "description": "Storage SKU"
+              },
+              "allowedValues": [
+                "Standard_LRS",
+                "Standard_ZRS",
+                "Standard_GRS",
+                "Standard_GZRS",
+                "Standard_RAGRS",
+                "Standard_RAGZRS",
+                "Premium_LRS",
+                "Premium_ZRS"
+              ]
+            },
+            "containerName": {
+              "type": "string",
+              "defaultValue": "private",
+              "metadata": {
+                "description": "Name of the storage container resource to create for the pair"
+              }
+            },
+            "datastoreName": {
+              "type": "string",
+              "defaultValue": "[replace(format('datastore_{0}', parameters('storageName')), '-', '_')]",
+              "metadata": {
+                "description": "Name of the datastore for attaching the storage to the AzureML workspace."
+              }
+            },
+            "subnetIds": {
+              "type": "array",
+              "defaultValue": [],
+              "metadata": {
+                "description": "Resource ID of the subnets allowed into this storage"
+              }
+            },
+            "publicNetworkAccess": {
+              "type": "string",
+              "defaultValue": "Disabled",
+              "metadata": {
+                "description": "Allow or disallow public network access to Storage Account."
+              },
+              "allowedValues": [
+                "Enabled",
+                "vNetOnly",
+                "Disabled"
+              ]
+            },
+            "tags": {
+              "type": "object",
+              "defaultValue": {},
+              "metadata": {
+                "description": "Tags to add to the resources"
+              }
+            }
+          },
+          "variables": {
+            "storageNameCleaned": "[replace(parameters('storageName'), '-', '')]",
+            "storageAccountCleanName": "[substring(variables('storageNameCleaned'), 0, min(length(variables('storageNameCleaned')), 24))]",
+            "storageAllowedSubnetIds": "[if(equals(parameters('publicNetworkAccess'), 'Enabled'), createArray(), parameters('subnetIds'))]",
+            "storagedefaultAction": "[if(equals(parameters('publicNetworkAccess'), 'Enabled'), 'Allow', 'Deny')]",
+            "storagepublicNetworkAccess": "[if(equals(parameters('publicNetworkAccess'), 'Disabled'), 'Disabled', 'Enabled')]"
+          },
+          "resources": [
+            {
+              "type": "Microsoft.Storage/storageAccounts",
+              "apiVersion": "2022-05-01",
+              "name": "[variables('storageAccountCleanName')]",
+              "location": "[parameters('storageRegion')]",
+              "tags": "[parameters('tags')]",
+              "sku": {
+                "name": "[parameters('storageSKU')]"
+              },
+              "kind": "StorageV2",
+              "properties": {
+                "accessTier": "Hot",
+                "allowBlobPublicAccess": false,
+                "allowCrossTenantReplication": false,
+                "allowedCopyScope": "PrivateLink",
+                "allowSharedKeyAccess": true,
+                "networkAcls": {
+                  "copy": [
+                    {
+                      "name": "virtualNetworkRules",
+                      "count": "[length(variables('storageAllowedSubnetIds'))]",
+                      "input": {
+                        "id": "[variables('storageAllowedSubnetIds')[copyIndex('virtualNetworkRules')]]",
+                        "action": "Allow"
+                      }
+                    }
+                  ],
+                  "bypass": "AzureServices",
+                  "defaultAction": "[variables('storagedefaultAction')]",
+                  "resourceAccessRules": []
+                },
+                "publicNetworkAccess": "[variables('storagepublicNetworkAccess')]",
+                "routingPreference": {
+                  "routingChoice": "MicrosoftRouting",
+                  "publishMicrosoftEndpoints": true
+                },
+                "encryption": {
+                  "keySource": "Microsoft.Storage",
+                  "requireInfrastructureEncryption": false,
+                  "services": {
+                    "blob": {
+                      "enabled": true,
+                      "keyType": "Account"
+                    },
+                    "file": {
+                      "enabled": true,
+                      "keyType": "Account"
+                    },
+                    "queue": {
+                      "enabled": true,
+                      "keyType": "Service"
+                    },
+                    "table": {
+                      "enabled": true,
+                      "keyType": "Service"
+                    }
+                  }
+                },
+                "isHnsEnabled": false,
+                "isNfsV3Enabled": false,
+                "isLocalUserEnabled": false,
+                "isSftpEnabled": false,
+                "keyPolicy": {
+                  "keyExpirationPeriodInDays": 7
+                },
+                "largeFileSharesState": "Disabled",
+                "minimumTlsVersion": "TLS1_2",
+                "supportsHttpsTrafficOnly": true
+              }
+            },
+            {
+              "type": "Microsoft.Storage/storageAccounts/blobServices/containers",
+              "apiVersion": "2022-05-01",
+              "name": "[format('{0}/default/{1}', variables('storageAccountCleanName'), parameters('containerName'))]",
+              "properties": {
+                "metadata": {},
+                "publicAccess": "None"
+              },
+              "dependsOn": [
+                "[resourceId('Microsoft.Storage/storageAccounts', variables('storageAccountCleanName'))]"
+              ]
+            },
+            {
+              "type": "Microsoft.MachineLearningServices/workspaces/datastores",
+              "apiVersion": "2022-06-01-preview",
+              "name": "[format('{0}/{1}', parameters('machineLearningName'), parameters('datastoreName'))]",
+              "properties": {
+                "tags": "[parameters('tags')]",
+                "credentials": {
+                  "credentialsType": "None"
+                },
+                "description": "[format('Private storage in region {0}', parameters('storageRegion'))]",
+                "properties": {},
+                "datastoreType": "AzureBlob",
+                "accountName": "[variables('storageAccountCleanName')]",
+                "containerName": "[parameters('containerName')]",
+                "resourceGroup": "[resourceGroup().name]",
+                "subscriptionId": "[subscription().subscriptionId]"
+              },
+              "dependsOn": [
+                "[resourceId('Microsoft.Storage/storageAccounts/blobServices/containers', split(format('{0}/default/{1}', variables('storageAccountCleanName'), parameters('containerName')), '/')[0], split(format('{0}/default/{1}', variables('storageAccountCleanName'), parameters('containerName')), '/')[1], split(format('{0}/default/{1}', variables('storageAccountCleanName'), parameters('containerName')), '/')[2])]",
+                "[resourceId('Microsoft.Storage/storageAccounts', variables('storageAccountCleanName'))]"
+              ]
+            }
+          ],
+          "outputs": {
+            "storageId": {
+              "type": "string",
+              "value": "[resourceId('Microsoft.Storage/storageAccounts', variables('storageAccountCleanName'))]"
+            },
+            "storageName": {
+              "type": "string",
+              "value": "[variables('storageAccountCleanName')]"
+            },
+            "containerName": {
+              "type": "string",
+              "value": "[format('{0}/default/{1}', variables('storageAccountCleanName'), parameters('containerName'))]"
+            },
+            "datastoreName": {
+              "type": "string",
+              "value": "[format('{0}/{1}', parameters('machineLearningName'), parameters('datastoreName'))]"
+            }
+          }
+        }
+      }
+    },
+    {
+      "type": "Microsoft.Resources/deployments",
+      "apiVersion": "2020-10-01",
+      "name": "[format('{0}-open-aml-compute-01', parameters('pairBaseName'))]",
+      "properties": {
+        "expressionEvaluationOptions": {
+          "scope": "inner"
+        },
+        "mode": "Incremental",
+        "parameters": {
+          "machineLearningName": {
+            "value": "[parameters('machineLearningName')]"
+          },
+          "machineLearningRegion": {
+            "value": "[parameters('machineLearningRegion')]"
+          },
+          "computeName": {
+            "value": "[parameters('compute1Name')]"
+          },
+          "computeRegion": {
+            "value": "[parameters('pairRegion')]"
+          },
+          "computeSKU": {
+            "value": "[parameters('compute1SKU')]"
+          },
+          "computeNodes": {
+            "value": "[parameters('computeNodes')]"
+          },
+          "computeIdentityType": {
+            "value": "[parameters('identityType')]"
+          },
+          "computeUaiName": {
+            "value": "[parameters('computeUaiName')]"
+          },
+          "tags": {
+            "value": "[parameters('tags')]"
+          }
+        },
+        "template": {
+          "$schema": "https://schema.management.azure.com/schemas/2019-04-01/deploymentTemplate.json#",
+          "contentVersion": "1.0.0.0",
+          "metadata": {
+            "_generator": {
+              "name": "bicep",
+              "version": "0.14.85.62628",
+              "templateHash": "5985899113874875908"
+            }
+          },
+          "parameters": {
+            "machineLearningName": {
+              "type": "string",
+              "metadata": {
+                "description": "Name of AzureML workspace to attach compute+storage to."
+              }
+            },
+            "machineLearningRegion": {
+              "type": "string",
+              "defaultValue": "[resourceGroup().location]",
+              "metadata": {
+                "description": "The region of the machine learning workspace"
+              }
+            },
+            "computeName": {
+              "type": "string",
+              "metadata": {
+                "description": "Name of the compute cluster to create"
+              }
+            },
+            "computeRegion": {
+              "type": "string",
+              "metadata": {
+                "description": "Specifies the location of the compute resources."
+              }
+            },
+            "computeUaiName": {
+              "type": "string",
+              "metadata": {
+                "description": "Name of the UAI for the compute cluster (if computeIdentityType==UserAssigned)"
+              }
+            },
+            "computeSKU": {
+              "type": "string",
+              "defaultValue": "Standard_DS3_v2",
+              "metadata": {
+                "description": "VM size for the default compute cluster"
+              }
+            },
+            "computeNodes": {
+              "type": "int",
+              "defaultValue": 4,
+              "metadata": {
+                "description": "VM nodes for the default compute cluster"
+              }
+            },
+            "computeIdentityType": {
+              "type": "string",
+              "defaultValue": "UserAssigned",
+              "allowedValues": [
+                "UserAssigned",
+                "SystemAssigned"
+              ]
+            },
+            "tags": {
+              "type": "object",
+              "defaultValue": {},
+              "metadata": {
+                "description": "Tags to curate the resources in Azure."
+              }
+            }
+          },
+          "variables": {
+            "userAssignedIdentities": "[if(equals(parameters('computeIdentityType'), 'SystemAssigned'), null(), createObject(format('/subscriptions/{0}/resourceGroups/{1}/providers/Microsoft.ManagedIdentity/userAssignedIdentities/{2}', subscription().subscriptionId, resourceGroup().name, parameters('computeUaiName')), createObject()))]"
+          },
+          "resources": [
+            {
+              "type": "Microsoft.MachineLearningServices/workspaces/computes",
+              "apiVersion": "2021-07-01",
+              "name": "[format('{0}/{1}', parameters('machineLearningName'), parameters('computeName'))]",
+              "location": "[parameters('machineLearningRegion')]",
+              "identity": {
+                "type": "[parameters('computeIdentityType')]",
+                "userAssignedIdentities": "[variables('userAssignedIdentities')]"
+              },
+              "properties": {
+                "computeType": "AmlCompute",
+                "computeLocation": "[parameters('computeRegion')]",
+                "disableLocalAuth": true,
+                "properties": {
+                  "vmPriority": "Dedicated",
+                  "vmSize": "[parameters('computeSKU')]",
+                  "osType": "Linux",
+                  "scaleSettings": {
+                    "maxNodeCount": "[parameters('computeNodes')]",
+                    "minNodeCount": 0,
+                    "nodeIdleTimeBeforeScaleDown": "PT300S"
+                  },
+                  "enableNodePublicIp": true,
+                  "isolatedNetwork": false,
+                  "remoteLoginPortPublicAccess": "Disabled",
+                  "subnet": "[json('null')]"
+                }
+              }
+            }
+          ],
+          "outputs": {
+            "identityPrincipalId": {
+              "type": "string",
+              "value": "[if(equals(parameters('computeIdentityType'), 'UserAssigned'), reference(resourceId('Microsoft.ManagedIdentity/userAssignedIdentities', parameters('computeUaiName')), '2022-01-31-preview').principalId, reference(resourceId('Microsoft.MachineLearningServices/workspaces/computes', parameters('machineLearningName'), parameters('computeName')), '2021-07-01', 'full').identity.principalId)]"
+            },
+            "compute": {
+              "type": "string",
+              "value": "[parameters('computeName')]"
+            },
+            "region": {
+              "type": "string",
+              "value": "[parameters('computeRegion')]"
+            }
+          }
+        }
+      },
+      "dependsOn": [
+        "[resourceId('Microsoft.ManagedIdentity/userAssignedIdentities', parameters('computeUaiName'))]"
+      ]
+    },
+    {
+      "condition": "[parameters('compute2')]",
+      "type": "Microsoft.Resources/deployments",
+      "apiVersion": "2020-10-01",
+      "name": "[format('{0}-open-aml-compute-02', parameters('pairBaseName'))]",
+      "properties": {
+        "expressionEvaluationOptions": {
+          "scope": "inner"
+        },
+        "mode": "Incremental",
+        "parameters": {
+          "machineLearningName": {
+            "value": "[parameters('machineLearningName')]"
+          },
+          "machineLearningRegion": {
+            "value": "[parameters('machineLearningRegion')]"
+          },
+          "computeName": {
+            "value": "[parameters('compute2Name')]"
+          },
+          "computeRegion": {
+            "value": "[parameters('pairRegion')]"
+          },
+          "computeSKU": {
+            "value": "[parameters('compute2SKU')]"
+          },
+          "computeNodes": {
+            "value": "[parameters('computeNodes')]"
+          },
+          "computeIdentityType": {
+            "value": "[parameters('identityType')]"
+          },
+          "computeUaiName": {
+            "value": "[parameters('computeUaiName')]"
+          },
+          "tags": {
+            "value": "[parameters('tags')]"
+          }
+        },
+        "template": {
+          "$schema": "https://schema.management.azure.com/schemas/2019-04-01/deploymentTemplate.json#",
+          "contentVersion": "1.0.0.0",
+          "metadata": {
+            "_generator": {
+              "name": "bicep",
+              "version": "0.14.85.62628",
+              "templateHash": "5985899113874875908"
+            }
+          },
+          "parameters": {
+            "machineLearningName": {
+              "type": "string",
+              "metadata": {
+                "description": "Name of AzureML workspace to attach compute+storage to."
+              }
+            },
+            "machineLearningRegion": {
+              "type": "string",
+              "defaultValue": "[resourceGroup().location]",
+              "metadata": {
+                "description": "The region of the machine learning workspace"
+              }
+            },
+            "computeName": {
+              "type": "string",
+              "metadata": {
+                "description": "Name of the compute cluster to create"
+              }
+            },
+            "computeRegion": {
+              "type": "string",
+              "metadata": {
+                "description": "Specifies the location of the compute resources."
+              }
+            },
+            "computeUaiName": {
+              "type": "string",
+              "metadata": {
+                "description": "Name of the UAI for the compute cluster (if computeIdentityType==UserAssigned)"
+              }
+            },
+            "computeSKU": {
+              "type": "string",
+              "defaultValue": "Standard_DS3_v2",
+              "metadata": {
+                "description": "VM size for the default compute cluster"
+              }
+            },
+            "computeNodes": {
+              "type": "int",
+              "defaultValue": 4,
+              "metadata": {
+                "description": "VM nodes for the default compute cluster"
+              }
+            },
+            "computeIdentityType": {
+              "type": "string",
+              "defaultValue": "UserAssigned",
+              "allowedValues": [
+                "UserAssigned",
+                "SystemAssigned"
+              ]
+            },
+            "tags": {
+              "type": "object",
+              "defaultValue": {},
+              "metadata": {
+                "description": "Tags to curate the resources in Azure."
+              }
+            }
+          },
+          "variables": {
+            "userAssignedIdentities": "[if(equals(parameters('computeIdentityType'), 'SystemAssigned'), null(), createObject(format('/subscriptions/{0}/resourceGroups/{1}/providers/Microsoft.ManagedIdentity/userAssignedIdentities/{2}', subscription().subscriptionId, resourceGroup().name, parameters('computeUaiName')), createObject()))]"
+          },
+          "resources": [
+            {
+              "type": "Microsoft.MachineLearningServices/workspaces/computes",
+              "apiVersion": "2021-07-01",
+              "name": "[format('{0}/{1}', parameters('machineLearningName'), parameters('computeName'))]",
+              "location": "[parameters('machineLearningRegion')]",
+              "identity": {
+                "type": "[parameters('computeIdentityType')]",
+                "userAssignedIdentities": "[variables('userAssignedIdentities')]"
+              },
+              "properties": {
+                "computeType": "AmlCompute",
+                "computeLocation": "[parameters('computeRegion')]",
+                "disableLocalAuth": true,
+                "properties": {
+                  "vmPriority": "Dedicated",
+                  "vmSize": "[parameters('computeSKU')]",
+                  "osType": "Linux",
+                  "scaleSettings": {
+                    "maxNodeCount": "[parameters('computeNodes')]",
+                    "minNodeCount": 0,
+                    "nodeIdleTimeBeforeScaleDown": "PT300S"
+                  },
+                  "enableNodePublicIp": true,
+                  "isolatedNetwork": false,
+                  "remoteLoginPortPublicAccess": "Disabled",
+                  "subnet": "[json('null')]"
+                }
+              }
+            }
+          ],
+          "outputs": {
+            "identityPrincipalId": {
+              "type": "string",
+              "value": "[if(equals(parameters('computeIdentityType'), 'UserAssigned'), reference(resourceId('Microsoft.ManagedIdentity/userAssignedIdentities', parameters('computeUaiName')), '2022-01-31-preview').principalId, reference(resourceId('Microsoft.MachineLearningServices/workspaces/computes', parameters('machineLearningName'), parameters('computeName')), '2021-07-01', 'full').identity.principalId)]"
+            },
+            "compute": {
+              "type": "string",
+              "value": "[parameters('computeName')]"
+            },
+            "region": {
+              "type": "string",
+              "value": "[parameters('computeRegion')]"
+            }
+          }
+        }
+      },
+      "dependsOn": [
+        "[resourceId('Microsoft.ManagedIdentity/userAssignedIdentities', parameters('computeUaiName'))]"
+      ]
+    },
+    {
+      "condition": "[parameters('applyDefaultPermissions')]",
+      "type": "Microsoft.Resources/deployments",
+      "apiVersion": "2020-10-01",
+      "name": "[format('{0}-internal-rw-perms', parameters('pairBaseName'))]",
+      "properties": {
+        "expressionEvaluationOptions": {
+          "scope": "inner"
+        },
+        "mode": "Incremental",
+        "parameters": {
+          "storageAccountName": {
+            "value": "[reference(resourceId('Microsoft.Resources/deployments', format('{0}-open-storage', parameters('pairBaseName'))), '2020-10-01').outputs.storageName.value]"
+          },
+          "identityPrincipalId": {
+            "value": "[reference(resourceId('Microsoft.Resources/deployments', format('{0}-open-aml-compute-01', parameters('pairBaseName'))), '2020-10-01').outputs.identityPrincipalId.value]"
+          }
+        },
+        "template": {
+          "$schema": "https://schema.management.azure.com/schemas/2019-04-01/deploymentTemplate.json#",
+          "contentVersion": "1.0.0.0",
+          "metadata": {
+            "_generator": {
+              "name": "bicep",
+              "version": "0.14.85.62628",
+              "templateHash": "7765934047439622108"
+            }
+          },
+          "parameters": {
+            "storageAccountName": {
+              "type": "string",
+              "metadata": {
+                "description": "Full path to storage"
+              }
+            },
+            "identityPrincipalId": {
+              "type": "string",
+              "metadata": {
+                "description": "PrincipalId of the managed identity"
+              }
+            },
+            "computeToStorageRoles": {
+              "type": "array",
+              "defaultValue": [
+                "ba92f5b4-2d11-453d-a403-e96b0029c9fe",
+                "81a9662b-bebf-436f-a333-f67b29880f12",
+                "c12c1c16-33a1-487b-954d-41c89c60f349"
+              ],
+              "metadata": {
+                "description": "Role definition IDs for the compute towards the internal storage"
+              }
+            }
+          },
+          "resources": [
+            {
+              "copy": {
+                "name": "roleAssignments",
+                "count": "[length(parameters('computeToStorageRoles'))]"
+              },
+              "type": "Microsoft.Authorization/roleAssignments",
+              "apiVersion": "2022-04-01",
+              "scope": "[format('Microsoft.Storage/storageAccounts/{0}', parameters('storageAccountName'))]",
+              "name": "[guid(resourceGroup().id, resourceId('Microsoft.Storage/storageAccounts', parameters('storageAccountName')), parameters('identityPrincipalId'), parameters('computeToStorageRoles')[copyIndex()])]",
+              "properties": {
+                "roleDefinitionId": "[format('/subscriptions/{0}/providers/Microsoft.Authorization/roleDefinitions/{1}', subscription().subscriptionId, parameters('computeToStorageRoles')[copyIndex()])]",
+                "principalId": "[parameters('identityPrincipalId')]",
+                "principalType": "ServicePrincipal"
+              }
+            }
+          ]
+        }
+      },
+      "dependsOn": [
+        "[resourceId('Microsoft.Resources/deployments', format('{0}-open-aml-compute-01', parameters('pairBaseName')))]",
+        "[resourceId('Microsoft.Resources/deployments', format('{0}-open-storage', parameters('pairBaseName')))]"
+      ]
+    }
+  ],
+  "outputs": {
+    "identityPrincipalId": {
+      "type": "string",
+      "value": "[reference(resourceId('Microsoft.Resources/deployments', format('{0}-open-aml-compute-01', parameters('pairBaseName'))), '2020-10-01').outputs.identityPrincipalId.value]"
+    },
+    "storageName": {
+      "type": "string",
+      "value": "[reference(resourceId('Microsoft.Resources/deployments', format('{0}-open-storage', parameters('pairBaseName'))), '2020-10-01').outputs.storageName.value]"
+    },
+    "storageServiceId": {
+      "type": "string",
+      "value": "[reference(resourceId('Microsoft.Resources/deployments', format('{0}-open-storage', parameters('pairBaseName'))), '2020-10-01').outputs.storageId.value]"
+    },
+    "compute1Name": {
+      "type": "string",
+      "value": "[reference(resourceId('Microsoft.Resources/deployments', format('{0}-open-aml-compute-01', parameters('pairBaseName'))), '2020-10-01').outputs.compute.value]"
+    },
+    "region": {
+      "type": "string",
+      "value": "[parameters('pairRegion')]"
+    }
+  }
 }