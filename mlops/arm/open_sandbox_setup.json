--- conflicted
+++ resolved
@@ -1,2215 +1,2176 @@
-{
-  "$schema": "https://schema.management.azure.com/schemas/2019-04-01/deploymentTemplate.json#",
-  "contentVersion": "1.0.0.0",
-  "metadata": {
-    "_generator": {
-      "name": "bicep",
-<<<<<<< HEAD
-      "version": "0.13.1.58284",
-      "templateHash": "8189790991693936999"
-=======
-      "version": "0.14.85.62628",
-      "templateHash": "7560492308759527952"
->>>>>>> 7437028c
-    }
-  },
-  "parameters": {
-    "demoBaseName": {
-      "type": "string",
-      "defaultValue": "fldemo",
-      "metadata": {
-        "description": "Base name of the demo, used for creating all resources as prefix"
-      }
-    },
-    "identityType": {
-      "type": "string",
-      "defaultValue": "UserAssigned",
-      "metadata": {
-        "description": "Type of identity to use for permissions model"
-      },
-      "allowedValues": [
-        "UserAssigned",
-        "SystemAssigned"
-      ]
-    },
-    "orchestratorRegion": {
-      "type": "string",
-      "defaultValue": "[resourceGroup().location]",
-      "metadata": {
-        "description": "Region of the orchestrator (workspace, central storage and compute)."
-      }
-    },
-    "siloRegions": {
-      "type": "array",
-      "defaultValue": [
-        "australiaeast",
-        "eastus",
-        "westeurope"
-      ],
-      "metadata": {
-        "description": "List of each region in which to create an internal silo."
-      }
-    },
-    "compute1SKU": {
-      "type": "string",
-      "defaultValue": "Standard_DS4_v2",
-      "metadata": {
-        "description": "The VM used for creating compute clusters in orchestrator and silos."
-      }
-    },
-    "compute2": {
-      "type": "bool",
-      "defaultValue": false,
-      "metadata": {
-        "description": "Flag whether to create a second compute or not"
-      }
-    },
-    "compute2SKU": {
-      "type": "string",
-<<<<<<< HEAD
-      "defaultValue": "Standard_DS3_v2",
-=======
-      "defaultValue": "Standard_NC6",
->>>>>>> 7437028c
-      "metadata": {
-        "description": "The VM used for creating a second compute cluster in orchestrator and silos."
-      }
-    },
-    "tags": {
-      "type": "object",
-      "defaultValue": {
-        "Owner": "AzureML Samples",
-        "Project": "azure-ml-federated-learning",
-        "Environment": "dev",
-        "Toolkit": "bicep",
-        "Docs": "https://github.com/Azure-Samples/azure-ml-federated-learning"
-      },
-      "metadata": {
-        "description": "Tags to curate the resources in Azure."
-      }
-    }
-  },
-  "variables": {
-    "siloCount": "[length(parameters('siloRegions'))]"
-  },
-  "resources": [
-    {
-      "type": "Microsoft.Resources/deployments",
-      "apiVersion": "2020-10-01",
-      "name": "[format('{0}-aml-{1}', parameters('demoBaseName'), parameters('orchestratorRegion'))]",
-      "properties": {
-        "expressionEvaluationOptions": {
-          "scope": "inner"
-        },
-        "mode": "Incremental",
-        "parameters": {
-          "baseName": {
-            "value": "[parameters('demoBaseName')]"
-          },
-          "machineLearningName": {
-            "value": "[format('aml-{0}', parameters('demoBaseName'))]"
-          },
-          "machineLearningDescription": {
-            "value": "Azure ML demo workspace for federated learning (use for dev purpose only)"
-          },
-          "location": {
-            "value": "[parameters('orchestratorRegion')]"
-          },
-          "tags": {
-            "value": "[parameters('tags')]"
-          }
-        },
-        "template": {
-          "$schema": "https://schema.management.azure.com/schemas/2019-04-01/deploymentTemplate.json#",
-          "contentVersion": "1.0.0.0",
-          "metadata": {
-            "_generator": {
-              "name": "bicep",
-              "version": "0.14.85.62628",
-              "templateHash": "1072571431826254999"
-            }
-          },
-          "parameters": {
-            "baseName": {
-              "type": "string",
-              "maxLength": 20,
-              "minLength": 2,
-              "metadata": {
-                "description": "Base name to create all the resources"
-              }
-            },
-            "machineLearningName": {
-              "type": "string",
-              "defaultValue": "[format('aml-{0}', parameters('baseName'))]",
-              "metadata": {
-                "description": "Machine learning workspace name"
-              }
-            },
-            "machineLearningFriendlyName": {
-              "type": "string",
-              "defaultValue": "[format('{0} (sandbox/open)', parameters('baseName'))]",
-              "metadata": {
-                "description": "Machine learning workspace display name"
-              }
-            },
-            "machineLearningDescription": {
-              "type": "string",
-              "defaultValue": "An open AzureML workspace with no specific security settings.",
-              "metadata": {
-                "description": "Machine learning workspace description"
-              }
-            },
-            "location": {
-              "type": "string",
-              "defaultValue": "[resourceGroup().location]",
-              "metadata": {
-                "description": "Specifies the location of the Azure Machine Learning workspace and dependent resources."
-              }
-            },
-            "hbiWorkspace": {
-              "type": "bool",
-              "defaultValue": false,
-              "metadata": {
-                "description": "Specifies whether to reduce telemetry collection and enable additional encryption."
-              }
-            },
-            "applicationInsightsName": {
-              "type": "string",
-              "defaultValue": "[format('appi-{0}', parameters('baseName'))]",
-              "metadata": {
-                "description": "Name of the application insights resource"
-              }
-            },
-            "containerRegistryName": {
-              "type": "string",
-              "defaultValue": "[replace(format('cr-{0}', parameters('baseName')), '-', '')]",
-              "metadata": {
-                "description": "Name of the container registry resource"
-              }
-            },
-            "keyVaultName": {
-              "type": "string",
-              "defaultValue": "[format('ws-shkv-{0}', parameters('baseName'))]",
-              "metadata": {
-                "description": "Name of the workspace secrets store (shared keyvault) resource"
-              }
-            },
-            "storageAccountName": {
-              "type": "string",
-              "defaultValue": "[replace(format('st-{0}', parameters('baseName')), '-', '')]",
-              "metadata": {
-                "description": "Name of the storage account resource"
-              }
-            },
-            "tags": {
-              "type": "object",
-              "defaultValue": {},
-              "metadata": {
-                "description": "Tags to curate the resources in Azure."
-              }
-            }
-          },
-          "resources": [
-            {
-              "type": "Microsoft.Storage/storageAccounts",
-              "apiVersion": "2022-05-01",
-              "name": "[parameters('storageAccountName')]",
-              "location": "[parameters('location')]",
-              "tags": "[parameters('tags')]",
-              "sku": {
-                "name": "Standard_LRS"
-              },
-              "kind": "StorageV2",
-              "properties": {
-                "encryption": {
-                  "services": {
-                    "blob": {
-                      "enabled": true
-                    },
-                    "file": {
-                      "enabled": true
-                    }
-                  },
-                  "keySource": "Microsoft.Storage"
-                },
-                "supportsHttpsTrafficOnly": true
-              }
-            },
-            {
-              "type": "Microsoft.KeyVault/vaults",
-              "apiVersion": "2022-07-01",
-              "name": "[parameters('keyVaultName')]",
-              "location": "[parameters('location')]",
-              "tags": "[parameters('tags')]",
-              "properties": {
-                "tenantId": "[subscription().tenantId]",
-                "sku": {
-                  "name": "standard",
-                  "family": "A"
-                },
-                "accessPolicies": [],
-                "enableSoftDelete": true
-              }
-            },
-            {
-              "type": "Microsoft.ContainerRegistry/registries",
-              "apiVersion": "2021-09-01",
-              "name": "[parameters('containerRegistryName')]",
-              "location": "[parameters('location')]",
-              "tags": "[parameters('tags')]",
-              "sku": {
-                "name": "Standard"
-              },
-              "properties": {
-                "adminUserEnabled": true
-              }
-            },
-            {
-              "type": "Microsoft.Insights/components",
-              "apiVersion": "2020-02-02",
-              "name": "[parameters('applicationInsightsName')]",
-              "location": "[if(or(equals(parameters('location'), 'eastus2'), equals(parameters('location'), 'westcentralus')), 'southcentralus', parameters('location'))]",
-              "tags": "[parameters('tags')]",
-              "kind": "web",
-              "properties": {
-                "Application_Type": "web"
-              }
-            },
-            {
-              "type": "Microsoft.MachineLearningServices/workspaces",
-              "apiVersion": "2022-10-01",
-              "name": "[parameters('machineLearningName')]",
-              "location": "[parameters('location')]",
-              "tags": "[parameters('tags')]",
-              "identity": {
-                "type": "SystemAssigned"
-              },
-              "properties": {
-                "friendlyName": "[parameters('machineLearningFriendlyName')]",
-                "description": "[parameters('machineLearningDescription')]",
-                "storageAccount": "[resourceId('Microsoft.Storage/storageAccounts', parameters('storageAccountName'))]",
-                "keyVault": "[resourceId('Microsoft.KeyVault/vaults', parameters('keyVaultName'))]",
-                "applicationInsights": "[resourceId('Microsoft.Insights/components', parameters('applicationInsightsName'))]",
-                "containerRegistry": "[resourceId('Microsoft.ContainerRegistry/registries', parameters('containerRegistryName'))]",
-                "hbiWorkspace": "[parameters('hbiWorkspace')]",
-                "publicNetworkAccess": "Enabled"
-              },
-              "dependsOn": [
-                "[resourceId('Microsoft.Insights/components', parameters('applicationInsightsName'))]",
-                "[resourceId('Microsoft.ContainerRegistry/registries', parameters('containerRegistryName'))]",
-                "[resourceId('Microsoft.KeyVault/vaults', parameters('keyVaultName'))]",
-                "[resourceId('Microsoft.Storage/storageAccounts', parameters('storageAccountName'))]"
-              ]
-            }
-          ],
-          "outputs": {
-            "storageName": {
-              "type": "string",
-              "value": "[parameters('storageAccountName')]"
-            },
-            "workspaceName": {
-              "type": "string",
-              "value": "[parameters('machineLearningName')]"
-            },
-            "region": {
-              "type": "string",
-              "value": "[parameters('location')]"
-            }
-          }
-        }
-      }
-    },
-    {
-      "type": "Microsoft.Resources/deployments",
-      "apiVersion": "2020-10-01",
-      "name": "[format('{0}-openpair-orchestrator', parameters('demoBaseName'))]",
-      "properties": {
-        "expressionEvaluationOptions": {
-          "scope": "inner"
-        },
-        "mode": "Incremental",
-        "parameters": {
-          "machineLearningName": {
-            "value": "[reference(resourceId('Microsoft.Resources/deployments', format('{0}-aml-{1}', parameters('demoBaseName'), parameters('orchestratorRegion'))), '2020-10-01').outputs.workspaceName.value]"
-          },
-          "machineLearningRegion": {
-            "value": "[parameters('orchestratorRegion')]"
-          },
-          "pairRegion": {
-            "value": "[parameters('orchestratorRegion')]"
-          },
-          "tags": {
-            "value": "[parameters('tags')]"
-          },
-          "pairBaseName": {
-            "value": "[format('{0}-orch', parameters('demoBaseName'))]"
-          },
-          "compute1Name": {
-            "value": "orchestrator-01"
-          },
-          "compute1SKU": {
-            "value": "[parameters('compute1SKU')]"
-          },
-          "computeNodes": {
-            "value": 2
-          },
-          "compute2": {
-            "value": false
-          },
-          "compute2SKU": {
-            "value": "[parameters('compute2SKU')]"
-          },
-          "compute2Name": {
-            "value": "orchestrator-02"
-          },
-          "compute2": {
-            "value": "[parameters('compute2')]"
-          },
-          "compute2SKU": {
-            "value": "[parameters('compute2SKU')]"
-          },
-          "compute2Name": {
-            "value": "orchestrator-02"
-          },
-          "datastoreName": {
-            "value": "datastore_orchestrator"
-          },
-          "identityType": {
-            "value": "[parameters('identityType')]"
-          },
-          "applyDefaultPermissions": {
-            "value": true
-          }
-        },
-        "template": {
-          "$schema": "https://schema.management.azure.com/schemas/2019-04-01/deploymentTemplate.json#",
-          "contentVersion": "1.0.0.0",
-          "metadata": {
-            "_generator": {
-              "name": "bicep",
-<<<<<<< HEAD
-              "version": "0.13.1.58284",
-              "templateHash": "18086147921670967123"
-=======
-              "version": "0.14.85.62628",
-              "templateHash": "17130926876543764853"
->>>>>>> 7437028c
-            }
-          },
-          "parameters": {
-            "machineLearningName": {
-              "type": "string",
-              "metadata": {
-                "description": "Name of AzureML workspace to attach compute+storage to."
-              }
-            },
-            "machineLearningRegion": {
-              "type": "string",
-              "defaultValue": "[resourceGroup().location]",
-              "metadata": {
-                "description": "The region of the machine learning workspace"
-              }
-            },
-            "pairRegion": {
-              "type": "string",
-              "defaultValue": "[resourceGroup().location]",
-              "metadata": {
-                "description": "Specifies the location of the pair resources."
-              }
-            },
-            "pairBaseName": {
-              "type": "string",
-              "metadata": {
-                "description": "Base name used for creating all pair resources."
-              }
-            },
-            "storageAccountName": {
-              "type": "string",
-              "defaultValue": "[replace(format('st{0}', parameters('pairBaseName')), '-', '')]",
-              "metadata": {
-                "description": "Name of the storage account resource to create for the pair"
-              }
-            },
-            "datastoreName": {
-              "type": "string",
-              "defaultValue": "[replace(format('datastore_{0}', parameters('pairBaseName')), '-', '_')]",
-              "metadata": {
-                "description": "Name of the datastore for attaching the storage to the AzureML workspace."
-              }
-            },
-            "compute1Name": {
-              "type": "string",
-              "defaultValue": "[format('{0}-01', parameters('pairBaseName'))]",
-              "metadata": {
-                "description": "Name of the default compute cluster for the pair"
-              }
-            },
-            "compute1SKU": {
-              "type": "string",
-              "defaultValue": "Standard_DS3_v2",
-              "metadata": {
-                "description": "VM size for the compute cluster"
-              }
-            },
-            "computeNodes": {
-              "type": "int",
-              "defaultValue": 4,
-              "metadata": {
-                "description": "VM nodes for the compute cluster"
-              }
-            },
-            "identityType": {
-              "type": "string",
-              "defaultValue": "UserAssigned",
-              "allowedValues": [
-                "UserAssigned",
-                "SystemAssigned"
-              ]
-            },
-            "applyDefaultPermissions": {
-              "type": "bool",
-              "defaultValue": true,
-              "metadata": {
-                "description": "Allow compute cluster to access storage account with R/W permissions (using UAI)"
-              }
-            },
-            "compute2": {
-              "type": "bool",
-              "defaultValue": false,
-              "metadata": {
-                "description": "Flag whether to create a second compute or not"
-              }
-            },
-            "compute2SKU": {
-              "type": "string",
-              "defaultValue": "Standard_DS3_v2",
-              "metadata": {
-                "description": "The second VM used for creating compute clusters in orchestrator and silos."
-              }
-            },
-            "compute2Name": {
-              "type": "string",
-              "defaultValue": "[format('{0}-02', parameters('pairBaseName'))]",
-              "metadata": {
-                "description": "Name of the default compute cluster for the pair"
-              }
-            },
-            "computeUaiName": {
-              "type": "string",
-              "defaultValue": "[format('uai-{0}', parameters('pairBaseName'))]",
-              "metadata": {
-                "description": "Name of the UAI for the compute cluster (if computeIdentityType==UserAssigned)"
-              }
-            },
-            "tags": {
-              "type": "object",
-              "defaultValue": {},
-              "metadata": {
-                "description": "Tags to curate the resources in Azure."
-              }
-            }
-          },
-          "resources": [
-            {
-              "condition": "[equals(parameters('identityType'), 'UserAssigned')]",
-              "type": "Microsoft.ManagedIdentity/userAssignedIdentities",
-              "apiVersion": "2022-01-31-preview",
-              "name": "[parameters('computeUaiName')]",
-              "location": "[parameters('pairRegion')]",
-              "tags": "[parameters('tags')]"
-            },
-            {
-              "type": "Microsoft.Resources/deployments",
-              "apiVersion": "2020-10-01",
-              "name": "[format('{0}-open-storage', parameters('pairBaseName'))]",
-              "properties": {
-                "expressionEvaluationOptions": {
-                  "scope": "inner"
-                },
-                "mode": "Incremental",
-                "parameters": {
-                  "machineLearningName": {
-                    "value": "[parameters('machineLearningName')]"
-                  },
-                  "machineLearningRegion": {
-                    "value": "[parameters('machineLearningRegion')]"
-                  },
-                  "storageName": {
-                    "value": "[parameters('storageAccountName')]"
-                  },
-                  "storageRegion": {
-                    "value": "[parameters('pairRegion')]"
-                  },
-                  "datastoreName": {
-                    "value": "[parameters('datastoreName')]"
-                  },
-                  "publicNetworkAccess": {
-                    "value": "Enabled"
-                  },
-                  "tags": {
-                    "value": "[parameters('tags')]"
-                  }
-                },
-                "template": {
-                  "$schema": "https://schema.management.azure.com/schemas/2019-04-01/deploymentTemplate.json#",
-                  "contentVersion": "1.0.0.0",
-                  "metadata": {
-                    "_generator": {
-                      "name": "bicep",
-                      "version": "0.14.85.62628",
-                      "templateHash": "8073065165220131475"
-                    }
-                  },
-                  "parameters": {
-                    "machineLearningName": {
-                      "type": "string",
-                      "metadata": {
-                        "description": "Name of AzureML workspace to attach compute+storage to."
-                      }
-                    },
-                    "machineLearningRegion": {
-                      "type": "string",
-                      "defaultValue": "[resourceGroup().location]",
-                      "metadata": {
-                        "description": "The region of the machine learning workspace"
-                      }
-                    },
-                    "storageName": {
-                      "type": "string",
-                      "metadata": {
-                        "description": "Name of the storage account"
-                      }
-                    },
-                    "storageRegion": {
-                      "type": "string",
-                      "metadata": {
-                        "description": "Azure region of the storage to create"
-                      }
-                    },
-                    "storageSKU": {
-                      "type": "string",
-                      "defaultValue": "Standard_LRS",
-                      "metadata": {
-                        "description": "Storage SKU"
-                      },
-                      "allowedValues": [
-                        "Standard_LRS",
-                        "Standard_ZRS",
-                        "Standard_GRS",
-                        "Standard_GZRS",
-                        "Standard_RAGRS",
-                        "Standard_RAGZRS",
-                        "Premium_LRS",
-                        "Premium_ZRS"
-                      ]
-                    },
-                    "containerName": {
-                      "type": "string",
-                      "defaultValue": "private",
-                      "metadata": {
-                        "description": "Name of the storage container resource to create for the pair"
-                      }
-                    },
-                    "datastoreName": {
-                      "type": "string",
-                      "defaultValue": "[replace(format('datastore_{0}', parameters('storageName')), '-', '_')]",
-                      "metadata": {
-                        "description": "Name of the datastore for attaching the storage to the AzureML workspace."
-                      }
-                    },
-                    "subnetIds": {
-                      "type": "array",
-                      "defaultValue": [],
-                      "metadata": {
-                        "description": "Resource ID of the subnets allowed into this storage"
-                      }
-                    },
-                    "publicNetworkAccess": {
-                      "type": "string",
-                      "defaultValue": "Disabled",
-                      "metadata": {
-                        "description": "Allow or disallow public network access to Storage Account."
-                      },
-                      "allowedValues": [
-                        "Enabled",
-                        "vNetOnly",
-                        "Disabled"
-                      ]
-                    },
-                    "tags": {
-                      "type": "object",
-                      "defaultValue": {},
-                      "metadata": {
-                        "description": "Tags to add to the resources"
-                      }
-                    }
-                  },
-                  "variables": {
-                    "storageNameCleaned": "[replace(parameters('storageName'), '-', '')]",
-                    "storageAccountCleanName": "[substring(variables('storageNameCleaned'), 0, min(length(variables('storageNameCleaned')), 24))]",
-                    "storageAllowedSubnetIds": "[if(equals(parameters('publicNetworkAccess'), 'Enabled'), createArray(), parameters('subnetIds'))]",
-                    "storagedefaultAction": "[if(equals(parameters('publicNetworkAccess'), 'Enabled'), 'Allow', 'Deny')]",
-                    "storagepublicNetworkAccess": "[if(equals(parameters('publicNetworkAccess'), 'Disabled'), 'Disabled', 'Enabled')]"
-                  },
-                  "resources": [
-                    {
-                      "type": "Microsoft.Storage/storageAccounts",
-                      "apiVersion": "2022-05-01",
-                      "name": "[variables('storageAccountCleanName')]",
-                      "location": "[parameters('storageRegion')]",
-                      "tags": "[parameters('tags')]",
-                      "sku": {
-                        "name": "[parameters('storageSKU')]"
-                      },
-                      "kind": "StorageV2",
-                      "properties": {
-                        "accessTier": "Hot",
-                        "allowBlobPublicAccess": false,
-                        "allowCrossTenantReplication": false,
-                        "allowedCopyScope": "PrivateLink",
-                        "allowSharedKeyAccess": true,
-                        "networkAcls": {
-                          "copy": [
-                            {
-                              "name": "virtualNetworkRules",
-                              "count": "[length(variables('storageAllowedSubnetIds'))]",
-                              "input": {
-                                "id": "[variables('storageAllowedSubnetIds')[copyIndex('virtualNetworkRules')]]",
-                                "action": "Allow"
-                              }
-                            }
-                          ],
-                          "bypass": "AzureServices",
-                          "defaultAction": "[variables('storagedefaultAction')]",
-                          "resourceAccessRules": []
-                        },
-                        "publicNetworkAccess": "[variables('storagepublicNetworkAccess')]",
-                        "routingPreference": {
-                          "routingChoice": "MicrosoftRouting",
-                          "publishMicrosoftEndpoints": true
-                        },
-                        "encryption": {
-                          "keySource": "Microsoft.Storage",
-                          "requireInfrastructureEncryption": false,
-                          "services": {
-                            "blob": {
-                              "enabled": true,
-                              "keyType": "Account"
-                            },
-                            "file": {
-                              "enabled": true,
-                              "keyType": "Account"
-                            },
-                            "queue": {
-                              "enabled": true,
-                              "keyType": "Service"
-                            },
-                            "table": {
-                              "enabled": true,
-                              "keyType": "Service"
-                            }
-                          }
-                        },
-                        "isHnsEnabled": false,
-                        "isNfsV3Enabled": false,
-                        "isLocalUserEnabled": false,
-                        "isSftpEnabled": false,
-                        "keyPolicy": {
-                          "keyExpirationPeriodInDays": 7
-                        },
-                        "largeFileSharesState": "Disabled",
-                        "minimumTlsVersion": "TLS1_2",
-                        "supportsHttpsTrafficOnly": true
-                      }
-                    },
-                    {
-                      "type": "Microsoft.Storage/storageAccounts/blobServices/containers",
-                      "apiVersion": "2022-05-01",
-                      "name": "[format('{0}/default/{1}', variables('storageAccountCleanName'), parameters('containerName'))]",
-                      "properties": {
-                        "metadata": {},
-                        "publicAccess": "None"
-                      },
-                      "dependsOn": [
-                        "[resourceId('Microsoft.Storage/storageAccounts', variables('storageAccountCleanName'))]"
-                      ]
-                    },
-                    {
-                      "type": "Microsoft.MachineLearningServices/workspaces/datastores",
-                      "apiVersion": "2022-06-01-preview",
-                      "name": "[format('{0}/{1}', parameters('machineLearningName'), parameters('datastoreName'))]",
-                      "properties": {
-                        "tags": "[parameters('tags')]",
-                        "credentials": {
-                          "credentialsType": "None"
-                        },
-                        "description": "[format('Private storage in region {0}', parameters('storageRegion'))]",
-                        "properties": {},
-                        "datastoreType": "AzureBlob",
-                        "accountName": "[variables('storageAccountCleanName')]",
-                        "containerName": "[parameters('containerName')]",
-                        "resourceGroup": "[resourceGroup().name]",
-                        "subscriptionId": "[subscription().subscriptionId]"
-                      },
-                      "dependsOn": [
-                        "[resourceId('Microsoft.Storage/storageAccounts/blobServices/containers', split(format('{0}/default/{1}', variables('storageAccountCleanName'), parameters('containerName')), '/')[0], split(format('{0}/default/{1}', variables('storageAccountCleanName'), parameters('containerName')), '/')[1], split(format('{0}/default/{1}', variables('storageAccountCleanName'), parameters('containerName')), '/')[2])]",
-                        "[resourceId('Microsoft.Storage/storageAccounts', variables('storageAccountCleanName'))]"
-                      ]
-                    }
-                  ],
-                  "outputs": {
-                    "storageId": {
-                      "type": "string",
-                      "value": "[resourceId('Microsoft.Storage/storageAccounts', variables('storageAccountCleanName'))]"
-                    },
-                    "storageName": {
-                      "type": "string",
-                      "value": "[variables('storageAccountCleanName')]"
-                    },
-                    "containerName": {
-                      "type": "string",
-                      "value": "[format('{0}/default/{1}', variables('storageAccountCleanName'), parameters('containerName'))]"
-                    },
-                    "datastoreName": {
-                      "type": "string",
-                      "value": "[format('{0}/{1}', parameters('machineLearningName'), parameters('datastoreName'))]"
-                    }
-                  }
-                }
-              }
-            },
-            {
-              "type": "Microsoft.Resources/deployments",
-              "apiVersion": "2020-10-01",
-              "name": "[format('{0}-open-aml-compute-01', parameters('pairBaseName'))]",
-              "properties": {
-                "expressionEvaluationOptions": {
-                  "scope": "inner"
-                },
-                "mode": "Incremental",
-                "parameters": {
-                  "machineLearningName": {
-                    "value": "[parameters('machineLearningName')]"
-                  },
-                  "machineLearningRegion": {
-                    "value": "[parameters('machineLearningRegion')]"
-                  },
-                  "computeName": {
-                    "value": "[parameters('compute1Name')]"
-                  },
-                  "computeRegion": {
-                    "value": "[parameters('pairRegion')]"
-                  },
-                  "computeSKU": {
-                    "value": "[parameters('compute1SKU')]"
-                  },
-                  "computeNodes": {
-                    "value": "[parameters('computeNodes')]"
-                  },
-                  "computeIdentityType": {
-                    "value": "[parameters('identityType')]"
-                  },
-                  "computeUaiName": {
-                    "value": "[parameters('computeUaiName')]"
-                  },
-                  "tags": {
-                    "value": "[parameters('tags')]"
-                  }
-                },
-                "template": {
-                  "$schema": "https://schema.management.azure.com/schemas/2019-04-01/deploymentTemplate.json#",
-                  "contentVersion": "1.0.0.0",
-                  "metadata": {
-                    "_generator": {
-                      "name": "bicep",
-<<<<<<< HEAD
-                      "version": "0.13.1.58284",
-                      "templateHash": "16833630592776216645"
-=======
-                      "version": "0.14.85.62628",
-                      "templateHash": "5985899113874875908"
->>>>>>> 7437028c
-                    }
-                  },
-                  "parameters": {
-                    "machineLearningName": {
-                      "type": "string",
-                      "metadata": {
-                        "description": "Name of AzureML workspace to attach compute+storage to."
-                      }
-                    },
-                    "machineLearningRegion": {
-                      "type": "string",
-                      "defaultValue": "[resourceGroup().location]",
-                      "metadata": {
-                        "description": "The region of the machine learning workspace"
-                      }
-                    },
-                    "computeName": {
-                      "type": "string",
-                      "metadata": {
-                        "description": "Name of the compute cluster to create"
-                      }
-                    },
-                    "computeRegion": {
-                      "type": "string",
-                      "metadata": {
-                        "description": "Specifies the location of the compute resources."
-                      }
-                    },
-                    "computeUaiName": {
-                      "type": "string",
-                      "metadata": {
-                        "description": "Name of the UAI for the compute cluster (if computeIdentityType==UserAssigned)"
-                      }
-                    },
-                    "computeSKU": {
-                      "type": "string",
-                      "defaultValue": "Standard_DS3_v2",
-                      "metadata": {
-                        "description": "VM size for the default compute cluster"
-                      }
-                    },
-                    "computeNodes": {
-                      "type": "int",
-                      "defaultValue": 4,
-                      "metadata": {
-                        "description": "VM nodes for the default compute cluster"
-                      }
-                    },
-                    "computeIdentityType": {
-                      "type": "string",
-                      "defaultValue": "UserAssigned",
-                      "allowedValues": [
-                        "UserAssigned",
-                        "SystemAssigned"
-                      ]
-                    },
-                    "tags": {
-                      "type": "object",
-                      "defaultValue": {},
-                      "metadata": {
-                        "description": "Tags to curate the resources in Azure."
-                      }
-                    }
-                  },
-                  "variables": {
-                    "userAssignedIdentities": "[if(equals(parameters('computeIdentityType'), 'SystemAssigned'), null(), createObject(format('/subscriptions/{0}/resourceGroups/{1}/providers/Microsoft.ManagedIdentity/userAssignedIdentities/{2}', subscription().subscriptionId, resourceGroup().name, parameters('computeUaiName')), createObject()))]"
-                  },
-                  "resources": [
-                    {
-                      "type": "Microsoft.MachineLearningServices/workspaces/computes",
-                      "apiVersion": "2021-07-01",
-                      "name": "[format('{0}/{1}', parameters('machineLearningName'), parameters('computeName'))]",
-                      "location": "[parameters('machineLearningRegion')]",
-                      "identity": {
-                        "type": "[parameters('computeIdentityType')]",
-                        "userAssignedIdentities": "[variables('userAssignedIdentities')]"
-                      },
-                      "properties": {
-                        "computeType": "AmlCompute",
-                        "computeLocation": "[parameters('computeRegion')]",
-                        "disableLocalAuth": true,
-                        "properties": {
-                          "vmPriority": "Dedicated",
-                          "vmSize": "[parameters('computeSKU')]",
-                          "osType": "Linux",
-                          "scaleSettings": {
-                            "maxNodeCount": "[parameters('computeNodes')]",
-                            "minNodeCount": 0,
-                            "nodeIdleTimeBeforeScaleDown": "PT300S"
-                          },
-                          "enableNodePublicIp": true,
-                          "isolatedNetwork": false,
-                          "remoteLoginPortPublicAccess": "Disabled",
-                          "subnet": "[json('null')]"
-                        }
-                      }
-                    }
-                  ],
-                  "outputs": {
-                    "identityPrincipalId": {
-                      "type": "string",
-                      "value": "[if(equals(parameters('computeIdentityType'), 'UserAssigned'), reference(resourceId('Microsoft.ManagedIdentity/userAssignedIdentities', parameters('computeUaiName')), '2022-01-31-preview').principalId, reference(resourceId('Microsoft.MachineLearningServices/workspaces/computes', parameters('machineLearningName'), parameters('computeName')), '2021-07-01', 'full').identity.principalId)]"
-                    },
-                    "compute": {
-                      "type": "string",
-                      "value": "[parameters('computeName')]"
-                    },
-                    "region": {
-                      "type": "string",
-                      "value": "[parameters('computeRegion')]"
-                    }
-                  }
-                }
-              },
-              "dependsOn": [
-                "[resourceId('Microsoft.ManagedIdentity/userAssignedIdentities', parameters('computeUaiName'))]"
-              ]
-            },
-            {
-              "condition": "[parameters('compute2')]",
-              "type": "Microsoft.Resources/deployments",
-              "apiVersion": "2020-10-01",
-              "name": "[format('{0}-open-aml-compute-02', parameters('pairBaseName'))]",
-              "properties": {
-                "expressionEvaluationOptions": {
-                  "scope": "inner"
-                },
-                "mode": "Incremental",
-                "parameters": {
-                  "machineLearningName": {
-                    "value": "[parameters('machineLearningName')]"
-                  },
-                  "machineLearningRegion": {
-                    "value": "[parameters('machineLearningRegion')]"
-                  },
-                  "computeName": {
-                    "value": "[parameters('compute2Name')]"
-                  },
-                  "computeRegion": {
-                    "value": "[parameters('pairRegion')]"
-                  },
-                  "computeSKU": {
-                    "value": "[parameters('compute2SKU')]"
-                  },
-                  "computeNodes": {
-                    "value": "[parameters('computeNodes')]"
-                  },
-                  "computeIdentityType": {
-                    "value": "[parameters('identityType')]"
-                  },
-                  "computeUaiName": {
-                    "value": "[parameters('computeUaiName')]"
-                  },
-                  "tags": {
-                    "value": "[parameters('tags')]"
-                  }
-                },
-                "template": {
-                  "$schema": "https://schema.management.azure.com/schemas/2019-04-01/deploymentTemplate.json#",
-                  "contentVersion": "1.0.0.0",
-                  "metadata": {
-                    "_generator": {
-                      "name": "bicep",
-<<<<<<< HEAD
-                      "version": "0.13.1.58284",
-                      "templateHash": "16833630592776216645"
-=======
-                      "version": "0.14.85.62628",
-                      "templateHash": "5985899113874875908"
->>>>>>> 7437028c
-                    }
-                  },
-                  "parameters": {
-                    "machineLearningName": {
-                      "type": "string",
-                      "metadata": {
-                        "description": "Name of AzureML workspace to attach compute+storage to."
-                      }
-                    },
-                    "machineLearningRegion": {
-                      "type": "string",
-                      "defaultValue": "[resourceGroup().location]",
-                      "metadata": {
-                        "description": "The region of the machine learning workspace"
-                      }
-                    },
-                    "computeName": {
-                      "type": "string",
-                      "metadata": {
-                        "description": "Name of the compute cluster to create"
-                      }
-                    },
-                    "computeRegion": {
-                      "type": "string",
-                      "metadata": {
-                        "description": "Specifies the location of the compute resources."
-                      }
-                    },
-                    "computeUaiName": {
-                      "type": "string",
-                      "metadata": {
-                        "description": "Name of the UAI for the compute cluster (if computeIdentityType==UserAssigned)"
-                      }
-                    },
-                    "computeSKU": {
-                      "type": "string",
-                      "defaultValue": "Standard_DS3_v2",
-                      "metadata": {
-                        "description": "VM size for the default compute cluster"
-                      }
-                    },
-                    "computeNodes": {
-                      "type": "int",
-                      "defaultValue": 4,
-                      "metadata": {
-                        "description": "VM nodes for the default compute cluster"
-                      }
-                    },
-                    "computeIdentityType": {
-                      "type": "string",
-                      "defaultValue": "UserAssigned",
-                      "allowedValues": [
-                        "UserAssigned",
-                        "SystemAssigned"
-                      ]
-                    },
-                    "tags": {
-                      "type": "object",
-                      "defaultValue": {},
-                      "metadata": {
-                        "description": "Tags to curate the resources in Azure."
-                      }
-                    }
-                  },
-                  "variables": {
-                    "userAssignedIdentities": "[if(equals(parameters('computeIdentityType'), 'SystemAssigned'), null(), createObject(format('/subscriptions/{0}/resourceGroups/{1}/providers/Microsoft.ManagedIdentity/userAssignedIdentities/{2}', subscription().subscriptionId, resourceGroup().name, parameters('computeUaiName')), createObject()))]"
-                  },
-                  "resources": [
-                    {
-                      "type": "Microsoft.MachineLearningServices/workspaces/computes",
-                      "apiVersion": "2021-07-01",
-                      "name": "[format('{0}/{1}', parameters('machineLearningName'), parameters('computeName'))]",
-                      "location": "[parameters('machineLearningRegion')]",
-                      "identity": {
-                        "type": "[parameters('computeIdentityType')]",
-                        "userAssignedIdentities": "[variables('userAssignedIdentities')]"
-                      },
-                      "properties": {
-                        "computeType": "AmlCompute",
-                        "computeLocation": "[parameters('computeRegion')]",
-                        "disableLocalAuth": true,
-                        "properties": {
-                          "vmPriority": "Dedicated",
-                          "vmSize": "[parameters('computeSKU')]",
-                          "osType": "Linux",
-                          "scaleSettings": {
-                            "maxNodeCount": "[parameters('computeNodes')]",
-                            "minNodeCount": 0,
-                            "nodeIdleTimeBeforeScaleDown": "PT300S"
-                          },
-                          "enableNodePublicIp": true,
-                          "isolatedNetwork": false,
-                          "remoteLoginPortPublicAccess": "Disabled",
-                          "subnet": "[json('null')]"
-                        }
-                      }
-                    }
-                  ],
-                  "outputs": {
-                    "identityPrincipalId": {
-                      "type": "string",
-                      "value": "[if(equals(parameters('computeIdentityType'), 'UserAssigned'), reference(resourceId('Microsoft.ManagedIdentity/userAssignedIdentities', parameters('computeUaiName')), '2022-01-31-preview').principalId, reference(resourceId('Microsoft.MachineLearningServices/workspaces/computes', parameters('machineLearningName'), parameters('computeName')), '2021-07-01', 'full').identity.principalId)]"
-                    },
-                    "compute": {
-                      "type": "string",
-                      "value": "[parameters('computeName')]"
-                    },
-                    "region": {
-                      "type": "string",
-                      "value": "[parameters('computeRegion')]"
-                    }
-                  }
-                }
-              },
-              "dependsOn": [
-                "[resourceId('Microsoft.ManagedIdentity/userAssignedIdentities', parameters('computeUaiName'))]"
-              ]
-            },
-            {
-              "condition": "[parameters('applyDefaultPermissions')]",
-              "type": "Microsoft.Resources/deployments",
-              "apiVersion": "2020-10-01",
-              "name": "[format('{0}-internal-rw-perms', parameters('pairBaseName'))]",
-              "properties": {
-                "expressionEvaluationOptions": {
-                  "scope": "inner"
-                },
-                "mode": "Incremental",
-                "parameters": {
-                  "storageAccountName": {
-                    "value": "[reference(resourceId('Microsoft.Resources/deployments', format('{0}-open-storage', parameters('pairBaseName'))), '2020-10-01').outputs.storageName.value]"
-                  },
-                  "identityPrincipalId": {
-                    "value": "[reference(resourceId('Microsoft.Resources/deployments', format('{0}-open-aml-compute-01', parameters('pairBaseName'))), '2020-10-01').outputs.identityPrincipalId.value]"
-                  }
-                },
-                "template": {
-                  "$schema": "https://schema.management.azure.com/schemas/2019-04-01/deploymentTemplate.json#",
-                  "contentVersion": "1.0.0.0",
-                  "metadata": {
-                    "_generator": {
-                      "name": "bicep",
-                      "version": "0.14.85.62628",
-                      "templateHash": "7765934047439622108"
-                    }
-                  },
-                  "parameters": {
-                    "storageAccountName": {
-                      "type": "string",
-                      "metadata": {
-                        "description": "Full path to storage"
-                      }
-                    },
-                    "identityPrincipalId": {
-                      "type": "string",
-                      "metadata": {
-                        "description": "PrincipalId of the managed identity"
-                      }
-                    },
-                    "computeToStorageRoles": {
-                      "type": "array",
-                      "defaultValue": [
-                        "ba92f5b4-2d11-453d-a403-e96b0029c9fe",
-                        "81a9662b-bebf-436f-a333-f67b29880f12",
-                        "c12c1c16-33a1-487b-954d-41c89c60f349"
-                      ],
-                      "metadata": {
-                        "description": "Role definition IDs for the compute towards the internal storage"
-                      }
-                    }
-                  },
-                  "resources": [
-                    {
-                      "copy": {
-                        "name": "roleAssignments",
-                        "count": "[length(parameters('computeToStorageRoles'))]"
-                      },
-                      "type": "Microsoft.Authorization/roleAssignments",
-                      "apiVersion": "2022-04-01",
-                      "scope": "[format('Microsoft.Storage/storageAccounts/{0}', parameters('storageAccountName'))]",
-                      "name": "[guid(resourceGroup().id, resourceId('Microsoft.Storage/storageAccounts', parameters('storageAccountName')), parameters('identityPrincipalId'), parameters('computeToStorageRoles')[copyIndex()])]",
-                      "properties": {
-                        "roleDefinitionId": "[format('/subscriptions/{0}/providers/Microsoft.Authorization/roleDefinitions/{1}', subscription().subscriptionId, parameters('computeToStorageRoles')[copyIndex()])]",
-                        "principalId": "[parameters('identityPrincipalId')]",
-                        "principalType": "ServicePrincipal"
-                      }
-                    }
-                  ]
-                }
-              },
-              "dependsOn": [
-                "[resourceId('Microsoft.Resources/deployments', format('{0}-open-aml-compute-01', parameters('pairBaseName')))]",
-                "[resourceId('Microsoft.Resources/deployments', format('{0}-open-storage', parameters('pairBaseName')))]"
-              ]
-            }
-          ],
-          "outputs": {
-            "identityPrincipalId": {
-              "type": "string",
-              "value": "[reference(resourceId('Microsoft.Resources/deployments', format('{0}-open-aml-compute-01', parameters('pairBaseName'))), '2020-10-01').outputs.identityPrincipalId.value]"
-            },
-            "storageName": {
-              "type": "string",
-              "value": "[reference(resourceId('Microsoft.Resources/deployments', format('{0}-open-storage', parameters('pairBaseName'))), '2020-10-01').outputs.storageName.value]"
-            },
-            "storageServiceId": {
-              "type": "string",
-              "value": "[reference(resourceId('Microsoft.Resources/deployments', format('{0}-open-storage', parameters('pairBaseName'))), '2020-10-01').outputs.storageId.value]"
-            },
-            "compute1Name": {
-              "type": "string",
-              "value": "[reference(resourceId('Microsoft.Resources/deployments', format('{0}-open-aml-compute-01', parameters('pairBaseName'))), '2020-10-01').outputs.compute.value]"
-            },
-            "region": {
-              "type": "string",
-              "value": "[parameters('pairRegion')]"
-            }
-          }
-        }
-      },
-      "dependsOn": [
-        "[resourceId('Microsoft.Resources/deployments', format('{0}-aml-{1}', parameters('demoBaseName'), parameters('orchestratorRegion')))]"
-      ]
-    },
-    {
-      "copy": {
-        "name": "silos",
-        "count": "[length(range(0, variables('siloCount')))]"
-      },
-      "type": "Microsoft.Resources/deployments",
-      "apiVersion": "2020-10-01",
-      "name": "[format('{0}-openpair-silo-{1}', parameters('demoBaseName'), range(0, variables('siloCount'))[copyIndex()])]",
-      "properties": {
-        "expressionEvaluationOptions": {
-          "scope": "inner"
-        },
-        "mode": "Incremental",
-        "parameters": {
-          "machineLearningName": {
-            "value": "[reference(resourceId('Microsoft.Resources/deployments', format('{0}-aml-{1}', parameters('demoBaseName'), parameters('orchestratorRegion'))), '2020-10-01').outputs.workspaceName.value]"
-          },
-          "machineLearningRegion": {
-            "value": "[parameters('orchestratorRegion')]"
-          },
-          "pairRegion": {
-            "value": "[parameters('siloRegions')[range(0, variables('siloCount'))[copyIndex()]]]"
-          },
-          "tags": {
-            "value": "[parameters('tags')]"
-          },
-          "pairBaseName": {
-            "value": "[format('{0}-silo{1}', parameters('demoBaseName'), range(0, variables('siloCount'))[copyIndex()])]"
-          },
-          "compute1Name": {
-            "value": "[format('silo{0}-01', range(0, variables('siloCount'))[copyIndex()])]"
-          },
-          "compute1SKU": {
-            "value": "[parameters('compute1SKU')]"
-          },
-          "computeNodes": {
-            "value": 2
-          },
-          "compute2": {
-            "value": "[parameters('compute2')]"
-          },
-          "compute2SKU": {
-            "value": "[parameters('compute2SKU')]"
-          },
-          "compute2Name": {
-            "value": "[format('silo{0}-02', range(0, variables('siloCount'))[copyIndex()])]"
-          },
-          "compute2": {
-            "value": "[parameters('compute2')]"
-          },
-          "compute2SKU": {
-            "value": "[parameters('compute2SKU')]"
-          },
-          "compute2Name": {
-            "value": "[format('silo{0}-02', range(0, variables('siloCount'))[copyIndex()])]"
-          },
-          "datastoreName": {
-            "value": "[format('datastore_silo{0}', range(0, variables('siloCount'))[copyIndex()])]"
-          },
-          "identityType": {
-            "value": "[parameters('identityType')]"
-          },
-          "applyDefaultPermissions": {
-            "value": true
-          }
-        },
-        "template": {
-          "$schema": "https://schema.management.azure.com/schemas/2019-04-01/deploymentTemplate.json#",
-          "contentVersion": "1.0.0.0",
-          "metadata": {
-            "_generator": {
-              "name": "bicep",
-<<<<<<< HEAD
-              "version": "0.13.1.58284",
-              "templateHash": "18086147921670967123"
-=======
-              "version": "0.14.85.62628",
-              "templateHash": "17130926876543764853"
->>>>>>> 7437028c
-            }
-          },
-          "parameters": {
-            "machineLearningName": {
-              "type": "string",
-              "metadata": {
-                "description": "Name of AzureML workspace to attach compute+storage to."
-              }
-            },
-            "machineLearningRegion": {
-              "type": "string",
-              "defaultValue": "[resourceGroup().location]",
-              "metadata": {
-                "description": "The region of the machine learning workspace"
-              }
-            },
-            "pairRegion": {
-              "type": "string",
-              "defaultValue": "[resourceGroup().location]",
-              "metadata": {
-                "description": "Specifies the location of the pair resources."
-              }
-            },
-            "pairBaseName": {
-              "type": "string",
-              "metadata": {
-                "description": "Base name used for creating all pair resources."
-              }
-            },
-            "storageAccountName": {
-              "type": "string",
-              "defaultValue": "[replace(format('st{0}', parameters('pairBaseName')), '-', '')]",
-              "metadata": {
-                "description": "Name of the storage account resource to create for the pair"
-              }
-            },
-            "datastoreName": {
-              "type": "string",
-              "defaultValue": "[replace(format('datastore_{0}', parameters('pairBaseName')), '-', '_')]",
-              "metadata": {
-                "description": "Name of the datastore for attaching the storage to the AzureML workspace."
-              }
-            },
-            "compute1Name": {
-              "type": "string",
-              "defaultValue": "[format('{0}-01', parameters('pairBaseName'))]",
-              "metadata": {
-                "description": "Name of the default compute cluster for the pair"
-              }
-            },
-            "compute1SKU": {
-              "type": "string",
-              "defaultValue": "Standard_DS3_v2",
-              "metadata": {
-                "description": "VM size for the compute cluster"
-              }
-            },
-            "computeNodes": {
-              "type": "int",
-              "defaultValue": 4,
-              "metadata": {
-                "description": "VM nodes for the compute cluster"
-              }
-            },
-            "identityType": {
-              "type": "string",
-              "defaultValue": "UserAssigned",
-              "allowedValues": [
-                "UserAssigned",
-                "SystemAssigned"
-              ]
-            },
-            "applyDefaultPermissions": {
-              "type": "bool",
-              "defaultValue": true,
-              "metadata": {
-                "description": "Allow compute cluster to access storage account with R/W permissions (using UAI)"
-              }
-            },
-            "compute2": {
-              "type": "bool",
-              "defaultValue": false,
-              "metadata": {
-                "description": "Flag whether to create a second compute or not"
-              }
-            },
-            "compute2SKU": {
-              "type": "string",
-              "defaultValue": "Standard_DS3_v2",
-              "metadata": {
-                "description": "The second VM used for creating compute clusters in orchestrator and silos."
-              }
-            },
-            "compute2Name": {
-              "type": "string",
-              "defaultValue": "[format('{0}-02', parameters('pairBaseName'))]",
-              "metadata": {
-                "description": "Name of the default compute cluster for the pair"
-              }
-            },
-            "computeUaiName": {
-              "type": "string",
-              "defaultValue": "[format('uai-{0}', parameters('pairBaseName'))]",
-              "metadata": {
-                "description": "Name of the UAI for the compute cluster (if computeIdentityType==UserAssigned)"
-              }
-            },
-            "tags": {
-              "type": "object",
-              "defaultValue": {},
-              "metadata": {
-                "description": "Tags to curate the resources in Azure."
-              }
-            }
-          },
-          "resources": [
-            {
-              "condition": "[equals(parameters('identityType'), 'UserAssigned')]",
-              "type": "Microsoft.ManagedIdentity/userAssignedIdentities",
-              "apiVersion": "2022-01-31-preview",
-              "name": "[parameters('computeUaiName')]",
-              "location": "[parameters('pairRegion')]",
-              "tags": "[parameters('tags')]"
-            },
-            {
-              "type": "Microsoft.Resources/deployments",
-              "apiVersion": "2020-10-01",
-              "name": "[format('{0}-open-storage', parameters('pairBaseName'))]",
-              "properties": {
-                "expressionEvaluationOptions": {
-                  "scope": "inner"
-                },
-                "mode": "Incremental",
-                "parameters": {
-                  "machineLearningName": {
-                    "value": "[parameters('machineLearningName')]"
-                  },
-                  "machineLearningRegion": {
-                    "value": "[parameters('machineLearningRegion')]"
-                  },
-                  "storageName": {
-                    "value": "[parameters('storageAccountName')]"
-                  },
-                  "storageRegion": {
-                    "value": "[parameters('pairRegion')]"
-                  },
-                  "datastoreName": {
-                    "value": "[parameters('datastoreName')]"
-                  },
-                  "publicNetworkAccess": {
-                    "value": "Enabled"
-                  },
-                  "tags": {
-                    "value": "[parameters('tags')]"
-                  }
-                },
-                "template": {
-                  "$schema": "https://schema.management.azure.com/schemas/2019-04-01/deploymentTemplate.json#",
-                  "contentVersion": "1.0.0.0",
-                  "metadata": {
-                    "_generator": {
-                      "name": "bicep",
-                      "version": "0.14.85.62628",
-                      "templateHash": "8073065165220131475"
-                    }
-                  },
-                  "parameters": {
-                    "machineLearningName": {
-                      "type": "string",
-                      "metadata": {
-                        "description": "Name of AzureML workspace to attach compute+storage to."
-                      }
-                    },
-                    "machineLearningRegion": {
-                      "type": "string",
-                      "defaultValue": "[resourceGroup().location]",
-                      "metadata": {
-                        "description": "The region of the machine learning workspace"
-                      }
-                    },
-                    "storageName": {
-                      "type": "string",
-                      "metadata": {
-                        "description": "Name of the storage account"
-                      }
-                    },
-                    "storageRegion": {
-                      "type": "string",
-                      "metadata": {
-                        "description": "Azure region of the storage to create"
-                      }
-                    },
-                    "storageSKU": {
-                      "type": "string",
-                      "defaultValue": "Standard_LRS",
-                      "metadata": {
-                        "description": "Storage SKU"
-                      },
-                      "allowedValues": [
-                        "Standard_LRS",
-                        "Standard_ZRS",
-                        "Standard_GRS",
-                        "Standard_GZRS",
-                        "Standard_RAGRS",
-                        "Standard_RAGZRS",
-                        "Premium_LRS",
-                        "Premium_ZRS"
-                      ]
-                    },
-                    "containerName": {
-                      "type": "string",
-                      "defaultValue": "private",
-                      "metadata": {
-                        "description": "Name of the storage container resource to create for the pair"
-                      }
-                    },
-                    "datastoreName": {
-                      "type": "string",
-                      "defaultValue": "[replace(format('datastore_{0}', parameters('storageName')), '-', '_')]",
-                      "metadata": {
-                        "description": "Name of the datastore for attaching the storage to the AzureML workspace."
-                      }
-                    },
-                    "subnetIds": {
-                      "type": "array",
-                      "defaultValue": [],
-                      "metadata": {
-                        "description": "Resource ID of the subnets allowed into this storage"
-                      }
-                    },
-                    "publicNetworkAccess": {
-                      "type": "string",
-                      "defaultValue": "Disabled",
-                      "metadata": {
-                        "description": "Allow or disallow public network access to Storage Account."
-                      },
-                      "allowedValues": [
-                        "Enabled",
-                        "vNetOnly",
-                        "Disabled"
-                      ]
-                    },
-                    "tags": {
-                      "type": "object",
-                      "defaultValue": {},
-                      "metadata": {
-                        "description": "Tags to add to the resources"
-                      }
-                    }
-                  },
-                  "variables": {
-                    "storageNameCleaned": "[replace(parameters('storageName'), '-', '')]",
-                    "storageAccountCleanName": "[substring(variables('storageNameCleaned'), 0, min(length(variables('storageNameCleaned')), 24))]",
-                    "storageAllowedSubnetIds": "[if(equals(parameters('publicNetworkAccess'), 'Enabled'), createArray(), parameters('subnetIds'))]",
-                    "storagedefaultAction": "[if(equals(parameters('publicNetworkAccess'), 'Enabled'), 'Allow', 'Deny')]",
-                    "storagepublicNetworkAccess": "[if(equals(parameters('publicNetworkAccess'), 'Disabled'), 'Disabled', 'Enabled')]"
-                  },
-                  "resources": [
-                    {
-                      "type": "Microsoft.Storage/storageAccounts",
-                      "apiVersion": "2022-05-01",
-                      "name": "[variables('storageAccountCleanName')]",
-                      "location": "[parameters('storageRegion')]",
-                      "tags": "[parameters('tags')]",
-                      "sku": {
-                        "name": "[parameters('storageSKU')]"
-                      },
-                      "kind": "StorageV2",
-                      "properties": {
-                        "accessTier": "Hot",
-                        "allowBlobPublicAccess": false,
-                        "allowCrossTenantReplication": false,
-                        "allowedCopyScope": "PrivateLink",
-                        "allowSharedKeyAccess": true,
-                        "networkAcls": {
-                          "copy": [
-                            {
-                              "name": "virtualNetworkRules",
-                              "count": "[length(variables('storageAllowedSubnetIds'))]",
-                              "input": {
-                                "id": "[variables('storageAllowedSubnetIds')[copyIndex('virtualNetworkRules')]]",
-                                "action": "Allow"
-                              }
-                            }
-                          ],
-                          "bypass": "AzureServices",
-                          "defaultAction": "[variables('storagedefaultAction')]",
-                          "resourceAccessRules": []
-                        },
-                        "publicNetworkAccess": "[variables('storagepublicNetworkAccess')]",
-                        "routingPreference": {
-                          "routingChoice": "MicrosoftRouting",
-                          "publishMicrosoftEndpoints": true
-                        },
-                        "encryption": {
-                          "keySource": "Microsoft.Storage",
-                          "requireInfrastructureEncryption": false,
-                          "services": {
-                            "blob": {
-                              "enabled": true,
-                              "keyType": "Account"
-                            },
-                            "file": {
-                              "enabled": true,
-                              "keyType": "Account"
-                            },
-                            "queue": {
-                              "enabled": true,
-                              "keyType": "Service"
-                            },
-                            "table": {
-                              "enabled": true,
-                              "keyType": "Service"
-                            }
-                          }
-                        },
-                        "isHnsEnabled": false,
-                        "isNfsV3Enabled": false,
-                        "isLocalUserEnabled": false,
-                        "isSftpEnabled": false,
-                        "keyPolicy": {
-                          "keyExpirationPeriodInDays": 7
-                        },
-                        "largeFileSharesState": "Disabled",
-                        "minimumTlsVersion": "TLS1_2",
-                        "supportsHttpsTrafficOnly": true
-                      }
-                    },
-                    {
-                      "type": "Microsoft.Storage/storageAccounts/blobServices/containers",
-                      "apiVersion": "2022-05-01",
-                      "name": "[format('{0}/default/{1}', variables('storageAccountCleanName'), parameters('containerName'))]",
-                      "properties": {
-                        "metadata": {},
-                        "publicAccess": "None"
-                      },
-                      "dependsOn": [
-                        "[resourceId('Microsoft.Storage/storageAccounts', variables('storageAccountCleanName'))]"
-                      ]
-                    },
-                    {
-                      "type": "Microsoft.MachineLearningServices/workspaces/datastores",
-                      "apiVersion": "2022-06-01-preview",
-                      "name": "[format('{0}/{1}', parameters('machineLearningName'), parameters('datastoreName'))]",
-                      "properties": {
-                        "tags": "[parameters('tags')]",
-                        "credentials": {
-                          "credentialsType": "None"
-                        },
-                        "description": "[format('Private storage in region {0}', parameters('storageRegion'))]",
-                        "properties": {},
-                        "datastoreType": "AzureBlob",
-                        "accountName": "[variables('storageAccountCleanName')]",
-                        "containerName": "[parameters('containerName')]",
-                        "resourceGroup": "[resourceGroup().name]",
-                        "subscriptionId": "[subscription().subscriptionId]"
-                      },
-                      "dependsOn": [
-                        "[resourceId('Microsoft.Storage/storageAccounts/blobServices/containers', split(format('{0}/default/{1}', variables('storageAccountCleanName'), parameters('containerName')), '/')[0], split(format('{0}/default/{1}', variables('storageAccountCleanName'), parameters('containerName')), '/')[1], split(format('{0}/default/{1}', variables('storageAccountCleanName'), parameters('containerName')), '/')[2])]",
-                        "[resourceId('Microsoft.Storage/storageAccounts', variables('storageAccountCleanName'))]"
-                      ]
-                    }
-                  ],
-                  "outputs": {
-                    "storageId": {
-                      "type": "string",
-                      "value": "[resourceId('Microsoft.Storage/storageAccounts', variables('storageAccountCleanName'))]"
-                    },
-                    "storageName": {
-                      "type": "string",
-                      "value": "[variables('storageAccountCleanName')]"
-                    },
-                    "containerName": {
-                      "type": "string",
-                      "value": "[format('{0}/default/{1}', variables('storageAccountCleanName'), parameters('containerName'))]"
-                    },
-                    "datastoreName": {
-                      "type": "string",
-                      "value": "[format('{0}/{1}', parameters('machineLearningName'), parameters('datastoreName'))]"
-                    }
-                  }
-                }
-              }
-            },
-            {
-              "type": "Microsoft.Resources/deployments",
-              "apiVersion": "2020-10-01",
-              "name": "[format('{0}-open-aml-compute-01', parameters('pairBaseName'))]",
-              "properties": {
-                "expressionEvaluationOptions": {
-                  "scope": "inner"
-                },
-                "mode": "Incremental",
-                "parameters": {
-                  "machineLearningName": {
-                    "value": "[parameters('machineLearningName')]"
-                  },
-                  "machineLearningRegion": {
-                    "value": "[parameters('machineLearningRegion')]"
-                  },
-                  "computeName": {
-                    "value": "[parameters('compute1Name')]"
-                  },
-                  "computeRegion": {
-                    "value": "[parameters('pairRegion')]"
-                  },
-                  "computeSKU": {
-                    "value": "[parameters('compute1SKU')]"
-                  },
-                  "computeNodes": {
-                    "value": "[parameters('computeNodes')]"
-                  },
-                  "computeIdentityType": {
-                    "value": "[parameters('identityType')]"
-                  },
-                  "computeUaiName": {
-                    "value": "[parameters('computeUaiName')]"
-                  },
-                  "tags": {
-                    "value": "[parameters('tags')]"
-                  }
-                },
-                "template": {
-                  "$schema": "https://schema.management.azure.com/schemas/2019-04-01/deploymentTemplate.json#",
-                  "contentVersion": "1.0.0.0",
-                  "metadata": {
-                    "_generator": {
-                      "name": "bicep",
-<<<<<<< HEAD
-                      "version": "0.13.1.58284",
-                      "templateHash": "16833630592776216645"
-=======
-                      "version": "0.14.85.62628",
-                      "templateHash": "5985899113874875908"
->>>>>>> 7437028c
-                    }
-                  },
-                  "parameters": {
-                    "machineLearningName": {
-                      "type": "string",
-                      "metadata": {
-                        "description": "Name of AzureML workspace to attach compute+storage to."
-                      }
-                    },
-                    "machineLearningRegion": {
-                      "type": "string",
-                      "defaultValue": "[resourceGroup().location]",
-                      "metadata": {
-                        "description": "The region of the machine learning workspace"
-                      }
-                    },
-                    "computeName": {
-                      "type": "string",
-                      "metadata": {
-                        "description": "Name of the compute cluster to create"
-                      }
-                    },
-                    "computeRegion": {
-                      "type": "string",
-                      "metadata": {
-                        "description": "Specifies the location of the compute resources."
-                      }
-                    },
-                    "computeUaiName": {
-                      "type": "string",
-                      "metadata": {
-                        "description": "Name of the UAI for the compute cluster (if computeIdentityType==UserAssigned)"
-                      }
-                    },
-                    "computeSKU": {
-                      "type": "string",
-                      "defaultValue": "Standard_DS3_v2",
-                      "metadata": {
-                        "description": "VM size for the default compute cluster"
-                      }
-                    },
-                    "computeNodes": {
-                      "type": "int",
-                      "defaultValue": 4,
-                      "metadata": {
-                        "description": "VM nodes for the default compute cluster"
-                      }
-                    },
-                    "computeIdentityType": {
-                      "type": "string",
-                      "defaultValue": "UserAssigned",
-                      "allowedValues": [
-                        "UserAssigned",
-                        "SystemAssigned"
-                      ]
-                    },
-                    "tags": {
-                      "type": "object",
-                      "defaultValue": {},
-                      "metadata": {
-                        "description": "Tags to curate the resources in Azure."
-                      }
-                    }
-                  },
-                  "variables": {
-                    "userAssignedIdentities": "[if(equals(parameters('computeIdentityType'), 'SystemAssigned'), null(), createObject(format('/subscriptions/{0}/resourceGroups/{1}/providers/Microsoft.ManagedIdentity/userAssignedIdentities/{2}', subscription().subscriptionId, resourceGroup().name, parameters('computeUaiName')), createObject()))]"
-                  },
-                  "resources": [
-                    {
-                      "type": "Microsoft.MachineLearningServices/workspaces/computes",
-                      "apiVersion": "2021-07-01",
-                      "name": "[format('{0}/{1}', parameters('machineLearningName'), parameters('computeName'))]",
-                      "location": "[parameters('machineLearningRegion')]",
-                      "identity": {
-                        "type": "[parameters('computeIdentityType')]",
-                        "userAssignedIdentities": "[variables('userAssignedIdentities')]"
-                      },
-                      "properties": {
-                        "computeType": "AmlCompute",
-                        "computeLocation": "[parameters('computeRegion')]",
-                        "disableLocalAuth": true,
-                        "properties": {
-                          "vmPriority": "Dedicated",
-                          "vmSize": "[parameters('computeSKU')]",
-                          "osType": "Linux",
-                          "scaleSettings": {
-                            "maxNodeCount": "[parameters('computeNodes')]",
-                            "minNodeCount": 0,
-                            "nodeIdleTimeBeforeScaleDown": "PT300S"
-                          },
-                          "enableNodePublicIp": true,
-                          "isolatedNetwork": false,
-                          "remoteLoginPortPublicAccess": "Disabled",
-                          "subnet": "[json('null')]"
-                        }
-                      }
-                    }
-                  ],
-                  "outputs": {
-                    "identityPrincipalId": {
-                      "type": "string",
-                      "value": "[if(equals(parameters('computeIdentityType'), 'UserAssigned'), reference(resourceId('Microsoft.ManagedIdentity/userAssignedIdentities', parameters('computeUaiName')), '2022-01-31-preview').principalId, reference(resourceId('Microsoft.MachineLearningServices/workspaces/computes', parameters('machineLearningName'), parameters('computeName')), '2021-07-01', 'full').identity.principalId)]"
-                    },
-                    "compute": {
-                      "type": "string",
-                      "value": "[parameters('computeName')]"
-                    },
-                    "region": {
-                      "type": "string",
-                      "value": "[parameters('computeRegion')]"
-                    }
-                  }
-                }
-              },
-              "dependsOn": [
-                "[resourceId('Microsoft.ManagedIdentity/userAssignedIdentities', parameters('computeUaiName'))]"
-              ]
-            },
-            {
-              "condition": "[parameters('compute2')]",
-              "type": "Microsoft.Resources/deployments",
-              "apiVersion": "2020-10-01",
-              "name": "[format('{0}-open-aml-compute-02', parameters('pairBaseName'))]",
-              "properties": {
-                "expressionEvaluationOptions": {
-                  "scope": "inner"
-                },
-                "mode": "Incremental",
-                "parameters": {
-                  "machineLearningName": {
-                    "value": "[parameters('machineLearningName')]"
-                  },
-                  "machineLearningRegion": {
-                    "value": "[parameters('machineLearningRegion')]"
-                  },
-                  "computeName": {
-                    "value": "[parameters('compute2Name')]"
-                  },
-                  "computeRegion": {
-                    "value": "[parameters('pairRegion')]"
-                  },
-                  "computeSKU": {
-                    "value": "[parameters('compute2SKU')]"
-                  },
-                  "computeNodes": {
-                    "value": "[parameters('computeNodes')]"
-                  },
-                  "computeIdentityType": {
-                    "value": "[parameters('identityType')]"
-                  },
-                  "computeUaiName": {
-                    "value": "[parameters('computeUaiName')]"
-                  },
-                  "tags": {
-                    "value": "[parameters('tags')]"
-                  }
-                },
-                "template": {
-                  "$schema": "https://schema.management.azure.com/schemas/2019-04-01/deploymentTemplate.json#",
-                  "contentVersion": "1.0.0.0",
-                  "metadata": {
-                    "_generator": {
-                      "name": "bicep",
-<<<<<<< HEAD
-                      "version": "0.13.1.58284",
-                      "templateHash": "16833630592776216645"
-=======
-                      "version": "0.14.85.62628",
-                      "templateHash": "5985899113874875908"
->>>>>>> 7437028c
-                    }
-                  },
-                  "parameters": {
-                    "machineLearningName": {
-                      "type": "string",
-                      "metadata": {
-                        "description": "Name of AzureML workspace to attach compute+storage to."
-                      }
-                    },
-                    "machineLearningRegion": {
-                      "type": "string",
-                      "defaultValue": "[resourceGroup().location]",
-                      "metadata": {
-                        "description": "The region of the machine learning workspace"
-                      }
-                    },
-                    "computeName": {
-                      "type": "string",
-                      "metadata": {
-                        "description": "Name of the compute cluster to create"
-                      }
-                    },
-                    "computeRegion": {
-                      "type": "string",
-                      "metadata": {
-                        "description": "Specifies the location of the compute resources."
-                      }
-                    },
-                    "computeUaiName": {
-                      "type": "string",
-                      "metadata": {
-                        "description": "Name of the UAI for the compute cluster (if computeIdentityType==UserAssigned)"
-                      }
-                    },
-                    "computeSKU": {
-                      "type": "string",
-                      "defaultValue": "Standard_DS3_v2",
-                      "metadata": {
-                        "description": "VM size for the default compute cluster"
-                      }
-                    },
-                    "computeNodes": {
-                      "type": "int",
-                      "defaultValue": 4,
-                      "metadata": {
-                        "description": "VM nodes for the default compute cluster"
-                      }
-                    },
-                    "computeIdentityType": {
-                      "type": "string",
-                      "defaultValue": "UserAssigned",
-                      "allowedValues": [
-                        "UserAssigned",
-                        "SystemAssigned"
-                      ]
-                    },
-                    "tags": {
-                      "type": "object",
-                      "defaultValue": {},
-                      "metadata": {
-                        "description": "Tags to curate the resources in Azure."
-                      }
-                    }
-                  },
-                  "variables": {
-                    "userAssignedIdentities": "[if(equals(parameters('computeIdentityType'), 'SystemAssigned'), null(), createObject(format('/subscriptions/{0}/resourceGroups/{1}/providers/Microsoft.ManagedIdentity/userAssignedIdentities/{2}', subscription().subscriptionId, resourceGroup().name, parameters('computeUaiName')), createObject()))]"
-                  },
-                  "resources": [
-                    {
-                      "type": "Microsoft.MachineLearningServices/workspaces/computes",
-                      "apiVersion": "2021-07-01",
-                      "name": "[format('{0}/{1}', parameters('machineLearningName'), parameters('computeName'))]",
-                      "location": "[parameters('machineLearningRegion')]",
-                      "identity": {
-                        "type": "[parameters('computeIdentityType')]",
-                        "userAssignedIdentities": "[variables('userAssignedIdentities')]"
-                      },
-                      "properties": {
-                        "computeType": "AmlCompute",
-                        "computeLocation": "[parameters('computeRegion')]",
-                        "disableLocalAuth": true,
-                        "properties": {
-                          "vmPriority": "Dedicated",
-                          "vmSize": "[parameters('computeSKU')]",
-                          "osType": "Linux",
-                          "scaleSettings": {
-                            "maxNodeCount": "[parameters('computeNodes')]",
-                            "minNodeCount": 0,
-                            "nodeIdleTimeBeforeScaleDown": "PT300S"
-                          },
-                          "enableNodePublicIp": true,
-                          "isolatedNetwork": false,
-                          "remoteLoginPortPublicAccess": "Disabled",
-                          "subnet": "[json('null')]"
-                        }
-                      }
-                    }
-                  ],
-                  "outputs": {
-                    "identityPrincipalId": {
-                      "type": "string",
-                      "value": "[if(equals(parameters('computeIdentityType'), 'UserAssigned'), reference(resourceId('Microsoft.ManagedIdentity/userAssignedIdentities', parameters('computeUaiName')), '2022-01-31-preview').principalId, reference(resourceId('Microsoft.MachineLearningServices/workspaces/computes', parameters('machineLearningName'), parameters('computeName')), '2021-07-01', 'full').identity.principalId)]"
-                    },
-                    "compute": {
-                      "type": "string",
-                      "value": "[parameters('computeName')]"
-                    },
-                    "region": {
-                      "type": "string",
-                      "value": "[parameters('computeRegion')]"
-                    }
-                  }
-                }
-              },
-              "dependsOn": [
-                "[resourceId('Microsoft.ManagedIdentity/userAssignedIdentities', parameters('computeUaiName'))]"
-              ]
-            },
-            {
-              "condition": "[parameters('applyDefaultPermissions')]",
-              "type": "Microsoft.Resources/deployments",
-              "apiVersion": "2020-10-01",
-              "name": "[format('{0}-internal-rw-perms', parameters('pairBaseName'))]",
-              "properties": {
-                "expressionEvaluationOptions": {
-                  "scope": "inner"
-                },
-                "mode": "Incremental",
-                "parameters": {
-                  "storageAccountName": {
-                    "value": "[reference(resourceId('Microsoft.Resources/deployments', format('{0}-open-storage', parameters('pairBaseName'))), '2020-10-01').outputs.storageName.value]"
-                  },
-                  "identityPrincipalId": {
-                    "value": "[reference(resourceId('Microsoft.Resources/deployments', format('{0}-open-aml-compute-01', parameters('pairBaseName'))), '2020-10-01').outputs.identityPrincipalId.value]"
-                  }
-                },
-                "template": {
-                  "$schema": "https://schema.management.azure.com/schemas/2019-04-01/deploymentTemplate.json#",
-                  "contentVersion": "1.0.0.0",
-                  "metadata": {
-                    "_generator": {
-                      "name": "bicep",
-                      "version": "0.14.85.62628",
-                      "templateHash": "7765934047439622108"
-                    }
-                  },
-                  "parameters": {
-                    "storageAccountName": {
-                      "type": "string",
-                      "metadata": {
-                        "description": "Full path to storage"
-                      }
-                    },
-                    "identityPrincipalId": {
-                      "type": "string",
-                      "metadata": {
-                        "description": "PrincipalId of the managed identity"
-                      }
-                    },
-                    "computeToStorageRoles": {
-                      "type": "array",
-                      "defaultValue": [
-                        "ba92f5b4-2d11-453d-a403-e96b0029c9fe",
-                        "81a9662b-bebf-436f-a333-f67b29880f12",
-                        "c12c1c16-33a1-487b-954d-41c89c60f349"
-                      ],
-                      "metadata": {
-                        "description": "Role definition IDs for the compute towards the internal storage"
-                      }
-                    }
-                  },
-                  "resources": [
-                    {
-                      "copy": {
-                        "name": "roleAssignments",
-                        "count": "[length(parameters('computeToStorageRoles'))]"
-                      },
-                      "type": "Microsoft.Authorization/roleAssignments",
-                      "apiVersion": "2022-04-01",
-                      "scope": "[format('Microsoft.Storage/storageAccounts/{0}', parameters('storageAccountName'))]",
-                      "name": "[guid(resourceGroup().id, resourceId('Microsoft.Storage/storageAccounts', parameters('storageAccountName')), parameters('identityPrincipalId'), parameters('computeToStorageRoles')[copyIndex()])]",
-                      "properties": {
-                        "roleDefinitionId": "[format('/subscriptions/{0}/providers/Microsoft.Authorization/roleDefinitions/{1}', subscription().subscriptionId, parameters('computeToStorageRoles')[copyIndex()])]",
-                        "principalId": "[parameters('identityPrincipalId')]",
-                        "principalType": "ServicePrincipal"
-                      }
-                    }
-                  ]
-                }
-              },
-              "dependsOn": [
-                "[resourceId('Microsoft.Resources/deployments', format('{0}-open-aml-compute-01', parameters('pairBaseName')))]",
-                "[resourceId('Microsoft.Resources/deployments', format('{0}-open-storage', parameters('pairBaseName')))]"
-              ]
-            }
-          ],
-          "outputs": {
-            "identityPrincipalId": {
-              "type": "string",
-              "value": "[reference(resourceId('Microsoft.Resources/deployments', format('{0}-open-aml-compute-01', parameters('pairBaseName'))), '2020-10-01').outputs.identityPrincipalId.value]"
-            },
-            "storageName": {
-              "type": "string",
-              "value": "[reference(resourceId('Microsoft.Resources/deployments', format('{0}-open-storage', parameters('pairBaseName'))), '2020-10-01').outputs.storageName.value]"
-            },
-            "storageServiceId": {
-              "type": "string",
-              "value": "[reference(resourceId('Microsoft.Resources/deployments', format('{0}-open-storage', parameters('pairBaseName'))), '2020-10-01').outputs.storageId.value]"
-            },
-            "compute1Name": {
-              "type": "string",
-              "value": "[reference(resourceId('Microsoft.Resources/deployments', format('{0}-open-aml-compute-01', parameters('pairBaseName'))), '2020-10-01').outputs.compute.value]"
-            },
-            "region": {
-              "type": "string",
-              "value": "[parameters('pairRegion')]"
-            }
-          }
-        }
-      },
-      "dependsOn": [
-        "[resourceId('Microsoft.Resources/deployments', format('{0}-aml-{1}', parameters('demoBaseName'), parameters('orchestratorRegion')))]"
-      ]
-    },
-    {
-      "copy": {
-        "name": "siloToOrchPermissions",
-        "count": "[length(range(0, variables('siloCount')))]"
-      },
-      "type": "Microsoft.Resources/deployments",
-      "apiVersion": "2020-10-01",
-      "name": "[format('{0}-rw-perms-silo{1}-to-orch', parameters('demoBaseName'), range(0, variables('siloCount'))[copyIndex()])]",
-      "properties": {
-        "expressionEvaluationOptions": {
-          "scope": "inner"
-        },
-        "mode": "Incremental",
-        "parameters": {
-          "storageAccountName": {
-            "value": "[reference(resourceId('Microsoft.Resources/deployments', format('{0}-openpair-orchestrator', parameters('demoBaseName'))), '2020-10-01').outputs.storageName.value]"
-          },
-          "identityPrincipalId": {
-            "value": "[reference(resourceId('Microsoft.Resources/deployments', format('{0}-openpair-silo-{1}', parameters('demoBaseName'), range(0, variables('siloCount'))[range(0, variables('siloCount'))[copyIndex()]])), '2020-10-01').outputs.identityPrincipalId.value]"
-          }
-        },
-        "template": {
-          "$schema": "https://schema.management.azure.com/schemas/2019-04-01/deploymentTemplate.json#",
-          "contentVersion": "1.0.0.0",
-          "metadata": {
-            "_generator": {
-              "name": "bicep",
-              "version": "0.14.85.62628",
-              "templateHash": "7765934047439622108"
-            }
-          },
-          "parameters": {
-            "storageAccountName": {
-              "type": "string",
-              "metadata": {
-                "description": "Full path to storage"
-              }
-            },
-            "identityPrincipalId": {
-              "type": "string",
-              "metadata": {
-                "description": "PrincipalId of the managed identity"
-              }
-            },
-            "computeToStorageRoles": {
-              "type": "array",
-              "defaultValue": [
-                "ba92f5b4-2d11-453d-a403-e96b0029c9fe",
-                "81a9662b-bebf-436f-a333-f67b29880f12",
-                "c12c1c16-33a1-487b-954d-41c89c60f349"
-              ],
-              "metadata": {
-                "description": "Role definition IDs for the compute towards the internal storage"
-              }
-            }
-          },
-          "resources": [
-            {
-              "copy": {
-                "name": "roleAssignments",
-                "count": "[length(parameters('computeToStorageRoles'))]"
-              },
-              "type": "Microsoft.Authorization/roleAssignments",
-              "apiVersion": "2022-04-01",
-              "scope": "[format('Microsoft.Storage/storageAccounts/{0}', parameters('storageAccountName'))]",
-              "name": "[guid(resourceGroup().id, resourceId('Microsoft.Storage/storageAccounts', parameters('storageAccountName')), parameters('identityPrincipalId'), parameters('computeToStorageRoles')[copyIndex()])]",
-              "properties": {
-                "roleDefinitionId": "[format('/subscriptions/{0}/providers/Microsoft.Authorization/roleDefinitions/{1}', subscription().subscriptionId, parameters('computeToStorageRoles')[copyIndex()])]",
-                "principalId": "[parameters('identityPrincipalId')]",
-                "principalType": "ServicePrincipal"
-              }
-            }
-          ]
-        }
-      },
-      "dependsOn": [
-        "[resourceId('Microsoft.Resources/deployments', format('{0}-openpair-orchestrator', parameters('demoBaseName')))]",
-        "silos"
-      ]
-    }
-  ]
+{
+  "$schema": "https://schema.management.azure.com/schemas/2019-04-01/deploymentTemplate.json#",
+  "contentVersion": "1.0.0.0",
+  "metadata": {
+    "_generator": {
+      "name": "bicep",
+      "version": "0.14.85.62628",
+      "templateHash": "7560492308759527952"
+    }
+  },
+  "parameters": {
+    "demoBaseName": {
+      "type": "string",
+      "defaultValue": "fldemo",
+      "metadata": {
+        "description": "Base name of the demo, used for creating all resources as prefix"
+      }
+    },
+    "identityType": {
+      "type": "string",
+      "defaultValue": "UserAssigned",
+      "metadata": {
+        "description": "Type of identity to use for permissions model"
+      },
+      "allowedValues": [
+        "UserAssigned",
+        "SystemAssigned"
+      ]
+    },
+    "orchestratorRegion": {
+      "type": "string",
+      "defaultValue": "[resourceGroup().location]",
+      "metadata": {
+        "description": "Region of the orchestrator (workspace, central storage and compute)."
+      }
+    },
+    "siloRegions": {
+      "type": "array",
+      "defaultValue": [
+        "australiaeast",
+        "eastus",
+        "westeurope"
+      ],
+      "metadata": {
+        "description": "List of each region in which to create an internal silo."
+      }
+    },
+    "compute1SKU": {
+      "type": "string",
+      "defaultValue": "Standard_DS4_v2",
+      "metadata": {
+        "description": "The VM used for creating compute clusters in orchestrator and silos."
+      }
+    },
+    "compute2": {
+      "type": "bool",
+      "defaultValue": false,
+      "metadata": {
+        "description": "Flag whether to create a second compute or not"
+      }
+    },
+    "compute2SKU": {
+      "type": "string",
+      "defaultValue": "Standard_NC6",
+      "metadata": {
+        "description": "The VM used for creating a second compute cluster in orchestrator and silos."
+      }
+    },
+    "tags": {
+      "type": "object",
+      "defaultValue": {
+        "Owner": "AzureML Samples",
+        "Project": "azure-ml-federated-learning",
+        "Environment": "dev",
+        "Toolkit": "bicep",
+        "Docs": "https://github.com/Azure-Samples/azure-ml-federated-learning"
+      },
+      "metadata": {
+        "description": "Tags to curate the resources in Azure."
+      }
+    }
+  },
+  "variables": {
+    "siloCount": "[length(parameters('siloRegions'))]"
+  },
+  "resources": [
+    {
+      "type": "Microsoft.Resources/deployments",
+      "apiVersion": "2020-10-01",
+      "name": "[format('{0}-aml-{1}', parameters('demoBaseName'), parameters('orchestratorRegion'))]",
+      "properties": {
+        "expressionEvaluationOptions": {
+          "scope": "inner"
+        },
+        "mode": "Incremental",
+        "parameters": {
+          "baseName": {
+            "value": "[parameters('demoBaseName')]"
+          },
+          "machineLearningName": {
+            "value": "[format('aml-{0}', parameters('demoBaseName'))]"
+          },
+          "machineLearningDescription": {
+            "value": "Azure ML demo workspace for federated learning (use for dev purpose only)"
+          },
+          "location": {
+            "value": "[parameters('orchestratorRegion')]"
+          },
+          "tags": {
+            "value": "[parameters('tags')]"
+          }
+        },
+        "template": {
+          "$schema": "https://schema.management.azure.com/schemas/2019-04-01/deploymentTemplate.json#",
+          "contentVersion": "1.0.0.0",
+          "metadata": {
+            "_generator": {
+              "name": "bicep",
+              "version": "0.14.85.62628",
+              "templateHash": "1072571431826254999"
+            }
+          },
+          "parameters": {
+            "baseName": {
+              "type": "string",
+              "maxLength": 20,
+              "minLength": 2,
+              "metadata": {
+                "description": "Base name to create all the resources"
+              }
+            },
+            "machineLearningName": {
+              "type": "string",
+              "defaultValue": "[format('aml-{0}', parameters('baseName'))]",
+              "metadata": {
+                "description": "Machine learning workspace name"
+              }
+            },
+            "machineLearningFriendlyName": {
+              "type": "string",
+              "defaultValue": "[format('{0} (sandbox/open)', parameters('baseName'))]",
+              "metadata": {
+                "description": "Machine learning workspace display name"
+              }
+            },
+            "machineLearningDescription": {
+              "type": "string",
+              "defaultValue": "An open AzureML workspace with no specific security settings.",
+              "metadata": {
+                "description": "Machine learning workspace description"
+              }
+            },
+            "location": {
+              "type": "string",
+              "defaultValue": "[resourceGroup().location]",
+              "metadata": {
+                "description": "Specifies the location of the Azure Machine Learning workspace and dependent resources."
+              }
+            },
+            "hbiWorkspace": {
+              "type": "bool",
+              "defaultValue": false,
+              "metadata": {
+                "description": "Specifies whether to reduce telemetry collection and enable additional encryption."
+              }
+            },
+            "applicationInsightsName": {
+              "type": "string",
+              "defaultValue": "[format('appi-{0}', parameters('baseName'))]",
+              "metadata": {
+                "description": "Name of the application insights resource"
+              }
+            },
+            "containerRegistryName": {
+              "type": "string",
+              "defaultValue": "[replace(format('cr-{0}', parameters('baseName')), '-', '')]",
+              "metadata": {
+                "description": "Name of the container registry resource"
+              }
+            },
+            "keyVaultName": {
+              "type": "string",
+              "defaultValue": "[format('ws-shkv-{0}', parameters('baseName'))]",
+              "metadata": {
+                "description": "Name of the workspace secrets store (shared keyvault) resource"
+              }
+            },
+            "storageAccountName": {
+              "type": "string",
+              "defaultValue": "[replace(format('st-{0}', parameters('baseName')), '-', '')]",
+              "metadata": {
+                "description": "Name of the storage account resource"
+              }
+            },
+            "tags": {
+              "type": "object",
+              "defaultValue": {},
+              "metadata": {
+                "description": "Tags to curate the resources in Azure."
+              }
+            }
+          },
+          "resources": [
+            {
+              "type": "Microsoft.Storage/storageAccounts",
+              "apiVersion": "2022-05-01",
+              "name": "[parameters('storageAccountName')]",
+              "location": "[parameters('location')]",
+              "tags": "[parameters('tags')]",
+              "sku": {
+                "name": "Standard_LRS"
+              },
+              "kind": "StorageV2",
+              "properties": {
+                "encryption": {
+                  "services": {
+                    "blob": {
+                      "enabled": true
+                    },
+                    "file": {
+                      "enabled": true
+                    }
+                  },
+                  "keySource": "Microsoft.Storage"
+                },
+                "supportsHttpsTrafficOnly": true
+              }
+            },
+            {
+              "type": "Microsoft.KeyVault/vaults",
+              "apiVersion": "2022-07-01",
+              "name": "[parameters('keyVaultName')]",
+              "location": "[parameters('location')]",
+              "tags": "[parameters('tags')]",
+              "properties": {
+                "tenantId": "[subscription().tenantId]",
+                "sku": {
+                  "name": "standard",
+                  "family": "A"
+                },
+                "accessPolicies": [],
+                "enableSoftDelete": true
+              }
+            },
+            {
+              "type": "Microsoft.ContainerRegistry/registries",
+              "apiVersion": "2021-09-01",
+              "name": "[parameters('containerRegistryName')]",
+              "location": "[parameters('location')]",
+              "tags": "[parameters('tags')]",
+              "sku": {
+                "name": "Standard"
+              },
+              "properties": {
+                "adminUserEnabled": true
+              }
+            },
+            {
+              "type": "Microsoft.Insights/components",
+              "apiVersion": "2020-02-02",
+              "name": "[parameters('applicationInsightsName')]",
+              "location": "[if(or(equals(parameters('location'), 'eastus2'), equals(parameters('location'), 'westcentralus')), 'southcentralus', parameters('location'))]",
+              "tags": "[parameters('tags')]",
+              "kind": "web",
+              "properties": {
+                "Application_Type": "web"
+              }
+            },
+            {
+              "type": "Microsoft.MachineLearningServices/workspaces",
+              "apiVersion": "2022-10-01",
+              "name": "[parameters('machineLearningName')]",
+              "location": "[parameters('location')]",
+              "tags": "[parameters('tags')]",
+              "identity": {
+                "type": "SystemAssigned"
+              },
+              "properties": {
+                "friendlyName": "[parameters('machineLearningFriendlyName')]",
+                "description": "[parameters('machineLearningDescription')]",
+                "storageAccount": "[resourceId('Microsoft.Storage/storageAccounts', parameters('storageAccountName'))]",
+                "keyVault": "[resourceId('Microsoft.KeyVault/vaults', parameters('keyVaultName'))]",
+                "applicationInsights": "[resourceId('Microsoft.Insights/components', parameters('applicationInsightsName'))]",
+                "containerRegistry": "[resourceId('Microsoft.ContainerRegistry/registries', parameters('containerRegistryName'))]",
+                "hbiWorkspace": "[parameters('hbiWorkspace')]",
+                "publicNetworkAccess": "Enabled"
+              },
+              "dependsOn": [
+                "[resourceId('Microsoft.Insights/components', parameters('applicationInsightsName'))]",
+                "[resourceId('Microsoft.ContainerRegistry/registries', parameters('containerRegistryName'))]",
+                "[resourceId('Microsoft.KeyVault/vaults', parameters('keyVaultName'))]",
+                "[resourceId('Microsoft.Storage/storageAccounts', parameters('storageAccountName'))]"
+              ]
+            }
+          ],
+          "outputs": {
+            "storageName": {
+              "type": "string",
+              "value": "[parameters('storageAccountName')]"
+            },
+            "workspaceName": {
+              "type": "string",
+              "value": "[parameters('machineLearningName')]"
+            },
+            "region": {
+              "type": "string",
+              "value": "[parameters('location')]"
+            }
+          }
+        }
+      }
+    },
+    {
+      "type": "Microsoft.Resources/deployments",
+      "apiVersion": "2020-10-01",
+      "name": "[format('{0}-openpair-orchestrator', parameters('demoBaseName'))]",
+      "properties": {
+        "expressionEvaluationOptions": {
+          "scope": "inner"
+        },
+        "mode": "Incremental",
+        "parameters": {
+          "machineLearningName": {
+            "value": "[reference(resourceId('Microsoft.Resources/deployments', format('{0}-aml-{1}', parameters('demoBaseName'), parameters('orchestratorRegion'))), '2020-10-01').outputs.workspaceName.value]"
+          },
+          "machineLearningRegion": {
+            "value": "[parameters('orchestratorRegion')]"
+          },
+          "pairRegion": {
+            "value": "[parameters('orchestratorRegion')]"
+          },
+          "tags": {
+            "value": "[parameters('tags')]"
+          },
+          "pairBaseName": {
+            "value": "[format('{0}-orch', parameters('demoBaseName'))]"
+          },
+          "compute1Name": {
+            "value": "orchestrator-01"
+          },
+          "compute1SKU": {
+            "value": "[parameters('compute1SKU')]"
+          },
+          "computeNodes": {
+            "value": 2
+          },
+          "compute2": {
+            "value": false
+          },
+          "compute2SKU": {
+            "value": "[parameters('compute2SKU')]"
+          },
+          "compute2Name": {
+            "value": "orchestrator-02"
+          },
+          "compute2": {
+            "value": "[parameters('compute2')]"
+          },
+          "compute2SKU": {
+            "value": "[parameters('compute2SKU')]"
+          },
+          "compute2Name": {
+            "value": "orchestrator-02"
+          },
+          "datastoreName": {
+            "value": "datastore_orchestrator"
+          },
+          "identityType": {
+            "value": "[parameters('identityType')]"
+          },
+          "applyDefaultPermissions": {
+            "value": true
+          }
+        },
+        "template": {
+          "$schema": "https://schema.management.azure.com/schemas/2019-04-01/deploymentTemplate.json#",
+          "contentVersion": "1.0.0.0",
+          "metadata": {
+            "_generator": {
+              "name": "bicep",
+              "version": "0.14.85.62628",
+              "templateHash": "17130926876543764853"
+            }
+          },
+          "parameters": {
+            "machineLearningName": {
+              "type": "string",
+              "metadata": {
+                "description": "Name of AzureML workspace to attach compute+storage to."
+              }
+            },
+            "machineLearningRegion": {
+              "type": "string",
+              "defaultValue": "[resourceGroup().location]",
+              "metadata": {
+                "description": "The region of the machine learning workspace"
+              }
+            },
+            "pairRegion": {
+              "type": "string",
+              "defaultValue": "[resourceGroup().location]",
+              "metadata": {
+                "description": "Specifies the location of the pair resources."
+              }
+            },
+            "pairBaseName": {
+              "type": "string",
+              "metadata": {
+                "description": "Base name used for creating all pair resources."
+              }
+            },
+            "storageAccountName": {
+              "type": "string",
+              "defaultValue": "[replace(format('st{0}', parameters('pairBaseName')), '-', '')]",
+              "metadata": {
+                "description": "Name of the storage account resource to create for the pair"
+              }
+            },
+            "datastoreName": {
+              "type": "string",
+              "defaultValue": "[replace(format('datastore_{0}', parameters('pairBaseName')), '-', '_')]",
+              "metadata": {
+                "description": "Name of the datastore for attaching the storage to the AzureML workspace."
+              }
+            },
+            "compute1Name": {
+              "type": "string",
+              "defaultValue": "[format('{0}-01', parameters('pairBaseName'))]",
+              "metadata": {
+                "description": "Name of the default compute cluster for the pair"
+              }
+            },
+            "compute1SKU": {
+              "type": "string",
+              "defaultValue": "Standard_DS3_v2",
+              "metadata": {
+                "description": "VM size for the compute cluster"
+              }
+            },
+            "computeNodes": {
+              "type": "int",
+              "defaultValue": 4,
+              "metadata": {
+                "description": "VM nodes for the compute cluster"
+              }
+            },
+            "identityType": {
+              "type": "string",
+              "defaultValue": "UserAssigned",
+              "allowedValues": [
+                "UserAssigned",
+                "SystemAssigned"
+              ]
+            },
+            "applyDefaultPermissions": {
+              "type": "bool",
+              "defaultValue": true,
+              "metadata": {
+                "description": "Allow compute cluster to access storage account with R/W permissions (using UAI)"
+              }
+            },
+            "compute2": {
+              "type": "bool",
+              "defaultValue": false,
+              "metadata": {
+                "description": "Flag whether to create a second compute or not"
+              }
+            },
+            "compute2SKU": {
+              "type": "string",
+              "defaultValue": "Standard_DS3_v2",
+              "metadata": {
+                "description": "The second VM used for creating compute clusters in orchestrator and silos."
+              }
+            },
+            "compute2Name": {
+              "type": "string",
+              "defaultValue": "[format('{0}-02', parameters('pairBaseName'))]",
+              "metadata": {
+                "description": "Name of the default compute cluster for the pair"
+              }
+            },
+            "computeUaiName": {
+              "type": "string",
+              "defaultValue": "[format('uai-{0}', parameters('pairBaseName'))]",
+              "metadata": {
+                "description": "Name of the UAI for the compute cluster (if computeIdentityType==UserAssigned)"
+              }
+            },
+            "tags": {
+              "type": "object",
+              "defaultValue": {},
+              "metadata": {
+                "description": "Tags to curate the resources in Azure."
+              }
+            }
+          },
+          "resources": [
+            {
+              "condition": "[equals(parameters('identityType'), 'UserAssigned')]",
+              "type": "Microsoft.ManagedIdentity/userAssignedIdentities",
+              "apiVersion": "2022-01-31-preview",
+              "name": "[parameters('computeUaiName')]",
+              "location": "[parameters('pairRegion')]",
+              "tags": "[parameters('tags')]"
+            },
+            {
+              "type": "Microsoft.Resources/deployments",
+              "apiVersion": "2020-10-01",
+              "name": "[format('{0}-open-storage', parameters('pairBaseName'))]",
+              "properties": {
+                "expressionEvaluationOptions": {
+                  "scope": "inner"
+                },
+                "mode": "Incremental",
+                "parameters": {
+                  "machineLearningName": {
+                    "value": "[parameters('machineLearningName')]"
+                  },
+                  "machineLearningRegion": {
+                    "value": "[parameters('machineLearningRegion')]"
+                  },
+                  "storageName": {
+                    "value": "[parameters('storageAccountName')]"
+                  },
+                  "storageRegion": {
+                    "value": "[parameters('pairRegion')]"
+                  },
+                  "datastoreName": {
+                    "value": "[parameters('datastoreName')]"
+                  },
+                  "publicNetworkAccess": {
+                    "value": "Enabled"
+                  },
+                  "tags": {
+                    "value": "[parameters('tags')]"
+                  }
+                },
+                "template": {
+                  "$schema": "https://schema.management.azure.com/schemas/2019-04-01/deploymentTemplate.json#",
+                  "contentVersion": "1.0.0.0",
+                  "metadata": {
+                    "_generator": {
+                      "name": "bicep",
+                      "version": "0.14.85.62628",
+                      "templateHash": "8073065165220131475"
+                    }
+                  },
+                  "parameters": {
+                    "machineLearningName": {
+                      "type": "string",
+                      "metadata": {
+                        "description": "Name of AzureML workspace to attach compute+storage to."
+                      }
+                    },
+                    "machineLearningRegion": {
+                      "type": "string",
+                      "defaultValue": "[resourceGroup().location]",
+                      "metadata": {
+                        "description": "The region of the machine learning workspace"
+                      }
+                    },
+                    "storageName": {
+                      "type": "string",
+                      "metadata": {
+                        "description": "Name of the storage account"
+                      }
+                    },
+                    "storageRegion": {
+                      "type": "string",
+                      "metadata": {
+                        "description": "Azure region of the storage to create"
+                      }
+                    },
+                    "storageSKU": {
+                      "type": "string",
+                      "defaultValue": "Standard_LRS",
+                      "metadata": {
+                        "description": "Storage SKU"
+                      },
+                      "allowedValues": [
+                        "Standard_LRS",
+                        "Standard_ZRS",
+                        "Standard_GRS",
+                        "Standard_GZRS",
+                        "Standard_RAGRS",
+                        "Standard_RAGZRS",
+                        "Premium_LRS",
+                        "Premium_ZRS"
+                      ]
+                    },
+                    "containerName": {
+                      "type": "string",
+                      "defaultValue": "private",
+                      "metadata": {
+                        "description": "Name of the storage container resource to create for the pair"
+                      }
+                    },
+                    "datastoreName": {
+                      "type": "string",
+                      "defaultValue": "[replace(format('datastore_{0}', parameters('storageName')), '-', '_')]",
+                      "metadata": {
+                        "description": "Name of the datastore for attaching the storage to the AzureML workspace."
+                      }
+                    },
+                    "subnetIds": {
+                      "type": "array",
+                      "defaultValue": [],
+                      "metadata": {
+                        "description": "Resource ID of the subnets allowed into this storage"
+                      }
+                    },
+                    "publicNetworkAccess": {
+                      "type": "string",
+                      "defaultValue": "Disabled",
+                      "metadata": {
+                        "description": "Allow or disallow public network access to Storage Account."
+                      },
+                      "allowedValues": [
+                        "Enabled",
+                        "vNetOnly",
+                        "Disabled"
+                      ]
+                    },
+                    "tags": {
+                      "type": "object",
+                      "defaultValue": {},
+                      "metadata": {
+                        "description": "Tags to add to the resources"
+                      }
+                    }
+                  },
+                  "variables": {
+                    "storageNameCleaned": "[replace(parameters('storageName'), '-', '')]",
+                    "storageAccountCleanName": "[substring(variables('storageNameCleaned'), 0, min(length(variables('storageNameCleaned')), 24))]",
+                    "storageAllowedSubnetIds": "[if(equals(parameters('publicNetworkAccess'), 'Enabled'), createArray(), parameters('subnetIds'))]",
+                    "storagedefaultAction": "[if(equals(parameters('publicNetworkAccess'), 'Enabled'), 'Allow', 'Deny')]",
+                    "storagepublicNetworkAccess": "[if(equals(parameters('publicNetworkAccess'), 'Disabled'), 'Disabled', 'Enabled')]"
+                  },
+                  "resources": [
+                    {
+                      "type": "Microsoft.Storage/storageAccounts",
+                      "apiVersion": "2022-05-01",
+                      "name": "[variables('storageAccountCleanName')]",
+                      "location": "[parameters('storageRegion')]",
+                      "tags": "[parameters('tags')]",
+                      "sku": {
+                        "name": "[parameters('storageSKU')]"
+                      },
+                      "kind": "StorageV2",
+                      "properties": {
+                        "accessTier": "Hot",
+                        "allowBlobPublicAccess": false,
+                        "allowCrossTenantReplication": false,
+                        "allowedCopyScope": "PrivateLink",
+                        "allowSharedKeyAccess": true,
+                        "networkAcls": {
+                          "copy": [
+                            {
+                              "name": "virtualNetworkRules",
+                              "count": "[length(variables('storageAllowedSubnetIds'))]",
+                              "input": {
+                                "id": "[variables('storageAllowedSubnetIds')[copyIndex('virtualNetworkRules')]]",
+                                "action": "Allow"
+                              }
+                            }
+                          ],
+                          "bypass": "AzureServices",
+                          "defaultAction": "[variables('storagedefaultAction')]",
+                          "resourceAccessRules": []
+                        },
+                        "publicNetworkAccess": "[variables('storagepublicNetworkAccess')]",
+                        "routingPreference": {
+                          "routingChoice": "MicrosoftRouting",
+                          "publishMicrosoftEndpoints": true
+                        },
+                        "encryption": {
+                          "keySource": "Microsoft.Storage",
+                          "requireInfrastructureEncryption": false,
+                          "services": {
+                            "blob": {
+                              "enabled": true,
+                              "keyType": "Account"
+                            },
+                            "file": {
+                              "enabled": true,
+                              "keyType": "Account"
+                            },
+                            "queue": {
+                              "enabled": true,
+                              "keyType": "Service"
+                            },
+                            "table": {
+                              "enabled": true,
+                              "keyType": "Service"
+                            }
+                          }
+                        },
+                        "isHnsEnabled": false,
+                        "isNfsV3Enabled": false,
+                        "isLocalUserEnabled": false,
+                        "isSftpEnabled": false,
+                        "keyPolicy": {
+                          "keyExpirationPeriodInDays": 7
+                        },
+                        "largeFileSharesState": "Disabled",
+                        "minimumTlsVersion": "TLS1_2",
+                        "supportsHttpsTrafficOnly": true
+                      }
+                    },
+                    {
+                      "type": "Microsoft.Storage/storageAccounts/blobServices/containers",
+                      "apiVersion": "2022-05-01",
+                      "name": "[format('{0}/default/{1}', variables('storageAccountCleanName'), parameters('containerName'))]",
+                      "properties": {
+                        "metadata": {},
+                        "publicAccess": "None"
+                      },
+                      "dependsOn": [
+                        "[resourceId('Microsoft.Storage/storageAccounts', variables('storageAccountCleanName'))]"
+                      ]
+                    },
+                    {
+                      "type": "Microsoft.MachineLearningServices/workspaces/datastores",
+                      "apiVersion": "2022-06-01-preview",
+                      "name": "[format('{0}/{1}', parameters('machineLearningName'), parameters('datastoreName'))]",
+                      "properties": {
+                        "tags": "[parameters('tags')]",
+                        "credentials": {
+                          "credentialsType": "None"
+                        },
+                        "description": "[format('Private storage in region {0}', parameters('storageRegion'))]",
+                        "properties": {},
+                        "datastoreType": "AzureBlob",
+                        "accountName": "[variables('storageAccountCleanName')]",
+                        "containerName": "[parameters('containerName')]",
+                        "resourceGroup": "[resourceGroup().name]",
+                        "subscriptionId": "[subscription().subscriptionId]"
+                      },
+                      "dependsOn": [
+                        "[resourceId('Microsoft.Storage/storageAccounts/blobServices/containers', split(format('{0}/default/{1}', variables('storageAccountCleanName'), parameters('containerName')), '/')[0], split(format('{0}/default/{1}', variables('storageAccountCleanName'), parameters('containerName')), '/')[1], split(format('{0}/default/{1}', variables('storageAccountCleanName'), parameters('containerName')), '/')[2])]",
+                        "[resourceId('Microsoft.Storage/storageAccounts', variables('storageAccountCleanName'))]"
+                      ]
+                    }
+                  ],
+                  "outputs": {
+                    "storageId": {
+                      "type": "string",
+                      "value": "[resourceId('Microsoft.Storage/storageAccounts', variables('storageAccountCleanName'))]"
+                    },
+                    "storageName": {
+                      "type": "string",
+                      "value": "[variables('storageAccountCleanName')]"
+                    },
+                    "containerName": {
+                      "type": "string",
+                      "value": "[format('{0}/default/{1}', variables('storageAccountCleanName'), parameters('containerName'))]"
+                    },
+                    "datastoreName": {
+                      "type": "string",
+                      "value": "[format('{0}/{1}', parameters('machineLearningName'), parameters('datastoreName'))]"
+                    }
+                  }
+                }
+              }
+            },
+            {
+              "type": "Microsoft.Resources/deployments",
+              "apiVersion": "2020-10-01",
+              "name": "[format('{0}-open-aml-compute-01', parameters('pairBaseName'))]",
+              "properties": {
+                "expressionEvaluationOptions": {
+                  "scope": "inner"
+                },
+                "mode": "Incremental",
+                "parameters": {
+                  "machineLearningName": {
+                    "value": "[parameters('machineLearningName')]"
+                  },
+                  "machineLearningRegion": {
+                    "value": "[parameters('machineLearningRegion')]"
+                  },
+                  "computeName": {
+                    "value": "[parameters('compute1Name')]"
+                  },
+                  "computeRegion": {
+                    "value": "[parameters('pairRegion')]"
+                  },
+                  "computeSKU": {
+                    "value": "[parameters('compute1SKU')]"
+                  },
+                  "computeNodes": {
+                    "value": "[parameters('computeNodes')]"
+                  },
+                  "computeIdentityType": {
+                    "value": "[parameters('identityType')]"
+                  },
+                  "computeUaiName": {
+                    "value": "[parameters('computeUaiName')]"
+                  },
+                  "tags": {
+                    "value": "[parameters('tags')]"
+                  }
+                },
+                "template": {
+                  "$schema": "https://schema.management.azure.com/schemas/2019-04-01/deploymentTemplate.json#",
+                  "contentVersion": "1.0.0.0",
+                  "metadata": {
+                    "_generator": {
+                      "name": "bicep",
+                      "version": "0.14.85.62628",
+                      "templateHash": "5985899113874875908"
+                    }
+                  },
+                  "parameters": {
+                    "machineLearningName": {
+                      "type": "string",
+                      "metadata": {
+                        "description": "Name of AzureML workspace to attach compute+storage to."
+                      }
+                    },
+                    "machineLearningRegion": {
+                      "type": "string",
+                      "defaultValue": "[resourceGroup().location]",
+                      "metadata": {
+                        "description": "The region of the machine learning workspace"
+                      }
+                    },
+                    "computeName": {
+                      "type": "string",
+                      "metadata": {
+                        "description": "Name of the compute cluster to create"
+                      }
+                    },
+                    "computeRegion": {
+                      "type": "string",
+                      "metadata": {
+                        "description": "Specifies the location of the compute resources."
+                      }
+                    },
+                    "computeUaiName": {
+                      "type": "string",
+                      "metadata": {
+                        "description": "Name of the UAI for the compute cluster (if computeIdentityType==UserAssigned)"
+                      }
+                    },
+                    "computeSKU": {
+                      "type": "string",
+                      "defaultValue": "Standard_DS3_v2",
+                      "metadata": {
+                        "description": "VM size for the default compute cluster"
+                      }
+                    },
+                    "computeNodes": {
+                      "type": "int",
+                      "defaultValue": 4,
+                      "metadata": {
+                        "description": "VM nodes for the default compute cluster"
+                      }
+                    },
+                    "computeIdentityType": {
+                      "type": "string",
+                      "defaultValue": "UserAssigned",
+                      "allowedValues": [
+                        "UserAssigned",
+                        "SystemAssigned"
+                      ]
+                    },
+                    "tags": {
+                      "type": "object",
+                      "defaultValue": {},
+                      "metadata": {
+                        "description": "Tags to curate the resources in Azure."
+                      }
+                    }
+                  },
+                  "variables": {
+                    "userAssignedIdentities": "[if(equals(parameters('computeIdentityType'), 'SystemAssigned'), null(), createObject(format('/subscriptions/{0}/resourceGroups/{1}/providers/Microsoft.ManagedIdentity/userAssignedIdentities/{2}', subscription().subscriptionId, resourceGroup().name, parameters('computeUaiName')), createObject()))]"
+                  },
+                  "resources": [
+                    {
+                      "type": "Microsoft.MachineLearningServices/workspaces/computes",
+                      "apiVersion": "2021-07-01",
+                      "name": "[format('{0}/{1}', parameters('machineLearningName'), parameters('computeName'))]",
+                      "location": "[parameters('machineLearningRegion')]",
+                      "identity": {
+                        "type": "[parameters('computeIdentityType')]",
+                        "userAssignedIdentities": "[variables('userAssignedIdentities')]"
+                      },
+                      "properties": {
+                        "computeType": "AmlCompute",
+                        "computeLocation": "[parameters('computeRegion')]",
+                        "disableLocalAuth": true,
+                        "properties": {
+                          "vmPriority": "Dedicated",
+                          "vmSize": "[parameters('computeSKU')]",
+                          "osType": "Linux",
+                          "scaleSettings": {
+                            "maxNodeCount": "[parameters('computeNodes')]",
+                            "minNodeCount": 0,
+                            "nodeIdleTimeBeforeScaleDown": "PT300S"
+                          },
+                          "enableNodePublicIp": true,
+                          "isolatedNetwork": false,
+                          "remoteLoginPortPublicAccess": "Disabled",
+                          "subnet": "[json('null')]"
+                        }
+                      }
+                    }
+                  ],
+                  "outputs": {
+                    "identityPrincipalId": {
+                      "type": "string",
+                      "value": "[if(equals(parameters('computeIdentityType'), 'UserAssigned'), reference(resourceId('Microsoft.ManagedIdentity/userAssignedIdentities', parameters('computeUaiName')), '2022-01-31-preview').principalId, reference(resourceId('Microsoft.MachineLearningServices/workspaces/computes', parameters('machineLearningName'), parameters('computeName')), '2021-07-01', 'full').identity.principalId)]"
+                    },
+                    "compute": {
+                      "type": "string",
+                      "value": "[parameters('computeName')]"
+                    },
+                    "region": {
+                      "type": "string",
+                      "value": "[parameters('computeRegion')]"
+                    }
+                  }
+                }
+              },
+              "dependsOn": [
+                "[resourceId('Microsoft.ManagedIdentity/userAssignedIdentities', parameters('computeUaiName'))]"
+              ]
+            },
+            {
+              "condition": "[parameters('compute2')]",
+              "type": "Microsoft.Resources/deployments",
+              "apiVersion": "2020-10-01",
+              "name": "[format('{0}-open-aml-compute-02', parameters('pairBaseName'))]",
+              "properties": {
+                "expressionEvaluationOptions": {
+                  "scope": "inner"
+                },
+                "mode": "Incremental",
+                "parameters": {
+                  "machineLearningName": {
+                    "value": "[parameters('machineLearningName')]"
+                  },
+                  "machineLearningRegion": {
+                    "value": "[parameters('machineLearningRegion')]"
+                  },
+                  "computeName": {
+                    "value": "[parameters('compute2Name')]"
+                  },
+                  "computeRegion": {
+                    "value": "[parameters('pairRegion')]"
+                  },
+                  "computeSKU": {
+                    "value": "[parameters('compute2SKU')]"
+                  },
+                  "computeNodes": {
+                    "value": "[parameters('computeNodes')]"
+                  },
+                  "computeIdentityType": {
+                    "value": "[parameters('identityType')]"
+                  },
+                  "computeUaiName": {
+                    "value": "[parameters('computeUaiName')]"
+                  },
+                  "tags": {
+                    "value": "[parameters('tags')]"
+                  }
+                },
+                "template": {
+                  "$schema": "https://schema.management.azure.com/schemas/2019-04-01/deploymentTemplate.json#",
+                  "contentVersion": "1.0.0.0",
+                  "metadata": {
+                    "_generator": {
+                      "name": "bicep",
+                      "version": "0.14.85.62628",
+                      "templateHash": "5985899113874875908"
+                    }
+                  },
+                  "parameters": {
+                    "machineLearningName": {
+                      "type": "string",
+                      "metadata": {
+                        "description": "Name of AzureML workspace to attach compute+storage to."
+                      }
+                    },
+                    "machineLearningRegion": {
+                      "type": "string",
+                      "defaultValue": "[resourceGroup().location]",
+                      "metadata": {
+                        "description": "The region of the machine learning workspace"
+                      }
+                    },
+                    "computeName": {
+                      "type": "string",
+                      "metadata": {
+                        "description": "Name of the compute cluster to create"
+                      }
+                    },
+                    "computeRegion": {
+                      "type": "string",
+                      "metadata": {
+                        "description": "Specifies the location of the compute resources."
+                      }
+                    },
+                    "computeUaiName": {
+                      "type": "string",
+                      "metadata": {
+                        "description": "Name of the UAI for the compute cluster (if computeIdentityType==UserAssigned)"
+                      }
+                    },
+                    "computeSKU": {
+                      "type": "string",
+                      "defaultValue": "Standard_DS3_v2",
+                      "metadata": {
+                        "description": "VM size for the default compute cluster"
+                      }
+                    },
+                    "computeNodes": {
+                      "type": "int",
+                      "defaultValue": 4,
+                      "metadata": {
+                        "description": "VM nodes for the default compute cluster"
+                      }
+                    },
+                    "computeIdentityType": {
+                      "type": "string",
+                      "defaultValue": "UserAssigned",
+                      "allowedValues": [
+                        "UserAssigned",
+                        "SystemAssigned"
+                      ]
+                    },
+                    "tags": {
+                      "type": "object",
+                      "defaultValue": {},
+                      "metadata": {
+                        "description": "Tags to curate the resources in Azure."
+                      }
+                    }
+                  },
+                  "variables": {
+                    "userAssignedIdentities": "[if(equals(parameters('computeIdentityType'), 'SystemAssigned'), null(), createObject(format('/subscriptions/{0}/resourceGroups/{1}/providers/Microsoft.ManagedIdentity/userAssignedIdentities/{2}', subscription().subscriptionId, resourceGroup().name, parameters('computeUaiName')), createObject()))]"
+                  },
+                  "resources": [
+                    {
+                      "type": "Microsoft.MachineLearningServices/workspaces/computes",
+                      "apiVersion": "2021-07-01",
+                      "name": "[format('{0}/{1}', parameters('machineLearningName'), parameters('computeName'))]",
+                      "location": "[parameters('machineLearningRegion')]",
+                      "identity": {
+                        "type": "[parameters('computeIdentityType')]",
+                        "userAssignedIdentities": "[variables('userAssignedIdentities')]"
+                      },
+                      "properties": {
+                        "computeType": "AmlCompute",
+                        "computeLocation": "[parameters('computeRegion')]",
+                        "disableLocalAuth": true,
+                        "properties": {
+                          "vmPriority": "Dedicated",
+                          "vmSize": "[parameters('computeSKU')]",
+                          "osType": "Linux",
+                          "scaleSettings": {
+                            "maxNodeCount": "[parameters('computeNodes')]",
+                            "minNodeCount": 0,
+                            "nodeIdleTimeBeforeScaleDown": "PT300S"
+                          },
+                          "enableNodePublicIp": true,
+                          "isolatedNetwork": false,
+                          "remoteLoginPortPublicAccess": "Disabled",
+                          "subnet": "[json('null')]"
+                        }
+                      }
+                    }
+                  ],
+                  "outputs": {
+                    "identityPrincipalId": {
+                      "type": "string",
+                      "value": "[if(equals(parameters('computeIdentityType'), 'UserAssigned'), reference(resourceId('Microsoft.ManagedIdentity/userAssignedIdentities', parameters('computeUaiName')), '2022-01-31-preview').principalId, reference(resourceId('Microsoft.MachineLearningServices/workspaces/computes', parameters('machineLearningName'), parameters('computeName')), '2021-07-01', 'full').identity.principalId)]"
+                    },
+                    "compute": {
+                      "type": "string",
+                      "value": "[parameters('computeName')]"
+                    },
+                    "region": {
+                      "type": "string",
+                      "value": "[parameters('computeRegion')]"
+                    }
+                  }
+                }
+              },
+              "dependsOn": [
+                "[resourceId('Microsoft.ManagedIdentity/userAssignedIdentities', parameters('computeUaiName'))]"
+              ]
+            },
+            {
+              "condition": "[parameters('applyDefaultPermissions')]",
+              "type": "Microsoft.Resources/deployments",
+              "apiVersion": "2020-10-01",
+              "name": "[format('{0}-internal-rw-perms', parameters('pairBaseName'))]",
+              "properties": {
+                "expressionEvaluationOptions": {
+                  "scope": "inner"
+                },
+                "mode": "Incremental",
+                "parameters": {
+                  "storageAccountName": {
+                    "value": "[reference(resourceId('Microsoft.Resources/deployments', format('{0}-open-storage', parameters('pairBaseName'))), '2020-10-01').outputs.storageName.value]"
+                  },
+                  "identityPrincipalId": {
+                    "value": "[reference(resourceId('Microsoft.Resources/deployments', format('{0}-open-aml-compute-01', parameters('pairBaseName'))), '2020-10-01').outputs.identityPrincipalId.value]"
+                  }
+                },
+                "template": {
+                  "$schema": "https://schema.management.azure.com/schemas/2019-04-01/deploymentTemplate.json#",
+                  "contentVersion": "1.0.0.0",
+                  "metadata": {
+                    "_generator": {
+                      "name": "bicep",
+                      "version": "0.14.85.62628",
+                      "templateHash": "7765934047439622108"
+                    }
+                  },
+                  "parameters": {
+                    "storageAccountName": {
+                      "type": "string",
+                      "metadata": {
+                        "description": "Full path to storage"
+                      }
+                    },
+                    "identityPrincipalId": {
+                      "type": "string",
+                      "metadata": {
+                        "description": "PrincipalId of the managed identity"
+                      }
+                    },
+                    "computeToStorageRoles": {
+                      "type": "array",
+                      "defaultValue": [
+                        "ba92f5b4-2d11-453d-a403-e96b0029c9fe",
+                        "81a9662b-bebf-436f-a333-f67b29880f12",
+                        "c12c1c16-33a1-487b-954d-41c89c60f349"
+                      ],
+                      "metadata": {
+                        "description": "Role definition IDs for the compute towards the internal storage"
+                      }
+                    }
+                  },
+                  "resources": [
+                    {
+                      "copy": {
+                        "name": "roleAssignments",
+                        "count": "[length(parameters('computeToStorageRoles'))]"
+                      },
+                      "type": "Microsoft.Authorization/roleAssignments",
+                      "apiVersion": "2022-04-01",
+                      "scope": "[format('Microsoft.Storage/storageAccounts/{0}', parameters('storageAccountName'))]",
+                      "name": "[guid(resourceGroup().id, resourceId('Microsoft.Storage/storageAccounts', parameters('storageAccountName')), parameters('identityPrincipalId'), parameters('computeToStorageRoles')[copyIndex()])]",
+                      "properties": {
+                        "roleDefinitionId": "[format('/subscriptions/{0}/providers/Microsoft.Authorization/roleDefinitions/{1}', subscription().subscriptionId, parameters('computeToStorageRoles')[copyIndex()])]",
+                        "principalId": "[parameters('identityPrincipalId')]",
+                        "principalType": "ServicePrincipal"
+                      }
+                    }
+                  ]
+                }
+              },
+              "dependsOn": [
+                "[resourceId('Microsoft.Resources/deployments', format('{0}-open-aml-compute-01', parameters('pairBaseName')))]",
+                "[resourceId('Microsoft.Resources/deployments', format('{0}-open-storage', parameters('pairBaseName')))]"
+              ]
+            }
+          ],
+          "outputs": {
+            "identityPrincipalId": {
+              "type": "string",
+              "value": "[reference(resourceId('Microsoft.Resources/deployments', format('{0}-open-aml-compute-01', parameters('pairBaseName'))), '2020-10-01').outputs.identityPrincipalId.value]"
+            },
+            "storageName": {
+              "type": "string",
+              "value": "[reference(resourceId('Microsoft.Resources/deployments', format('{0}-open-storage', parameters('pairBaseName'))), '2020-10-01').outputs.storageName.value]"
+            },
+            "storageServiceId": {
+              "type": "string",
+              "value": "[reference(resourceId('Microsoft.Resources/deployments', format('{0}-open-storage', parameters('pairBaseName'))), '2020-10-01').outputs.storageId.value]"
+            },
+            "compute1Name": {
+              "type": "string",
+              "value": "[reference(resourceId('Microsoft.Resources/deployments', format('{0}-open-aml-compute-01', parameters('pairBaseName'))), '2020-10-01').outputs.compute.value]"
+            },
+            "region": {
+              "type": "string",
+              "value": "[parameters('pairRegion')]"
+            }
+          }
+        }
+      },
+      "dependsOn": [
+        "[resourceId('Microsoft.Resources/deployments', format('{0}-aml-{1}', parameters('demoBaseName'), parameters('orchestratorRegion')))]"
+      ]
+    },
+    {
+      "copy": {
+        "name": "silos",
+        "count": "[length(range(0, variables('siloCount')))]"
+      },
+      "type": "Microsoft.Resources/deployments",
+      "apiVersion": "2020-10-01",
+      "name": "[format('{0}-openpair-silo-{1}', parameters('demoBaseName'), range(0, variables('siloCount'))[copyIndex()])]",
+      "properties": {
+        "expressionEvaluationOptions": {
+          "scope": "inner"
+        },
+        "mode": "Incremental",
+        "parameters": {
+          "machineLearningName": {
+            "value": "[reference(resourceId('Microsoft.Resources/deployments', format('{0}-aml-{1}', parameters('demoBaseName'), parameters('orchestratorRegion'))), '2020-10-01').outputs.workspaceName.value]"
+          },
+          "machineLearningRegion": {
+            "value": "[parameters('orchestratorRegion')]"
+          },
+          "pairRegion": {
+            "value": "[parameters('siloRegions')[range(0, variables('siloCount'))[copyIndex()]]]"
+          },
+          "tags": {
+            "value": "[parameters('tags')]"
+          },
+          "pairBaseName": {
+            "value": "[format('{0}-silo{1}', parameters('demoBaseName'), range(0, variables('siloCount'))[copyIndex()])]"
+          },
+          "compute1Name": {
+            "value": "[format('silo{0}-01', range(0, variables('siloCount'))[copyIndex()])]"
+          },
+          "compute1SKU": {
+            "value": "[parameters('compute1SKU')]"
+          },
+          "computeNodes": {
+            "value": 2
+          },
+          "compute2": {
+            "value": "[parameters('compute2')]"
+          },
+          "compute2SKU": {
+            "value": "[parameters('compute2SKU')]"
+          },
+          "compute2Name": {
+            "value": "[format('silo{0}-02', range(0, variables('siloCount'))[copyIndex()])]"
+          },
+          "compute2": {
+            "value": "[parameters('compute2')]"
+          },
+          "compute2SKU": {
+            "value": "[parameters('compute2SKU')]"
+          },
+          "compute2Name": {
+            "value": "[format('silo{0}-02', range(0, variables('siloCount'))[copyIndex()])]"
+          },
+          "datastoreName": {
+            "value": "[format('datastore_silo{0}', range(0, variables('siloCount'))[copyIndex()])]"
+          },
+          "identityType": {
+            "value": "[parameters('identityType')]"
+          },
+          "applyDefaultPermissions": {
+            "value": true
+          }
+        },
+        "template": {
+          "$schema": "https://schema.management.azure.com/schemas/2019-04-01/deploymentTemplate.json#",
+          "contentVersion": "1.0.0.0",
+          "metadata": {
+            "_generator": {
+              "name": "bicep",
+              "version": "0.14.85.62628",
+              "templateHash": "17130926876543764853"
+            }
+          },
+          "parameters": {
+            "machineLearningName": {
+              "type": "string",
+              "metadata": {
+                "description": "Name of AzureML workspace to attach compute+storage to."
+              }
+            },
+            "machineLearningRegion": {
+              "type": "string",
+              "defaultValue": "[resourceGroup().location]",
+              "metadata": {
+                "description": "The region of the machine learning workspace"
+              }
+            },
+            "pairRegion": {
+              "type": "string",
+              "defaultValue": "[resourceGroup().location]",
+              "metadata": {
+                "description": "Specifies the location of the pair resources."
+              }
+            },
+            "pairBaseName": {
+              "type": "string",
+              "metadata": {
+                "description": "Base name used for creating all pair resources."
+              }
+            },
+            "storageAccountName": {
+              "type": "string",
+              "defaultValue": "[replace(format('st{0}', parameters('pairBaseName')), '-', '')]",
+              "metadata": {
+                "description": "Name of the storage account resource to create for the pair"
+              }
+            },
+            "datastoreName": {
+              "type": "string",
+              "defaultValue": "[replace(format('datastore_{0}', parameters('pairBaseName')), '-', '_')]",
+              "metadata": {
+                "description": "Name of the datastore for attaching the storage to the AzureML workspace."
+              }
+            },
+            "compute1Name": {
+              "type": "string",
+              "defaultValue": "[format('{0}-01', parameters('pairBaseName'))]",
+              "metadata": {
+                "description": "Name of the default compute cluster for the pair"
+              }
+            },
+            "compute1SKU": {
+              "type": "string",
+              "defaultValue": "Standard_DS3_v2",
+              "metadata": {
+                "description": "VM size for the compute cluster"
+              }
+            },
+            "computeNodes": {
+              "type": "int",
+              "defaultValue": 4,
+              "metadata": {
+                "description": "VM nodes for the compute cluster"
+              }
+            },
+            "identityType": {
+              "type": "string",
+              "defaultValue": "UserAssigned",
+              "allowedValues": [
+                "UserAssigned",
+                "SystemAssigned"
+              ]
+            },
+            "applyDefaultPermissions": {
+              "type": "bool",
+              "defaultValue": true,
+              "metadata": {
+                "description": "Allow compute cluster to access storage account with R/W permissions (using UAI)"
+              }
+            },
+            "compute2": {
+              "type": "bool",
+              "defaultValue": false,
+              "metadata": {
+                "description": "Flag whether to create a second compute or not"
+              }
+            },
+            "compute2SKU": {
+              "type": "string",
+              "defaultValue": "Standard_DS3_v2",
+              "metadata": {
+                "description": "The second VM used for creating compute clusters in orchestrator and silos."
+              }
+            },
+            "compute2Name": {
+              "type": "string",
+              "defaultValue": "[format('{0}-02', parameters('pairBaseName'))]",
+              "metadata": {
+                "description": "Name of the default compute cluster for the pair"
+              }
+            },
+            "computeUaiName": {
+              "type": "string",
+              "defaultValue": "[format('uai-{0}', parameters('pairBaseName'))]",
+              "metadata": {
+                "description": "Name of the UAI for the compute cluster (if computeIdentityType==UserAssigned)"
+              }
+            },
+            "tags": {
+              "type": "object",
+              "defaultValue": {},
+              "metadata": {
+                "description": "Tags to curate the resources in Azure."
+              }
+            }
+          },
+          "resources": [
+            {
+              "condition": "[equals(parameters('identityType'), 'UserAssigned')]",
+              "type": "Microsoft.ManagedIdentity/userAssignedIdentities",
+              "apiVersion": "2022-01-31-preview",
+              "name": "[parameters('computeUaiName')]",
+              "location": "[parameters('pairRegion')]",
+              "tags": "[parameters('tags')]"
+            },
+            {
+              "type": "Microsoft.Resources/deployments",
+              "apiVersion": "2020-10-01",
+              "name": "[format('{0}-open-storage', parameters('pairBaseName'))]",
+              "properties": {
+                "expressionEvaluationOptions": {
+                  "scope": "inner"
+                },
+                "mode": "Incremental",
+                "parameters": {
+                  "machineLearningName": {
+                    "value": "[parameters('machineLearningName')]"
+                  },
+                  "machineLearningRegion": {
+                    "value": "[parameters('machineLearningRegion')]"
+                  },
+                  "storageName": {
+                    "value": "[parameters('storageAccountName')]"
+                  },
+                  "storageRegion": {
+                    "value": "[parameters('pairRegion')]"
+                  },
+                  "datastoreName": {
+                    "value": "[parameters('datastoreName')]"
+                  },
+                  "publicNetworkAccess": {
+                    "value": "Enabled"
+                  },
+                  "tags": {
+                    "value": "[parameters('tags')]"
+                  }
+                },
+                "template": {
+                  "$schema": "https://schema.management.azure.com/schemas/2019-04-01/deploymentTemplate.json#",
+                  "contentVersion": "1.0.0.0",
+                  "metadata": {
+                    "_generator": {
+                      "name": "bicep",
+                      "version": "0.14.85.62628",
+                      "templateHash": "8073065165220131475"
+                    }
+                  },
+                  "parameters": {
+                    "machineLearningName": {
+                      "type": "string",
+                      "metadata": {
+                        "description": "Name of AzureML workspace to attach compute+storage to."
+                      }
+                    },
+                    "machineLearningRegion": {
+                      "type": "string",
+                      "defaultValue": "[resourceGroup().location]",
+                      "metadata": {
+                        "description": "The region of the machine learning workspace"
+                      }
+                    },
+                    "storageName": {
+                      "type": "string",
+                      "metadata": {
+                        "description": "Name of the storage account"
+                      }
+                    },
+                    "storageRegion": {
+                      "type": "string",
+                      "metadata": {
+                        "description": "Azure region of the storage to create"
+                      }
+                    },
+                    "storageSKU": {
+                      "type": "string",
+                      "defaultValue": "Standard_LRS",
+                      "metadata": {
+                        "description": "Storage SKU"
+                      },
+                      "allowedValues": [
+                        "Standard_LRS",
+                        "Standard_ZRS",
+                        "Standard_GRS",
+                        "Standard_GZRS",
+                        "Standard_RAGRS",
+                        "Standard_RAGZRS",
+                        "Premium_LRS",
+                        "Premium_ZRS"
+                      ]
+                    },
+                    "containerName": {
+                      "type": "string",
+                      "defaultValue": "private",
+                      "metadata": {
+                        "description": "Name of the storage container resource to create for the pair"
+                      }
+                    },
+                    "datastoreName": {
+                      "type": "string",
+                      "defaultValue": "[replace(format('datastore_{0}', parameters('storageName')), '-', '_')]",
+                      "metadata": {
+                        "description": "Name of the datastore for attaching the storage to the AzureML workspace."
+                      }
+                    },
+                    "subnetIds": {
+                      "type": "array",
+                      "defaultValue": [],
+                      "metadata": {
+                        "description": "Resource ID of the subnets allowed into this storage"
+                      }
+                    },
+                    "publicNetworkAccess": {
+                      "type": "string",
+                      "defaultValue": "Disabled",
+                      "metadata": {
+                        "description": "Allow or disallow public network access to Storage Account."
+                      },
+                      "allowedValues": [
+                        "Enabled",
+                        "vNetOnly",
+                        "Disabled"
+                      ]
+                    },
+                    "tags": {
+                      "type": "object",
+                      "defaultValue": {},
+                      "metadata": {
+                        "description": "Tags to add to the resources"
+                      }
+                    }
+                  },
+                  "variables": {
+                    "storageNameCleaned": "[replace(parameters('storageName'), '-', '')]",
+                    "storageAccountCleanName": "[substring(variables('storageNameCleaned'), 0, min(length(variables('storageNameCleaned')), 24))]",
+                    "storageAllowedSubnetIds": "[if(equals(parameters('publicNetworkAccess'), 'Enabled'), createArray(), parameters('subnetIds'))]",
+                    "storagedefaultAction": "[if(equals(parameters('publicNetworkAccess'), 'Enabled'), 'Allow', 'Deny')]",
+                    "storagepublicNetworkAccess": "[if(equals(parameters('publicNetworkAccess'), 'Disabled'), 'Disabled', 'Enabled')]"
+                  },
+                  "resources": [
+                    {
+                      "type": "Microsoft.Storage/storageAccounts",
+                      "apiVersion": "2022-05-01",
+                      "name": "[variables('storageAccountCleanName')]",
+                      "location": "[parameters('storageRegion')]",
+                      "tags": "[parameters('tags')]",
+                      "sku": {
+                        "name": "[parameters('storageSKU')]"
+                      },
+                      "kind": "StorageV2",
+                      "properties": {
+                        "accessTier": "Hot",
+                        "allowBlobPublicAccess": false,
+                        "allowCrossTenantReplication": false,
+                        "allowedCopyScope": "PrivateLink",
+                        "allowSharedKeyAccess": true,
+                        "networkAcls": {
+                          "copy": [
+                            {
+                              "name": "virtualNetworkRules",
+                              "count": "[length(variables('storageAllowedSubnetIds'))]",
+                              "input": {
+                                "id": "[variables('storageAllowedSubnetIds')[copyIndex('virtualNetworkRules')]]",
+                                "action": "Allow"
+                              }
+                            }
+                          ],
+                          "bypass": "AzureServices",
+                          "defaultAction": "[variables('storagedefaultAction')]",
+                          "resourceAccessRules": []
+                        },
+                        "publicNetworkAccess": "[variables('storagepublicNetworkAccess')]",
+                        "routingPreference": {
+                          "routingChoice": "MicrosoftRouting",
+                          "publishMicrosoftEndpoints": true
+                        },
+                        "encryption": {
+                          "keySource": "Microsoft.Storage",
+                          "requireInfrastructureEncryption": false,
+                          "services": {
+                            "blob": {
+                              "enabled": true,
+                              "keyType": "Account"
+                            },
+                            "file": {
+                              "enabled": true,
+                              "keyType": "Account"
+                            },
+                            "queue": {
+                              "enabled": true,
+                              "keyType": "Service"
+                            },
+                            "table": {
+                              "enabled": true,
+                              "keyType": "Service"
+                            }
+                          }
+                        },
+                        "isHnsEnabled": false,
+                        "isNfsV3Enabled": false,
+                        "isLocalUserEnabled": false,
+                        "isSftpEnabled": false,
+                        "keyPolicy": {
+                          "keyExpirationPeriodInDays": 7
+                        },
+                        "largeFileSharesState": "Disabled",
+                        "minimumTlsVersion": "TLS1_2",
+                        "supportsHttpsTrafficOnly": true
+                      }
+                    },
+                    {
+                      "type": "Microsoft.Storage/storageAccounts/blobServices/containers",
+                      "apiVersion": "2022-05-01",
+                      "name": "[format('{0}/default/{1}', variables('storageAccountCleanName'), parameters('containerName'))]",
+                      "properties": {
+                        "metadata": {},
+                        "publicAccess": "None"
+                      },
+                      "dependsOn": [
+                        "[resourceId('Microsoft.Storage/storageAccounts', variables('storageAccountCleanName'))]"
+                      ]
+                    },
+                    {
+                      "type": "Microsoft.MachineLearningServices/workspaces/datastores",
+                      "apiVersion": "2022-06-01-preview",
+                      "name": "[format('{0}/{1}', parameters('machineLearningName'), parameters('datastoreName'))]",
+                      "properties": {
+                        "tags": "[parameters('tags')]",
+                        "credentials": {
+                          "credentialsType": "None"
+                        },
+                        "description": "[format('Private storage in region {0}', parameters('storageRegion'))]",
+                        "properties": {},
+                        "datastoreType": "AzureBlob",
+                        "accountName": "[variables('storageAccountCleanName')]",
+                        "containerName": "[parameters('containerName')]",
+                        "resourceGroup": "[resourceGroup().name]",
+                        "subscriptionId": "[subscription().subscriptionId]"
+                      },
+                      "dependsOn": [
+                        "[resourceId('Microsoft.Storage/storageAccounts/blobServices/containers', split(format('{0}/default/{1}', variables('storageAccountCleanName'), parameters('containerName')), '/')[0], split(format('{0}/default/{1}', variables('storageAccountCleanName'), parameters('containerName')), '/')[1], split(format('{0}/default/{1}', variables('storageAccountCleanName'), parameters('containerName')), '/')[2])]",
+                        "[resourceId('Microsoft.Storage/storageAccounts', variables('storageAccountCleanName'))]"
+                      ]
+                    }
+                  ],
+                  "outputs": {
+                    "storageId": {
+                      "type": "string",
+                      "value": "[resourceId('Microsoft.Storage/storageAccounts', variables('storageAccountCleanName'))]"
+                    },
+                    "storageName": {
+                      "type": "string",
+                      "value": "[variables('storageAccountCleanName')]"
+                    },
+                    "containerName": {
+                      "type": "string",
+                      "value": "[format('{0}/default/{1}', variables('storageAccountCleanName'), parameters('containerName'))]"
+                    },
+                    "datastoreName": {
+                      "type": "string",
+                      "value": "[format('{0}/{1}', parameters('machineLearningName'), parameters('datastoreName'))]"
+                    }
+                  }
+                }
+              }
+            },
+            {
+              "type": "Microsoft.Resources/deployments",
+              "apiVersion": "2020-10-01",
+              "name": "[format('{0}-open-aml-compute-01', parameters('pairBaseName'))]",
+              "properties": {
+                "expressionEvaluationOptions": {
+                  "scope": "inner"
+                },
+                "mode": "Incremental",
+                "parameters": {
+                  "machineLearningName": {
+                    "value": "[parameters('machineLearningName')]"
+                  },
+                  "machineLearningRegion": {
+                    "value": "[parameters('machineLearningRegion')]"
+                  },
+                  "computeName": {
+                    "value": "[parameters('compute1Name')]"
+                  },
+                  "computeRegion": {
+                    "value": "[parameters('pairRegion')]"
+                  },
+                  "computeSKU": {
+                    "value": "[parameters('compute1SKU')]"
+                  },
+                  "computeNodes": {
+                    "value": "[parameters('computeNodes')]"
+                  },
+                  "computeIdentityType": {
+                    "value": "[parameters('identityType')]"
+                  },
+                  "computeUaiName": {
+                    "value": "[parameters('computeUaiName')]"
+                  },
+                  "tags": {
+                    "value": "[parameters('tags')]"
+                  }
+                },
+                "template": {
+                  "$schema": "https://schema.management.azure.com/schemas/2019-04-01/deploymentTemplate.json#",
+                  "contentVersion": "1.0.0.0",
+                  "metadata": {
+                    "_generator": {
+                      "name": "bicep",
+                      "version": "0.14.85.62628",
+                      "templateHash": "5985899113874875908"
+                    }
+                  },
+                  "parameters": {
+                    "machineLearningName": {
+                      "type": "string",
+                      "metadata": {
+                        "description": "Name of AzureML workspace to attach compute+storage to."
+                      }
+                    },
+                    "machineLearningRegion": {
+                      "type": "string",
+                      "defaultValue": "[resourceGroup().location]",
+                      "metadata": {
+                        "description": "The region of the machine learning workspace"
+                      }
+                    },
+                    "computeName": {
+                      "type": "string",
+                      "metadata": {
+                        "description": "Name of the compute cluster to create"
+                      }
+                    },
+                    "computeRegion": {
+                      "type": "string",
+                      "metadata": {
+                        "description": "Specifies the location of the compute resources."
+                      }
+                    },
+                    "computeUaiName": {
+                      "type": "string",
+                      "metadata": {
+                        "description": "Name of the UAI for the compute cluster (if computeIdentityType==UserAssigned)"
+                      }
+                    },
+                    "computeSKU": {
+                      "type": "string",
+                      "defaultValue": "Standard_DS3_v2",
+                      "metadata": {
+                        "description": "VM size for the default compute cluster"
+                      }
+                    },
+                    "computeNodes": {
+                      "type": "int",
+                      "defaultValue": 4,
+                      "metadata": {
+                        "description": "VM nodes for the default compute cluster"
+                      }
+                    },
+                    "computeIdentityType": {
+                      "type": "string",
+                      "defaultValue": "UserAssigned",
+                      "allowedValues": [
+                        "UserAssigned",
+                        "SystemAssigned"
+                      ]
+                    },
+                    "tags": {
+                      "type": "object",
+                      "defaultValue": {},
+                      "metadata": {
+                        "description": "Tags to curate the resources in Azure."
+                      }
+                    }
+                  },
+                  "variables": {
+                    "userAssignedIdentities": "[if(equals(parameters('computeIdentityType'), 'SystemAssigned'), null(), createObject(format('/subscriptions/{0}/resourceGroups/{1}/providers/Microsoft.ManagedIdentity/userAssignedIdentities/{2}', subscription().subscriptionId, resourceGroup().name, parameters('computeUaiName')), createObject()))]"
+                  },
+                  "resources": [
+                    {
+                      "type": "Microsoft.MachineLearningServices/workspaces/computes",
+                      "apiVersion": "2021-07-01",
+                      "name": "[format('{0}/{1}', parameters('machineLearningName'), parameters('computeName'))]",
+                      "location": "[parameters('machineLearningRegion')]",
+                      "identity": {
+                        "type": "[parameters('computeIdentityType')]",
+                        "userAssignedIdentities": "[variables('userAssignedIdentities')]"
+                      },
+                      "properties": {
+                        "computeType": "AmlCompute",
+                        "computeLocation": "[parameters('computeRegion')]",
+                        "disableLocalAuth": true,
+                        "properties": {
+                          "vmPriority": "Dedicated",
+                          "vmSize": "[parameters('computeSKU')]",
+                          "osType": "Linux",
+                          "scaleSettings": {
+                            "maxNodeCount": "[parameters('computeNodes')]",
+                            "minNodeCount": 0,
+                            "nodeIdleTimeBeforeScaleDown": "PT300S"
+                          },
+                          "enableNodePublicIp": true,
+                          "isolatedNetwork": false,
+                          "remoteLoginPortPublicAccess": "Disabled",
+                          "subnet": "[json('null')]"
+                        }
+                      }
+                    }
+                  ],
+                  "outputs": {
+                    "identityPrincipalId": {
+                      "type": "string",
+                      "value": "[if(equals(parameters('computeIdentityType'), 'UserAssigned'), reference(resourceId('Microsoft.ManagedIdentity/userAssignedIdentities', parameters('computeUaiName')), '2022-01-31-preview').principalId, reference(resourceId('Microsoft.MachineLearningServices/workspaces/computes', parameters('machineLearningName'), parameters('computeName')), '2021-07-01', 'full').identity.principalId)]"
+                    },
+                    "compute": {
+                      "type": "string",
+                      "value": "[parameters('computeName')]"
+                    },
+                    "region": {
+                      "type": "string",
+                      "value": "[parameters('computeRegion')]"
+                    }
+                  }
+                }
+              },
+              "dependsOn": [
+                "[resourceId('Microsoft.ManagedIdentity/userAssignedIdentities', parameters('computeUaiName'))]"
+              ]
+            },
+            {
+              "condition": "[parameters('compute2')]",
+              "type": "Microsoft.Resources/deployments",
+              "apiVersion": "2020-10-01",
+              "name": "[format('{0}-open-aml-compute-02', parameters('pairBaseName'))]",
+              "properties": {
+                "expressionEvaluationOptions": {
+                  "scope": "inner"
+                },
+                "mode": "Incremental",
+                "parameters": {
+                  "machineLearningName": {
+                    "value": "[parameters('machineLearningName')]"
+                  },
+                  "machineLearningRegion": {
+                    "value": "[parameters('machineLearningRegion')]"
+                  },
+                  "computeName": {
+                    "value": "[parameters('compute2Name')]"
+                  },
+                  "computeRegion": {
+                    "value": "[parameters('pairRegion')]"
+                  },
+                  "computeSKU": {
+                    "value": "[parameters('compute2SKU')]"
+                  },
+                  "computeNodes": {
+                    "value": "[parameters('computeNodes')]"
+                  },
+                  "computeIdentityType": {
+                    "value": "[parameters('identityType')]"
+                  },
+                  "computeUaiName": {
+                    "value": "[parameters('computeUaiName')]"
+                  },
+                  "tags": {
+                    "value": "[parameters('tags')]"
+                  }
+                },
+                "template": {
+                  "$schema": "https://schema.management.azure.com/schemas/2019-04-01/deploymentTemplate.json#",
+                  "contentVersion": "1.0.0.0",
+                  "metadata": {
+                    "_generator": {
+                      "name": "bicep",
+                      "version": "0.14.85.62628",
+                      "templateHash": "5985899113874875908"
+                    }
+                  },
+                  "parameters": {
+                    "machineLearningName": {
+                      "type": "string",
+                      "metadata": {
+                        "description": "Name of AzureML workspace to attach compute+storage to."
+                      }
+                    },
+                    "machineLearningRegion": {
+                      "type": "string",
+                      "defaultValue": "[resourceGroup().location]",
+                      "metadata": {
+                        "description": "The region of the machine learning workspace"
+                      }
+                    },
+                    "computeName": {
+                      "type": "string",
+                      "metadata": {
+                        "description": "Name of the compute cluster to create"
+                      }
+                    },
+                    "computeRegion": {
+                      "type": "string",
+                      "metadata": {
+                        "description": "Specifies the location of the compute resources."
+                      }
+                    },
+                    "computeUaiName": {
+                      "type": "string",
+                      "metadata": {
+                        "description": "Name of the UAI for the compute cluster (if computeIdentityType==UserAssigned)"
+                      }
+                    },
+                    "computeSKU": {
+                      "type": "string",
+                      "defaultValue": "Standard_DS3_v2",
+                      "metadata": {
+                        "description": "VM size for the default compute cluster"
+                      }
+                    },
+                    "computeNodes": {
+                      "type": "int",
+                      "defaultValue": 4,
+                      "metadata": {
+                        "description": "VM nodes for the default compute cluster"
+                      }
+                    },
+                    "computeIdentityType": {
+                      "type": "string",
+                      "defaultValue": "UserAssigned",
+                      "allowedValues": [
+                        "UserAssigned",
+                        "SystemAssigned"
+                      ]
+                    },
+                    "tags": {
+                      "type": "object",
+                      "defaultValue": {},
+                      "metadata": {
+                        "description": "Tags to curate the resources in Azure."
+                      }
+                    }
+                  },
+                  "variables": {
+                    "userAssignedIdentities": "[if(equals(parameters('computeIdentityType'), 'SystemAssigned'), null(), createObject(format('/subscriptions/{0}/resourceGroups/{1}/providers/Microsoft.ManagedIdentity/userAssignedIdentities/{2}', subscription().subscriptionId, resourceGroup().name, parameters('computeUaiName')), createObject()))]"
+                  },
+                  "resources": [
+                    {
+                      "type": "Microsoft.MachineLearningServices/workspaces/computes",
+                      "apiVersion": "2021-07-01",
+                      "name": "[format('{0}/{1}', parameters('machineLearningName'), parameters('computeName'))]",
+                      "location": "[parameters('machineLearningRegion')]",
+                      "identity": {
+                        "type": "[parameters('computeIdentityType')]",
+                        "userAssignedIdentities": "[variables('userAssignedIdentities')]"
+                      },
+                      "properties": {
+                        "computeType": "AmlCompute",
+                        "computeLocation": "[parameters('computeRegion')]",
+                        "disableLocalAuth": true,
+                        "properties": {
+                          "vmPriority": "Dedicated",
+                          "vmSize": "[parameters('computeSKU')]",
+                          "osType": "Linux",
+                          "scaleSettings": {
+                            "maxNodeCount": "[parameters('computeNodes')]",
+                            "minNodeCount": 0,
+                            "nodeIdleTimeBeforeScaleDown": "PT300S"
+                          },
+                          "enableNodePublicIp": true,
+                          "isolatedNetwork": false,
+                          "remoteLoginPortPublicAccess": "Disabled",
+                          "subnet": "[json('null')]"
+                        }
+                      }
+                    }
+                  ],
+                  "outputs": {
+                    "identityPrincipalId": {
+                      "type": "string",
+                      "value": "[if(equals(parameters('computeIdentityType'), 'UserAssigned'), reference(resourceId('Microsoft.ManagedIdentity/userAssignedIdentities', parameters('computeUaiName')), '2022-01-31-preview').principalId, reference(resourceId('Microsoft.MachineLearningServices/workspaces/computes', parameters('machineLearningName'), parameters('computeName')), '2021-07-01', 'full').identity.principalId)]"
+                    },
+                    "compute": {
+                      "type": "string",
+                      "value": "[parameters('computeName')]"
+                    },
+                    "region": {
+                      "type": "string",
+                      "value": "[parameters('computeRegion')]"
+                    }
+                  }
+                }
+              },
+              "dependsOn": [
+                "[resourceId('Microsoft.ManagedIdentity/userAssignedIdentities', parameters('computeUaiName'))]"
+              ]
+            },
+            {
+              "condition": "[parameters('applyDefaultPermissions')]",
+              "type": "Microsoft.Resources/deployments",
+              "apiVersion": "2020-10-01",
+              "name": "[format('{0}-internal-rw-perms', parameters('pairBaseName'))]",
+              "properties": {
+                "expressionEvaluationOptions": {
+                  "scope": "inner"
+                },
+                "mode": "Incremental",
+                "parameters": {
+                  "storageAccountName": {
+                    "value": "[reference(resourceId('Microsoft.Resources/deployments', format('{0}-open-storage', parameters('pairBaseName'))), '2020-10-01').outputs.storageName.value]"
+                  },
+                  "identityPrincipalId": {
+                    "value": "[reference(resourceId('Microsoft.Resources/deployments', format('{0}-open-aml-compute-01', parameters('pairBaseName'))), '2020-10-01').outputs.identityPrincipalId.value]"
+                  }
+                },
+                "template": {
+                  "$schema": "https://schema.management.azure.com/schemas/2019-04-01/deploymentTemplate.json#",
+                  "contentVersion": "1.0.0.0",
+                  "metadata": {
+                    "_generator": {
+                      "name": "bicep",
+                      "version": "0.14.85.62628",
+                      "templateHash": "7765934047439622108"
+                    }
+                  },
+                  "parameters": {
+                    "storageAccountName": {
+                      "type": "string",
+                      "metadata": {
+                        "description": "Full path to storage"
+                      }
+                    },
+                    "identityPrincipalId": {
+                      "type": "string",
+                      "metadata": {
+                        "description": "PrincipalId of the managed identity"
+                      }
+                    },
+                    "computeToStorageRoles": {
+                      "type": "array",
+                      "defaultValue": [
+                        "ba92f5b4-2d11-453d-a403-e96b0029c9fe",
+                        "81a9662b-bebf-436f-a333-f67b29880f12",
+                        "c12c1c16-33a1-487b-954d-41c89c60f349"
+                      ],
+                      "metadata": {
+                        "description": "Role definition IDs for the compute towards the internal storage"
+                      }
+                    }
+                  },
+                  "resources": [
+                    {
+                      "copy": {
+                        "name": "roleAssignments",
+                        "count": "[length(parameters('computeToStorageRoles'))]"
+                      },
+                      "type": "Microsoft.Authorization/roleAssignments",
+                      "apiVersion": "2022-04-01",
+                      "scope": "[format('Microsoft.Storage/storageAccounts/{0}', parameters('storageAccountName'))]",
+                      "name": "[guid(resourceGroup().id, resourceId('Microsoft.Storage/storageAccounts', parameters('storageAccountName')), parameters('identityPrincipalId'), parameters('computeToStorageRoles')[copyIndex()])]",
+                      "properties": {
+                        "roleDefinitionId": "[format('/subscriptions/{0}/providers/Microsoft.Authorization/roleDefinitions/{1}', subscription().subscriptionId, parameters('computeToStorageRoles')[copyIndex()])]",
+                        "principalId": "[parameters('identityPrincipalId')]",
+                        "principalType": "ServicePrincipal"
+                      }
+                    }
+                  ]
+                }
+              },
+              "dependsOn": [
+                "[resourceId('Microsoft.Resources/deployments', format('{0}-open-aml-compute-01', parameters('pairBaseName')))]",
+                "[resourceId('Microsoft.Resources/deployments', format('{0}-open-storage', parameters('pairBaseName')))]"
+              ]
+            }
+          ],
+          "outputs": {
+            "identityPrincipalId": {
+              "type": "string",
+              "value": "[reference(resourceId('Microsoft.Resources/deployments', format('{0}-open-aml-compute-01', parameters('pairBaseName'))), '2020-10-01').outputs.identityPrincipalId.value]"
+            },
+            "storageName": {
+              "type": "string",
+              "value": "[reference(resourceId('Microsoft.Resources/deployments', format('{0}-open-storage', parameters('pairBaseName'))), '2020-10-01').outputs.storageName.value]"
+            },
+            "storageServiceId": {
+              "type": "string",
+              "value": "[reference(resourceId('Microsoft.Resources/deployments', format('{0}-open-storage', parameters('pairBaseName'))), '2020-10-01').outputs.storageId.value]"
+            },
+            "compute1Name": {
+              "type": "string",
+              "value": "[reference(resourceId('Microsoft.Resources/deployments', format('{0}-open-aml-compute-01', parameters('pairBaseName'))), '2020-10-01').outputs.compute.value]"
+            },
+            "region": {
+              "type": "string",
+              "value": "[parameters('pairRegion')]"
+            }
+          }
+        }
+      },
+      "dependsOn": [
+        "[resourceId('Microsoft.Resources/deployments', format('{0}-aml-{1}', parameters('demoBaseName'), parameters('orchestratorRegion')))]"
+      ]
+    },
+    {
+      "copy": {
+        "name": "siloToOrchPermissions",
+        "count": "[length(range(0, variables('siloCount')))]"
+      },
+      "type": "Microsoft.Resources/deployments",
+      "apiVersion": "2020-10-01",
+      "name": "[format('{0}-rw-perms-silo{1}-to-orch', parameters('demoBaseName'), range(0, variables('siloCount'))[copyIndex()])]",
+      "properties": {
+        "expressionEvaluationOptions": {
+          "scope": "inner"
+        },
+        "mode": "Incremental",
+        "parameters": {
+          "storageAccountName": {
+            "value": "[reference(resourceId('Microsoft.Resources/deployments', format('{0}-openpair-orchestrator', parameters('demoBaseName'))), '2020-10-01').outputs.storageName.value]"
+          },
+          "identityPrincipalId": {
+            "value": "[reference(resourceId('Microsoft.Resources/deployments', format('{0}-openpair-silo-{1}', parameters('demoBaseName'), range(0, variables('siloCount'))[range(0, variables('siloCount'))[copyIndex()]])), '2020-10-01').outputs.identityPrincipalId.value]"
+          }
+        },
+        "template": {
+          "$schema": "https://schema.management.azure.com/schemas/2019-04-01/deploymentTemplate.json#",
+          "contentVersion": "1.0.0.0",
+          "metadata": {
+            "_generator": {
+              "name": "bicep",
+              "version": "0.14.85.62628",
+              "templateHash": "7765934047439622108"
+            }
+          },
+          "parameters": {
+            "storageAccountName": {
+              "type": "string",
+              "metadata": {
+                "description": "Full path to storage"
+              }
+            },
+            "identityPrincipalId": {
+              "type": "string",
+              "metadata": {
+                "description": "PrincipalId of the managed identity"
+              }
+            },
+            "computeToStorageRoles": {
+              "type": "array",
+              "defaultValue": [
+                "ba92f5b4-2d11-453d-a403-e96b0029c9fe",
+                "81a9662b-bebf-436f-a333-f67b29880f12",
+                "c12c1c16-33a1-487b-954d-41c89c60f349"
+              ],
+              "metadata": {
+                "description": "Role definition IDs for the compute towards the internal storage"
+              }
+            }
+          },
+          "resources": [
+            {
+              "copy": {
+                "name": "roleAssignments",
+                "count": "[length(parameters('computeToStorageRoles'))]"
+              },
+              "type": "Microsoft.Authorization/roleAssignments",
+              "apiVersion": "2022-04-01",
+              "scope": "[format('Microsoft.Storage/storageAccounts/{0}', parameters('storageAccountName'))]",
+              "name": "[guid(resourceGroup().id, resourceId('Microsoft.Storage/storageAccounts', parameters('storageAccountName')), parameters('identityPrincipalId'), parameters('computeToStorageRoles')[copyIndex()])]",
+              "properties": {
+                "roleDefinitionId": "[format('/subscriptions/{0}/providers/Microsoft.Authorization/roleDefinitions/{1}', subscription().subscriptionId, parameters('computeToStorageRoles')[copyIndex()])]",
+                "principalId": "[parameters('identityPrincipalId')]",
+                "principalType": "ServicePrincipal"
+              }
+            }
+          ]
+        }
+      },
+      "dependsOn": [
+        "[resourceId('Microsoft.Resources/deployments', format('{0}-openpair-orchestrator', parameters('demoBaseName')))]",
+        "silos"
+      ]
+    }
+  ]
 }